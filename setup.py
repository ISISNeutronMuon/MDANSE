import fnmatch
import glob
import os
import subprocess
import sys

import numpy

from Cython.Distutils import build_ext as cython_build_ext

from distutils.command.build import build
try:
    from setuptools import setup, Extension
except ImportError:
    from distutils.core import setup, Extension
from distutils.sysconfig import get_config_vars
from distutils.util import convert_path

try:
    import sphinx
except ImportError:
    sphinx = None

try:
    import stdeb
except ImportError:
    stdeb = None

#################################
# Modules variables
#################################
EXCLUDE = ['*.py', '*.pyc', '*$py.class', '*~', '.*', '*.bak', '*.so', '*.pyd']

EXCLUDE_DIRECTORIES = ('.*', 'CVS', '_darcs', './build','*svn','./dist', 'EGG-INFO', '*.egg-info')

EXTENSIONS_PATH = "Extensions"

INCLUDE_DIR = [numpy.get_include()]

QHULL_DIR = os.path.join("Extensions","qhull_lib")

QHULL_INCLUDE_DIR = INCLUDE_DIR + [EXTENSIONS_PATH] + [os.path.join(QHULL_DIR,"ext")] + [os.path.join(QHULL_DIR,"src")]

#################################
# Helper function
#################################

def is_package(path):
    return (os.path.isdir(path) and os.path.isfile(os.path.join(path, '__init__.py')))

def find_packages(path, base=None, exclude=None):

    packages = []

    for root,dirs,files in os.walk(path):
        if "__init__.py" in files:
            if base is not None:
                root = root.replace(path,base)
            package = root.replace(os.sep,".")
            packages.append(package)

    return packages

def find_package_data(where='.', package='', exclude=EXCLUDE, exclude_directories=EXCLUDE_DIRECTORIES, only_in_packages=True, show_ignored=False):
    
    out = {}
    stack = [(convert_path(where), '', package, only_in_packages)]
    while stack:
        where, prefix, package, only_in_packages = stack.pop(0)
        for name in os.listdir(where):
            fn = os.path.join(where, name)
            if os.path.isdir(fn):
                bad_name = False
                for pattern in exclude_directories:
                    if (fnmatch.fnmatchcase(name, pattern)
                        or fn.lower() == pattern.lower()):
                        bad_name = True
                        if show_ignored:
                            print >> sys.stderr, ("Directory %s ignored by pattern %s" % (fn, pattern))
                        break
                if bad_name:
                    continue
                if (os.path.isfile(os.path.join(fn, '__init__.py')) and not prefix):
                    if not package:
                        new_package = name
                    else:
                        new_package = package + '.' + name
                    stack.append((fn, '', new_package, False))
                else:
                    stack.append((fn, prefix + name + '/', package, only_in_packages))
            elif package or not only_in_packages:
                # is a file
                bad_name = False
                for pattern in exclude:
                    if (fnmatch.fnmatchcase(name, pattern)
                        or fn.lower() == pattern.lower()):
                        bad_name = True
                        if show_ignored:
                            print >> sys.stderr, ("File %s ignored by pattern %s" % (fn, pattern))
                        break
                if bad_name:
                    continue
                out.setdefault(package, []).append(prefix+name)
    
    return out


def find_data(where=".", exclude=EXCLUDE, exclude_directories=EXCLUDE_DIRECTORIES, prefix=""):

    out = {}
    stack = [convert_path(where)]
    while stack:
        where = stack.pop(0)
        for name in os.listdir(where):
            fn = os.path.join(where, name)
            d = os.path.join(prefix,os.path.dirname(fn))
            if os.path.isdir(fn):
                stack.append(fn)
            else:
                bad_name = False
                for pattern in exclude:
                    if (fnmatch.fnmatchcase(name, pattern) or fn.lower() == pattern.lower()):
                        bad_name = True
                        break
                if bad_name:
                    continue
                out.setdefault(d, []).append(fn)
            
    out = [(k,v) for k, v in out.items()]
    
    return out


#################################
# Packages section
#################################

PACKAGE_INFO = {}
execfile('Src/__pkginfo__.py', {}, PACKAGE_INFO)

PACKAGES = find_packages(path="Src",base="MDANSE")

#################################
# Package data section
#################################

# Retrieve all the data related to the MDANSE package.
PACKAGE_DATA = find_package_data(where='Src', package='MDANSE', show_ignored=False)

#################################
# User data section
#################################

DATA_FILES = []
DATA_FILES.extend(find_data('Doc',exclude=[],prefix='conf_'))

#################################
# Scripts section
#################################

SCRIPTS_PATH = "Scripts"
SCRIPTS = glob.glob(os.path.join(SCRIPTS_PATH,'mdanse*'))

#################################
# Documentation
#################################

if sphinx:

    import sphinx.setup_command

    try:
        from sphinx.ext.apidoc import main as sphinx_apidoc_main
    except ImportError:
        from sphinx.apidoc import main as sphinx_apidoc_main

    class mdanse_build_doc(sphinx.setup_command.BuildDoc):

        def run(self):
            
            build = self.get_finalized_command('build')

            buildDir = os.path.abspath(build.build_lib)

            if not os.path.exists(buildDir):
                raise IOError("build command must be performed prior building the doc")

            sys.path.insert(0,buildDir)

            sphinxDir = os.path.abspath(os.path.join(build.build_base,'sphinx',self.doctype))

            if not os.path.exists(sphinxDir):                
                os.makedirs(sphinxDir)
                                 
            metadata = self.distribution.metadata
            args = ["-F",
                    "--separate",
                    "-H%s" % metadata.name,
                    "-A%s" % metadata.author,
                    "-R%s" % metadata.version,
                    "-o%s" % sphinxDir,
                    os.path.join(buildDir,'MDANSE'),
                    os.path.join(buildDir,'MDANSE','Externals')]


            # /!\ apidoc.main is deprecated. The API has been broken in sphinx 1.7.0, see https://github.com/sphinx-doc/sphinx/issues/4615
            if int(sphinx.__version__.split(".")[1]) <= 6:
                args.insert(0,"")

            sphinx_apidoc_main(args)
                             
            currentDirectory = os.getcwd()
            
            import shutil
            shutil.copy(os.path.join(currentDirectory,'Doc','conf_%s.py' % self.doctype),os.path.join(sphinxDir,'conf.py'))
            shutil.copy(os.path.join(currentDirectory,'Doc','mdanse_logo.png'),os.path.join(sphinxDir,'_static'))
            shutil.copy(os.path.join(currentDirectory,'Doc','layout.html'),os.path.join(sphinxDir,'_templates'))
     
            # The directory where the rst files are located.
            self.source_dir = sphinxDir
            # The directory where the conf.py file is located.
            self.config_dir = self.source_dir
     
            # The directory where the documentation will be built
            self.build_dir = os.path.join(buildDir,'MDANSE','Doc',self.doctype)
            
            if isinstance(self.builder,str):
                builders = [self.builder]
            else:
                builders = self.builder

            for builder in builders:
                self.builder_target_dir = os.path.join(self.build_dir, builder)
                sphinx.setup_command.BuildDoc.finalize_options(self)
                sphinx.setup_command.BuildDoc.run(self)
                 
            sys.path.pop(0)
            
    class mdanse_build_help(mdanse_build_doc):
        
        doctype = 'help'

    class mdanse_build_api(mdanse_build_doc):
        
        doctype = 'api'
                        
#################################
# Extensions section
#################################

if 'linux' in sys.platform:
    (opt,) = get_config_vars('OPT')
    os.environ['OPT'] = " ".join(flag for flag in opt.split() if flag != '-Wstrict-prototypes')

EXTENSIONS = [Extension('MDANSE.Extensions.atoms_in_shell',
                        include_dirs=INCLUDE_DIR,
                        sources = [os.path.join("Extensions",'atoms_in_shell.pyx')]),
<<<<<<< HEAD
=======
              Extension('MDANSE.Extensions.change_coordinates',
                        include_dirs=INCLUDE_DIR,
                        sources = [os.path.join("Extensions",'change_coordinates.pyx')]),
>>>>>>> 82416221
              Extension('MDANSE.Extensions.com_trajectory',
                        include_dirs=INCLUDE_DIR,
                        sources = [os.path.join("Extensions",'com_trajectory.pyx')]),
              Extension('MDANSE.Extensions.contiguous_coordinates',
                        include_dirs=INCLUDE_DIR,
                        sources = [os.path.join("Extensions",'contiguous_coordinates.pyx')]),
              Extension('MDANSE.Extensions.distance_histogram',
                        include_dirs=INCLUDE_DIR,
                        sources = [os.path.join("Extensions",'distance_histogram.pyx')]),
              Extension('MDANSE.Extensions.fast_calculation',
                        include_dirs=INCLUDE_DIR,
                        sources = [os.path.join("Extensions",'fast_calculation.pyx')]),
              Extension('MDANSE.Extensions.sas_fast_calc',
                        include_dirs=INCLUDE_DIR,
                        sources = [os.path.join("Extensions",'sas_fast_calc.pyx')]),
              Extension('MDANSE.Extensions.mt_fast_calc',
                        include_dirs=INCLUDE_DIR,
                        sources = [os.path.join("Extensions",'mt_fast_calc.pyx')]),
              Extension('MDANSE.Extensions.sd_fast_calc',
                        include_dirs=INCLUDE_DIR,
                        sources = [os.path.join("Extensions",'sd_fast_calc.pyx')]),
              Extension('MDANSE.Extensions.mic_fast_calc', 
                        include_dirs=INCLUDE_DIR,
                        sources = [os.path.join("Extensions",'mic_fast_calc.pyx')],
                        language="c++"),
              Extension('MDANSE.Extensions.qhull',
                        include_dirs=QHULL_INCLUDE_DIR,
                        sources =  glob.glob(os.path.join(QHULL_DIR, 'src','*.c')) +
                                   [os.path.join("Extensions",'qhull.pyx')],
                        define_macros = [('qh_QHpointer','1')]),
              Extension('MDANSE.Extensions.xtc',
                        include_dirs=[numpy.get_include(),os.path.join('Extensions','xtc','include')],
                        sources=glob.glob(os.path.join('Extensions','xtc','src','*.c')) +
                                [os.path.join('Extensions','xtc','xtc.pyx')]),
              Extension('MDANSE.Extensions.trr',
                        include_dirs=[numpy.get_include(),os.path.join('Extensions','xtc','include')],
                        sources=glob.glob(os.path.join('Extensions','xtc','src','*.c')) +
                                [os.path.join('Extensions','xtc','trr.pyx')])
              ]

CMDCLASS = {'build_ext' : cython_build_ext}

if sphinx:
    CMDCLASS['build_api'] = mdanse_build_api
    CMDCLASS['build_help'] = mdanse_build_help
             
#################################
# The setup section
#################################

setup (name             = "MDANSE",
       version          = PACKAGE_INFO["__version__"],
       description      = PACKAGE_INFO["__description__"],
       long_description = PACKAGE_INFO["__long_description__"],
       author           = PACKAGE_INFO["__author__"],
       author_email     = PACKAGE_INFO["__author_email__"],
       maintainer       = PACKAGE_INFO["__maintainer__"],
       maintainer_email = PACKAGE_INFO["__maintainer_email__"],
       url              = PACKAGE_INFO["__url__"],
       license          = PACKAGE_INFO["__license__"],
       packages         = PACKAGES,
       package_data     = PACKAGE_DATA,
       package_dir      = {"MDANSE":"Src"},
       data_files       = DATA_FILES,
       platforms        = ['Unix','Windows'],
       ext_modules      = EXTENSIONS,
       scripts          = SCRIPTS,
       cmdclass         = CMDCLASS)
<|MERGE_RESOLUTION|>--- conflicted
+++ resolved
@@ -1,331 +1,328 @@
-import fnmatch
-import glob
-import os
-import subprocess
-import sys
-
-import numpy
-
-from Cython.Distutils import build_ext as cython_build_ext
-
-from distutils.command.build import build
-try:
-    from setuptools import setup, Extension
-except ImportError:
-    from distutils.core import setup, Extension
-from distutils.sysconfig import get_config_vars
-from distutils.util import convert_path
-
-try:
-    import sphinx
-except ImportError:
-    sphinx = None
-
-try:
-    import stdeb
-except ImportError:
-    stdeb = None
-
-#################################
-# Modules variables
-#################################
-EXCLUDE = ['*.py', '*.pyc', '*$py.class', '*~', '.*', '*.bak', '*.so', '*.pyd']
-
-EXCLUDE_DIRECTORIES = ('.*', 'CVS', '_darcs', './build','*svn','./dist', 'EGG-INFO', '*.egg-info')
-
-EXTENSIONS_PATH = "Extensions"
-
-INCLUDE_DIR = [numpy.get_include()]
-
-QHULL_DIR = os.path.join("Extensions","qhull_lib")
-
-QHULL_INCLUDE_DIR = INCLUDE_DIR + [EXTENSIONS_PATH] + [os.path.join(QHULL_DIR,"ext")] + [os.path.join(QHULL_DIR,"src")]
-
-#################################
-# Helper function
-#################################
-
-def is_package(path):
-    return (os.path.isdir(path) and os.path.isfile(os.path.join(path, '__init__.py')))
-
-def find_packages(path, base=None, exclude=None):
-
-    packages = []
-
-    for root,dirs,files in os.walk(path):
-        if "__init__.py" in files:
-            if base is not None:
-                root = root.replace(path,base)
-            package = root.replace(os.sep,".")
-            packages.append(package)
-
-    return packages
-
-def find_package_data(where='.', package='', exclude=EXCLUDE, exclude_directories=EXCLUDE_DIRECTORIES, only_in_packages=True, show_ignored=False):
-    
-    out = {}
-    stack = [(convert_path(where), '', package, only_in_packages)]
-    while stack:
-        where, prefix, package, only_in_packages = stack.pop(0)
-        for name in os.listdir(where):
-            fn = os.path.join(where, name)
-            if os.path.isdir(fn):
-                bad_name = False
-                for pattern in exclude_directories:
-                    if (fnmatch.fnmatchcase(name, pattern)
-                        or fn.lower() == pattern.lower()):
-                        bad_name = True
-                        if show_ignored:
-                            print >> sys.stderr, ("Directory %s ignored by pattern %s" % (fn, pattern))
-                        break
-                if bad_name:
-                    continue
-                if (os.path.isfile(os.path.join(fn, '__init__.py')) and not prefix):
-                    if not package:
-                        new_package = name
-                    else:
-                        new_package = package + '.' + name
-                    stack.append((fn, '', new_package, False))
-                else:
-                    stack.append((fn, prefix + name + '/', package, only_in_packages))
-            elif package or not only_in_packages:
-                # is a file
-                bad_name = False
-                for pattern in exclude:
-                    if (fnmatch.fnmatchcase(name, pattern)
-                        or fn.lower() == pattern.lower()):
-                        bad_name = True
-                        if show_ignored:
-                            print >> sys.stderr, ("File %s ignored by pattern %s" % (fn, pattern))
-                        break
-                if bad_name:
-                    continue
-                out.setdefault(package, []).append(prefix+name)
-    
-    return out
-
-
-def find_data(where=".", exclude=EXCLUDE, exclude_directories=EXCLUDE_DIRECTORIES, prefix=""):
-
-    out = {}
-    stack = [convert_path(where)]
-    while stack:
-        where = stack.pop(0)
-        for name in os.listdir(where):
-            fn = os.path.join(where, name)
-            d = os.path.join(prefix,os.path.dirname(fn))
-            if os.path.isdir(fn):
-                stack.append(fn)
-            else:
-                bad_name = False
-                for pattern in exclude:
-                    if (fnmatch.fnmatchcase(name, pattern) or fn.lower() == pattern.lower()):
-                        bad_name = True
-                        break
-                if bad_name:
-                    continue
-                out.setdefault(d, []).append(fn)
-            
-    out = [(k,v) for k, v in out.items()]
-    
-    return out
-
-
-#################################
-# Packages section
-#################################
-
-PACKAGE_INFO = {}
-execfile('Src/__pkginfo__.py', {}, PACKAGE_INFO)
-
-PACKAGES = find_packages(path="Src",base="MDANSE")
-
-#################################
-# Package data section
-#################################
-
-# Retrieve all the data related to the MDANSE package.
-PACKAGE_DATA = find_package_data(where='Src', package='MDANSE', show_ignored=False)
-
-#################################
-# User data section
-#################################
-
-DATA_FILES = []
-DATA_FILES.extend(find_data('Doc',exclude=[],prefix='conf_'))
-
-#################################
-# Scripts section
-#################################
-
-SCRIPTS_PATH = "Scripts"
-SCRIPTS = glob.glob(os.path.join(SCRIPTS_PATH,'mdanse*'))
-
-#################################
-# Documentation
-#################################
-
-if sphinx:
-
-    import sphinx.setup_command
-
-    try:
-        from sphinx.ext.apidoc import main as sphinx_apidoc_main
-    except ImportError:
-        from sphinx.apidoc import main as sphinx_apidoc_main
-
-    class mdanse_build_doc(sphinx.setup_command.BuildDoc):
-
-        def run(self):
-            
-            build = self.get_finalized_command('build')
-
-            buildDir = os.path.abspath(build.build_lib)
-
-            if not os.path.exists(buildDir):
-                raise IOError("build command must be performed prior building the doc")
-
-            sys.path.insert(0,buildDir)
-
-            sphinxDir = os.path.abspath(os.path.join(build.build_base,'sphinx',self.doctype))
-
-            if not os.path.exists(sphinxDir):                
-                os.makedirs(sphinxDir)
-                                 
-            metadata = self.distribution.metadata
-            args = ["-F",
-                    "--separate",
-                    "-H%s" % metadata.name,
-                    "-A%s" % metadata.author,
-                    "-R%s" % metadata.version,
-                    "-o%s" % sphinxDir,
-                    os.path.join(buildDir,'MDANSE'),
-                    os.path.join(buildDir,'MDANSE','Externals')]
-
-
-            # /!\ apidoc.main is deprecated. The API has been broken in sphinx 1.7.0, see https://github.com/sphinx-doc/sphinx/issues/4615
-            if int(sphinx.__version__.split(".")[1]) <= 6:
-                args.insert(0,"")
-
-            sphinx_apidoc_main(args)
-                             
-            currentDirectory = os.getcwd()
-            
-            import shutil
-            shutil.copy(os.path.join(currentDirectory,'Doc','conf_%s.py' % self.doctype),os.path.join(sphinxDir,'conf.py'))
-            shutil.copy(os.path.join(currentDirectory,'Doc','mdanse_logo.png'),os.path.join(sphinxDir,'_static'))
-            shutil.copy(os.path.join(currentDirectory,'Doc','layout.html'),os.path.join(sphinxDir,'_templates'))
-     
-            # The directory where the rst files are located.
-            self.source_dir = sphinxDir
-            # The directory where the conf.py file is located.
-            self.config_dir = self.source_dir
-     
-            # The directory where the documentation will be built
-            self.build_dir = os.path.join(buildDir,'MDANSE','Doc',self.doctype)
-            
-            if isinstance(self.builder,str):
-                builders = [self.builder]
-            else:
-                builders = self.builder
-
-            for builder in builders:
-                self.builder_target_dir = os.path.join(self.build_dir, builder)
-                sphinx.setup_command.BuildDoc.finalize_options(self)
-                sphinx.setup_command.BuildDoc.run(self)
-                 
-            sys.path.pop(0)
-            
-    class mdanse_build_help(mdanse_build_doc):
-        
-        doctype = 'help'
-
-    class mdanse_build_api(mdanse_build_doc):
-        
-        doctype = 'api'
-                        
-#################################
-# Extensions section
-#################################
-
-if 'linux' in sys.platform:
-    (opt,) = get_config_vars('OPT')
-    os.environ['OPT'] = " ".join(flag for flag in opt.split() if flag != '-Wstrict-prototypes')
-
-EXTENSIONS = [Extension('MDANSE.Extensions.atoms_in_shell',
-                        include_dirs=INCLUDE_DIR,
-                        sources = [os.path.join("Extensions",'atoms_in_shell.pyx')]),
-<<<<<<< HEAD
-=======
-              Extension('MDANSE.Extensions.change_coordinates',
-                        include_dirs=INCLUDE_DIR,
-                        sources = [os.path.join("Extensions",'change_coordinates.pyx')]),
->>>>>>> 82416221
-              Extension('MDANSE.Extensions.com_trajectory',
-                        include_dirs=INCLUDE_DIR,
-                        sources = [os.path.join("Extensions",'com_trajectory.pyx')]),
-              Extension('MDANSE.Extensions.contiguous_coordinates',
-                        include_dirs=INCLUDE_DIR,
-                        sources = [os.path.join("Extensions",'contiguous_coordinates.pyx')]),
-              Extension('MDANSE.Extensions.distance_histogram',
-                        include_dirs=INCLUDE_DIR,
-                        sources = [os.path.join("Extensions",'distance_histogram.pyx')]),
-              Extension('MDANSE.Extensions.fast_calculation',
-                        include_dirs=INCLUDE_DIR,
-                        sources = [os.path.join("Extensions",'fast_calculation.pyx')]),
-              Extension('MDANSE.Extensions.sas_fast_calc',
-                        include_dirs=INCLUDE_DIR,
-                        sources = [os.path.join("Extensions",'sas_fast_calc.pyx')]),
-              Extension('MDANSE.Extensions.mt_fast_calc',
-                        include_dirs=INCLUDE_DIR,
-                        sources = [os.path.join("Extensions",'mt_fast_calc.pyx')]),
-              Extension('MDANSE.Extensions.sd_fast_calc',
-                        include_dirs=INCLUDE_DIR,
-                        sources = [os.path.join("Extensions",'sd_fast_calc.pyx')]),
-              Extension('MDANSE.Extensions.mic_fast_calc', 
-                        include_dirs=INCLUDE_DIR,
-                        sources = [os.path.join("Extensions",'mic_fast_calc.pyx')],
-                        language="c++"),
-              Extension('MDANSE.Extensions.qhull',
-                        include_dirs=QHULL_INCLUDE_DIR,
-                        sources =  glob.glob(os.path.join(QHULL_DIR, 'src','*.c')) +
-                                   [os.path.join("Extensions",'qhull.pyx')],
-                        define_macros = [('qh_QHpointer','1')]),
-              Extension('MDANSE.Extensions.xtc',
-                        include_dirs=[numpy.get_include(),os.path.join('Extensions','xtc','include')],
-                        sources=glob.glob(os.path.join('Extensions','xtc','src','*.c')) +
-                                [os.path.join('Extensions','xtc','xtc.pyx')]),
-              Extension('MDANSE.Extensions.trr',
-                        include_dirs=[numpy.get_include(),os.path.join('Extensions','xtc','include')],
-                        sources=glob.glob(os.path.join('Extensions','xtc','src','*.c')) +
-                                [os.path.join('Extensions','xtc','trr.pyx')])
-              ]
-
-CMDCLASS = {'build_ext' : cython_build_ext}
-
-if sphinx:
-    CMDCLASS['build_api'] = mdanse_build_api
-    CMDCLASS['build_help'] = mdanse_build_help
-             
-#################################
-# The setup section
-#################################
-
-setup (name             = "MDANSE",
-       version          = PACKAGE_INFO["__version__"],
-       description      = PACKAGE_INFO["__description__"],
-       long_description = PACKAGE_INFO["__long_description__"],
-       author           = PACKAGE_INFO["__author__"],
-       author_email     = PACKAGE_INFO["__author_email__"],
-       maintainer       = PACKAGE_INFO["__maintainer__"],
-       maintainer_email = PACKAGE_INFO["__maintainer_email__"],
-       url              = PACKAGE_INFO["__url__"],
-       license          = PACKAGE_INFO["__license__"],
-       packages         = PACKAGES,
-       package_data     = PACKAGE_DATA,
-       package_dir      = {"MDANSE":"Src"},
-       data_files       = DATA_FILES,
-       platforms        = ['Unix','Windows'],
-       ext_modules      = EXTENSIONS,
-       scripts          = SCRIPTS,
-       cmdclass         = CMDCLASS)
+import fnmatch
+import glob
+import os
+import subprocess
+import sys
+
+import numpy
+
+from Cython.Distutils import build_ext as cython_build_ext
+
+from distutils.command.build import build
+try:
+    from setuptools import setup, Extension
+except ImportError:
+    from distutils.core import setup, Extension
+from distutils.sysconfig import get_config_vars
+from distutils.util import convert_path
+
+try:
+    import sphinx
+except ImportError:
+    sphinx = None
+
+try:
+    import stdeb
+except ImportError:
+    stdeb = None
+
+#################################
+# Modules variables
+#################################
+EXCLUDE = ['*.py', '*.pyc', '*$py.class', '*~', '.*', '*.bak', '*.so', '*.pyd']
+
+EXCLUDE_DIRECTORIES = ('.*', 'CVS', '_darcs', './build','*svn','./dist', 'EGG-INFO', '*.egg-info')
+
+EXTENSIONS_PATH = "Extensions"
+
+INCLUDE_DIR = [numpy.get_include()]
+
+QHULL_DIR = os.path.join("Extensions","qhull_lib")
+
+QHULL_INCLUDE_DIR = INCLUDE_DIR + [EXTENSIONS_PATH] + [os.path.join(QHULL_DIR,"ext")] + [os.path.join(QHULL_DIR,"src")]
+
+#################################
+# Helper function
+#################################
+
+def is_package(path):
+    return (os.path.isdir(path) and os.path.isfile(os.path.join(path, '__init__.py')))
+
+def find_packages(path, base=None, exclude=None):
+
+    packages = []
+
+    for root,dirs,files in os.walk(path):
+        if "__init__.py" in files:
+            if base is not None:
+                root = root.replace(path,base)
+            package = root.replace(os.sep,".")
+            packages.append(package)
+
+    return packages
+
+def find_package_data(where='.', package='', exclude=EXCLUDE, exclude_directories=EXCLUDE_DIRECTORIES, only_in_packages=True, show_ignored=False):
+    
+    out = {}
+    stack = [(convert_path(where), '', package, only_in_packages)]
+    while stack:
+        where, prefix, package, only_in_packages = stack.pop(0)
+        for name in os.listdir(where):
+            fn = os.path.join(where, name)
+            if os.path.isdir(fn):
+                bad_name = False
+                for pattern in exclude_directories:
+                    if (fnmatch.fnmatchcase(name, pattern)
+                        or fn.lower() == pattern.lower()):
+                        bad_name = True
+                        if show_ignored:
+                            print >> sys.stderr, ("Directory %s ignored by pattern %s" % (fn, pattern))
+                        break
+                if bad_name:
+                    continue
+                if (os.path.isfile(os.path.join(fn, '__init__.py')) and not prefix):
+                    if not package:
+                        new_package = name
+                    else:
+                        new_package = package + '.' + name
+                    stack.append((fn, '', new_package, False))
+                else:
+                    stack.append((fn, prefix + name + '/', package, only_in_packages))
+            elif package or not only_in_packages:
+                # is a file
+                bad_name = False
+                for pattern in exclude:
+                    if (fnmatch.fnmatchcase(name, pattern)
+                        or fn.lower() == pattern.lower()):
+                        bad_name = True
+                        if show_ignored:
+                            print >> sys.stderr, ("File %s ignored by pattern %s" % (fn, pattern))
+                        break
+                if bad_name:
+                    continue
+                out.setdefault(package, []).append(prefix+name)
+    
+    return out
+
+
+def find_data(where=".", exclude=EXCLUDE, exclude_directories=EXCLUDE_DIRECTORIES, prefix=""):
+
+    out = {}
+    stack = [convert_path(where)]
+    while stack:
+        where = stack.pop(0)
+        for name in os.listdir(where):
+            fn = os.path.join(where, name)
+            d = os.path.join(prefix,os.path.dirname(fn))
+            if os.path.isdir(fn):
+                stack.append(fn)
+            else:
+                bad_name = False
+                for pattern in exclude:
+                    if (fnmatch.fnmatchcase(name, pattern) or fn.lower() == pattern.lower()):
+                        bad_name = True
+                        break
+                if bad_name:
+                    continue
+                out.setdefault(d, []).append(fn)
+            
+    out = [(k,v) for k, v in out.items()]
+    
+    return out
+
+
+#################################
+# Packages section
+#################################
+
+PACKAGE_INFO = {}
+execfile('Src/__pkginfo__.py', {}, PACKAGE_INFO)
+
+PACKAGES = find_packages(path="Src",base="MDANSE")
+
+#################################
+# Package data section
+#################################
+
+# Retrieve all the data related to the MDANSE package.
+PACKAGE_DATA = find_package_data(where='Src', package='MDANSE', show_ignored=False)
+
+#################################
+# User data section
+#################################
+
+DATA_FILES = []
+DATA_FILES.extend(find_data('Doc',exclude=[],prefix='conf_'))
+
+#################################
+# Scripts section
+#################################
+
+SCRIPTS_PATH = "Scripts"
+SCRIPTS = glob.glob(os.path.join(SCRIPTS_PATH,'mdanse*'))
+
+#################################
+# Documentation
+#################################
+
+if sphinx:
+
+    import sphinx.setup_command
+
+    try:
+        from sphinx.ext.apidoc import main as sphinx_apidoc_main
+    except ImportError:
+        from sphinx.apidoc import main as sphinx_apidoc_main
+
+    class mdanse_build_doc(sphinx.setup_command.BuildDoc):
+
+        def run(self):
+            
+            build = self.get_finalized_command('build')
+
+            buildDir = os.path.abspath(build.build_lib)
+
+            if not os.path.exists(buildDir):
+                raise IOError("build command must be performed prior building the doc")
+
+            sys.path.insert(0,buildDir)
+
+            sphinxDir = os.path.abspath(os.path.join(build.build_base,'sphinx',self.doctype))
+
+            if not os.path.exists(sphinxDir):                
+                os.makedirs(sphinxDir)
+                                 
+            metadata = self.distribution.metadata
+            args = ["-F",
+                    "--separate",
+                    "-H%s" % metadata.name,
+                    "-A%s" % metadata.author,
+                    "-R%s" % metadata.version,
+                    "-o%s" % sphinxDir,
+                    os.path.join(buildDir,'MDANSE'),
+                    os.path.join(buildDir,'MDANSE','Externals')]
+
+
+            # /!\ apidoc.main is deprecated. The API has been broken in sphinx 1.7.0, see https://github.com/sphinx-doc/sphinx/issues/4615
+            if int(sphinx.__version__.split(".")[1]) <= 6:
+                args.insert(0,"")
+
+            sphinx_apidoc_main(args)
+                             
+            currentDirectory = os.getcwd()
+            
+            import shutil
+            shutil.copy(os.path.join(currentDirectory,'Doc','conf_%s.py' % self.doctype),os.path.join(sphinxDir,'conf.py'))
+            shutil.copy(os.path.join(currentDirectory,'Doc','mdanse_logo.png'),os.path.join(sphinxDir,'_static'))
+            shutil.copy(os.path.join(currentDirectory,'Doc','layout.html'),os.path.join(sphinxDir,'_templates'))
+     
+            # The directory where the rst files are located.
+            self.source_dir = sphinxDir
+            # The directory where the conf.py file is located.
+            self.config_dir = self.source_dir
+     
+            # The directory where the documentation will be built
+            self.build_dir = os.path.join(buildDir,'MDANSE','Doc',self.doctype)
+            
+            if isinstance(self.builder,str):
+                builders = [self.builder]
+            else:
+                builders = self.builder
+
+            for builder in builders:
+                self.builder_target_dir = os.path.join(self.build_dir, builder)
+                sphinx.setup_command.BuildDoc.finalize_options(self)
+                sphinx.setup_command.BuildDoc.run(self)
+                 
+            sys.path.pop(0)
+            
+    class mdanse_build_help(mdanse_build_doc):
+        
+        doctype = 'help'
+
+    class mdanse_build_api(mdanse_build_doc):
+        
+        doctype = 'api'
+                        
+#################################
+# Extensions section
+#################################
+
+if 'linux' in sys.platform:
+    (opt,) = get_config_vars('OPT')
+    os.environ['OPT'] = " ".join(flag for flag in opt.split() if flag != '-Wstrict-prototypes')
+
+EXTENSIONS = [Extension('MDANSE.Extensions.atoms_in_shell',
+                        include_dirs=INCLUDE_DIR,
+                        sources = [os.path.join("Extensions",'atoms_in_shell.pyx')]),
+              Extension('MDANSE.Extensions.change_coordinates',
+                        include_dirs=INCLUDE_DIR,
+                        sources = [os.path.join("Extensions",'change_coordinates.pyx')]),
+              Extension('MDANSE.Extensions.com_trajectory',
+                        include_dirs=INCLUDE_DIR,
+                        sources = [os.path.join("Extensions",'com_trajectory.pyx')]),
+              Extension('MDANSE.Extensions.contiguous_coordinates',
+                        include_dirs=INCLUDE_DIR,
+                        sources = [os.path.join("Extensions",'contiguous_coordinates.pyx')]),
+              Extension('MDANSE.Extensions.distance_histogram',
+                        include_dirs=INCLUDE_DIR,
+                        sources = [os.path.join("Extensions",'distance_histogram.pyx')]),
+              Extension('MDANSE.Extensions.fast_calculation',
+                        include_dirs=INCLUDE_DIR,
+                        sources = [os.path.join("Extensions",'fast_calculation.pyx')]),
+              Extension('MDANSE.Extensions.sas_fast_calc',
+                        include_dirs=INCLUDE_DIR,
+                        sources = [os.path.join("Extensions",'sas_fast_calc.pyx')]),
+              Extension('MDANSE.Extensions.mt_fast_calc',
+                        include_dirs=INCLUDE_DIR,
+                        sources = [os.path.join("Extensions",'mt_fast_calc.pyx')]),
+              Extension('MDANSE.Extensions.sd_fast_calc',
+                        include_dirs=INCLUDE_DIR,
+                        sources = [os.path.join("Extensions",'sd_fast_calc.pyx')]),
+              Extension('MDANSE.Extensions.mic_fast_calc', 
+                        include_dirs=INCLUDE_DIR,
+                        sources = [os.path.join("Extensions",'mic_fast_calc.pyx')],
+                        language="c++"),
+              Extension('MDANSE.Extensions.qhull',
+                        include_dirs=QHULL_INCLUDE_DIR,
+                        sources =  glob.glob(os.path.join(QHULL_DIR, 'src','*.c')) +
+                                   [os.path.join("Extensions",'qhull.pyx')],
+                        define_macros = [('qh_QHpointer','1')]),
+              Extension('MDANSE.Extensions.xtc',
+                        include_dirs=[numpy.get_include(),os.path.join('Extensions','xtc','include')],
+                        sources=glob.glob(os.path.join('Extensions','xtc','src','*.c')) +
+                                [os.path.join('Extensions','xtc','xtc.pyx')]),
+              Extension('MDANSE.Extensions.trr',
+                        include_dirs=[numpy.get_include(),os.path.join('Extensions','xtc','include')],
+                        sources=glob.glob(os.path.join('Extensions','xtc','src','*.c')) +
+                                [os.path.join('Extensions','xtc','trr.pyx')])
+              ]
+
+CMDCLASS = {'build_ext' : cython_build_ext}
+
+if sphinx:
+    CMDCLASS['build_api'] = mdanse_build_api
+    CMDCLASS['build_help'] = mdanse_build_help
+             
+#################################
+# The setup section
+#################################
+
+setup (name             = "MDANSE",
+       version          = PACKAGE_INFO["__version__"],
+       description      = PACKAGE_INFO["__description__"],
+       long_description = PACKAGE_INFO["__long_description__"],
+       author           = PACKAGE_INFO["__author__"],
+       author_email     = PACKAGE_INFO["__author_email__"],
+       maintainer       = PACKAGE_INFO["__maintainer__"],
+       maintainer_email = PACKAGE_INFO["__maintainer_email__"],
+       url              = PACKAGE_INFO["__url__"],
+       license          = PACKAGE_INFO["__license__"],
+       packages         = PACKAGES,
+       package_data     = PACKAGE_DATA,
+       package_dir      = {"MDANSE":"Src"},
+       data_files       = DATA_FILES,
+       platforms        = ['Unix','Windows'],
+       ext_modules      = EXTENSIONS,
+       scripts          = SCRIPTS,
+       cmdclass         = CMDCLASS)