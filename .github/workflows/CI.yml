name: CI/CD

on: [push, workflow_dispatch]

jobs:
  ci_ubuntu:
    runs-on: ${{ matrix.os }}
    strategy:
      fail-fast: false
      matrix:
        os: ['ubuntu-18.04', 'ubuntu-20.04']

    steps:
      - uses: actions/checkout@v2

      - name: Install python
        uses: actions/setup-python@v2
        with:
          python-version: '2.7.18'

      - name: Install libraries on ubuntu 18
        if: ${{ (matrix.os == 'ubuntu-18.04') }}
        run: |
          sudo apt-get update
          sudo apt-get install netcdf-bin libnetcdf-dev python-dev

      - name: Install libraries on ubuntu 20
        if: ${{ (matrix.os == 'ubuntu-20.04') }}
        run: |
          sudo apt-get update
          sudo apt-get install netcdf-bin libnetcdf-dev python-dev libgtk2.0-0 libgtk2.0-dev

      - name: Install dependencies
        run: |
          python2 -m pip install numpy==1.16.6 matplotlib==2.2.5 Cython==0.29.24 Pyro sphinx==1.6.7 stdeb docutils==0.17.1 pyyaml h5py psutil
          sudo cp /usr/include/netcdf.h $RUNNER_TOOL_CACHE/Python/2.7.18/x64/include/python2.7

      - name: Install netCDF4 python package
        run: |
          sudo conda create -p ~/tempenv python=2.7
          sudo conda install -p ~/tempenv netcdf4
          sudo cp -rfv ~/tempenv/lib/python2.7/site-packages/cftime $RUNNER_TOOL_CACHE/Python/2.7.18/x64/lib/python2.7/site-packages
          sudo cp -rfv ~/tempenv/lib/python2.7/site-packages/netCDF4/ $RUNNER_TOOL_CACHE/Python/2.7.18/x64/lib/python2.7/site-packages/
          sudo cp -rfv ~/tempenv/lib/libhdf5* $RUNNER_TOOL_CACHE/Python/2.7.18/x64/lib
          sudo cp -rfv ~/tempenv/lib/libnetcdf* $RUNNER_TOOL_CACHE/Python/2.7.18/x64/lib
          sudo cp -rfv ~/tempenv/lib/libmfhdf* $RUNNER_TOOL_CACHE/Python/2.7.18/x64/lib
          sudo cp -rfv ~/tempenv/lib/libdf* $RUNNER_TOOL_CACHE/Python/2.7.18/x64/lib
          sudo cp -rfv ~/tempenv/lib/libjpeg* $RUNNER_TOOL_CACHE/Python/2.7.18/x64/lib

      - name: Install ScientificPython
        run: |
          cd $HOME
          git clone https://code.ill.fr/scientific-software/scientific-python.git
          cd scientific-python/
          sudo $RUNNER_TOOL_CACHE/Python/2.7.18/x64/bin/python setup.py install

      - name: Install MMTK
        run: |
          cd $HOME
          git clone https://code.ill.fr/scientific-software/mmtk.git
          cd mmtk
          sudo cp -fv $GITHUB_WORKSPACE/BuildServer/Unix/setup.py ~/mmtk
          sudo $RUNNER_TOOL_CACHE/Python/2.7.18/x64/bin/python setup.py install

      - name: Install MDANSE
        run: |
          cd $GITHUB_WORKSPACE
          $RUNNER_TOOL_CACHE/Python/2.7.18/x64/bin/python setup.py install

      - name: Run tests
        run: |
          export PATH=$PATH:/usr/lib/x86_64-linux-gnu
          export LD_LIBRARY_PATH=$LD_LIBRARY_PATH:/usr/lib/x86_64-linux-gnu
          source $GITHUB_WORKSPACE/BuildServer/Unix/Debian/definitions.sh
          $GITHUB_WORKSPACE/BuildServer/Unix/tests.sh

      - name: Tar artifacts
        if: |
          contains( github.ref, 'main' ) ||
          contains( github.ref, 'develop' ) ||
          contains( github.ref, 'release-' ) ||
          contains( github.ref, 'hotfix-' ) ||
          contains( github.ref, 'build-' ) ||
          contains( github.ref, 'tags' ) ||
          contains( github.ref, 'web' )
        run: |
          cd $RUNNER_TOOL_CACHE/Python/2.7.18
          mv x64 python
          tar -czf python.tar.gz python

      - name: Upload artifacts
        if: |
          contains( github.ref, 'main' ) ||
          contains( github.ref, 'develop' ) ||
          contains( github.ref, 'release-' ) ||
          contains( github.ref, 'hotfix-' ) ||
          contains( github.ref, 'build-' ) ||
          contains( github.ref, 'tags' ) ||
          contains( github.ref, 'web' )
        uses: actions/upload-artifact@v2
        with:
          name: ${{ matrix.os }}_artifacts
          path: ${{ runner.tool_cache }}/Python/2.7.18/python.tar.gz
          retention-days: 1


  deploy_ubuntu:
    needs: ci_ubuntu
    runs-on: ${{ matrix.os }}
    strategy:
      fail-fast: false
      matrix:
        os: ['ubuntu-18.04', 'ubuntu-20.04']
    if: |
      contains( github.ref, 'main' ) ||
      contains( github.ref, 'develop' ) ||
      contains( github.ref, 'release-' ) ||
      contains( github.ref, 'hotfix-' ) ||
      contains( github.ref, 'build-' ) ||
      contains( github.ref, 'tags' ) ||
      contains( github.ref, 'web' )
    steps:
      - uses: actions/checkout@v2

      - name: Download artifacts
        uses: actions/download-artifact@v2
        with:
          name: ${{ matrix.os }}_artifacts
          path: ~/

      - name: Untar artifacts
        run: tar -xzf ~/python.tar.gz -C $HOME

      - name: Install netcdf
        run: |
          sudo apt-get update
          sudo apt-get install netcdf-bin libnetcdf-dev

      - name: Install wx
        run: |
          sudo conda create -p ~/tempenv python=2.7
          sudo conda install -p ~/tempenv -c daf wxpython
          sudo cp -r ~/tempenv/lib/python2.7/site-packages/wx-3.0-gtk2/wx ~/python/lib/python2.7/site-packages
          sudo cp -r ~/tempenv/lib/wx ~/python/lib
          sudo cp -r ~/tempenv/include/wx-3.0/wx ~/python/include
          sudo cp ~/tempenv/lib/libwx* ~/python/lib

      - name: Install vtk
        run: |
          sudo conda install -p ~/tempenv -c ccordoba12 vtk
          sudo cp -r ~/tempenv/lib/python2.7/site-packages/vtk ~/python/lib/python2.7/site-packages
          sudo cp ~/tempenv/lib/libvtk* ~/python/lib

      - run: sudo apt-get install dos2unix

      - name: Deploy
        run: |
          source $GITHUB_WORKSPACE/BuildServer/Unix/Debian/definitions.sh
          source $GITHUB_WORKSPACE/BuildServer/Unix/setup_ci.sh
          source $GITHUB_WORKSPACE/BuildServer/Unix/Debian/deploy.sh

      - name: Upload artifacts
        uses: actions/upload-artifact@v2
        with:
          name: ${{ matrix.os }}_installer
          path: ${{ github.workspace }}/*.deb
          retention-days: 90

      - name: Edit postinst
        if: ${{ (matrix.os == 'ubuntu-20.04') }}
        run: sed -i '$ a ln -s /usr/lib/x86_64-linux-gnu/libnetcdf.so.18 /usr/local/lib/libnetcdf.so.15' $GITHUB_WORKSPACE/BuildServer/Unix/Debian/Resources/DEBIAN/postinst

      - name: Deploy for ubuntu 21
        if: ${{ (matrix.os == 'ubuntu-20.04') }}
        run: |
          source $GITHUB_WORKSPACE/BuildServer/Unix/Debian/definitions.sh
          source $GITHUB_WORKSPACE/BuildServer/Unix/setup_ci.sh
          export DISTRO=ubuntu-21.04
          source $GITHUB_WORKSPACE/BuildServer/Unix/Debian/deploy.sh

      - name: Upload ubuntu21 artifacts
        if: ${{ (matrix.os == 'ubuntu-20.04') }}
        uses: actions/upload-artifact@v2
        with:
          name: ubuntu-21.04_installer
          path: ${{ github.workspace }}/*21*.deb
          retention-days: 90


  ci_ubuntu22:
    runs-on: 'ubuntu-22.04'
    strategy:
      fail-fast: false
    steps:
      - uses: actions/checkout@v2

      - name: Install libraries
        run: |
          sudo apt-get update
          sudo apt-get install netcdf-bin libnetcdf-dev libgtk2.0-0 libgtk2.0-dev

      - name: Create conda environment
        uses: conda-incubator/setup-miniconda@v2
        with:
          python-version: 2.7.18
          activate-environment: mdanse

      - name: Install python netCDF4 package
        run: conda install netCDF4 -n mdanse

      - name: Install python packages
        run: |
          $CONDA/envs/mdanse/bin/python -m pip install numpy matplotlib Cython Pyro sphinx==1.6.7 stdeb docutils==0.17.1 pyyaml h5py psutil

      - name: Install ScientificPython
        run: |
          cd $HOME
          git clone https://code.ill.fr/scientific-software/scientific-python.git
          cd scientific-python/
          sudo $CONDA/envs/mdanse/bin/python setup.py install

      - name: Install MMTK
        run: |
          cd $HOME
          git clone https://code.ill.fr/scientific-software/mmtk.git
          cd mmtk
          sudo cp -fv $GITHUB_WORKSPACE/BuildServer/Unix/setup.py ~/mmtk
          sudo $CONDA/envs/mdanse/bin/python setup.py install

      - name: Install MDANSE
        run: |
          cd $GITHUB_WORKSPACE
          $CONDA/envs/mdanse/bin/python setup.py install

      - name: Run unit tests
        run: |
          cd $GITHUB_WORKSPACE/Tests/UnitTests
          $CONDA/envs/mdanse/bin/python AllTests.py

      - name: Run dependency tests
        run: |
          cd $GITHUB_WORKSPACE/Tests/DependenciesTests
          $CONDA/envs/mdanse/bin/python AllTests.py

      - name: Run functional tests
        run: |
          cd $GITHUB_WORKSPACE/Tests/FunctionalTests/Jobs
          $CONDA/envs/mdanse/bin/python BuildJobTests.py
          $CONDA/envs/mdanse/bin/python AllTests.py

      - name: Tar python
        if: |
          contains( github.ref, 'main' ) ||
          contains( github.ref, 'develop' ) ||
          contains( github.ref, 'release-' ) ||
          contains( github.ref, 'hotfix-' ) ||
          contains( github.ref, 'build-' ) ||
          contains( github.ref, 'tags' ) ||
          contains( github.ref, 'web' )
        run: |
          cd $CONDA/envs
          tar -czf python.tar.gz mdanse

      - name: Upload artifacts
        if: |
          contains( github.ref, 'main' ) ||
          contains( github.ref, 'develop' ) ||
          contains( github.ref, 'release-' ) ||
          contains( github.ref, 'hotfix-' ) ||
          contains( github.ref, 'build-' ) ||
          contains( github.ref, 'tags' ) ||
          contains( github.ref, 'web' )
        uses: actions/upload-artifact@v2
        with:
          name: ubuntu-22.04_artifacts
          path: /usr/share/miniconda/envs/python.tar.gz
          retention-days: 1

  deploy_ubuntu22:
    needs: ci_ubuntu22
    runs-on: 'ubuntu-22.04'
    strategy:
      fail-fast: false
    if: |
      contains( github.ref, 'main' ) ||
      contains( github.ref, 'develop' ) ||
      contains( github.ref, 'release-' ) ||
      contains( github.ref, 'hotfix-' ) ||
      contains( github.ref, 'build-' ) ||
      contains( github.ref, 'tags' ) ||
      contains( github.ref, 'web' )
    steps:
      - uses: actions/checkout@v2

      - name: Initialise conda environment
        uses: conda-incubator/setup-miniconda@v2
        with:
          python-version: 2.7.18
          activate-environment: mdanse

      - name: Download artifacts
        uses: actions/download-artifact@v2
        with:
          name: ubuntu-22.04_artifacts
          path: /usr/share/miniconda/envs

      - name: Untar python
        run: |
          cd $CONDA/envs
          tar -xzf python.tar.gz

      - name: Install netcdf
        run: |
          sudo apt-get update
          sudo apt-get install netcdf-bin libnetcdf-dev

      - name: Install wxPython and VTK python packages
        run: |
          sudo conda install -n mdanse -c daf wxpython
          sudo conda install -n mdanse -c ccordoba12 vtk

      - run: sudo apt-get install dos2unix

      - run: conda remove ncurses --force

      - name: Deploy
        run: |
          sed -i 's|PYTHONEXE=$HOME/python|PYTHONEXE=$CONDA/envs/mdanse|' $GITHUB_WORKSPACE/BuildServer/Unix/Debian/deploy.sh
<<<<<<< HEAD
          sudo rm $CONDA/envs/mdanse/lib/libtinfo*
          sudo rm $CONDA/envs/mdanse/lib/libncurses*
=======
          sudo rm -v $CONDA/envs/mdanse/lib/libstdc*
>>>>>>> ba6c7c41
          source $GITHUB_WORKSPACE/BuildServer/Unix/Debian/definitions.sh
          source $GITHUB_WORKSPACE/BuildServer/Unix/setup_ci.sh
          source $GITHUB_WORKSPACE/BuildServer/Unix/Debian/deploy.sh

      - name: Upload artifacts
        uses: actions/upload-artifact@v2
        with:
          name: ubuntu-22.04_installer
          path: ${{ github.workspace }}/*.deb
          retention-days: 90




  # OSX
  ci_osx:
    runs-on: ${{ matrix.os }}
    strategy:
      fail-fast: false
      matrix:
        os: ['macos-11', 'macos-12']

    steps:
      - uses: actions/checkout@v2

      - name: Install python
        uses: actions/setup-python@v2
        with:
          python-version: '2.7.18'

      - name: Install dependencies with pip
        run: |
          python2 -m pip install numpy==1.16.6 matplotlib==2.2.5 Cython==0.29.24 Pyro sphinx==1.6.7 stdeb docutils==0.17.1 pyyaml h5py psutil

      - name: Install netCDF4 python package
        run: |
          sudo conda create -p ~/tempenv python=2.7
          sudo conda install -p ~/tempenv netcdf4
          sudo cp -rfv ~/tempenv/lib/python2.7/site-packages/cftime $RUNNER_TOOL_CACHE/Python/2.7.18/x64/lib/python2.7/site-packages
          sudo cp -rfv ~/tempenv/lib/python2.7/site-packages/netCDF4 $RUNNER_TOOL_CACHE/Python/2.7.18/x64/lib/python2.7/site-packages
          sudo cp -rfv ~/tempenv/lib/libhdf5* $RUNNER_TOOL_CACHE/Python/2.7.18/x64/lib
          sudo cp -rfv ~/tempenv/lib/libnetcdf* $RUNNER_TOOL_CACHE/Python/2.7.18/x64/lib
          sudo cp -rfv ~/tempenv/lib/libmfhdf* $RUNNER_TOOL_CACHE/Python/2.7.18/x64/lib
          sudo cp -rfv ~/tempenv/lib/libdf* $RUNNER_TOOL_CACHE/Python/2.7.18/x64/lib
          sudo cp -rfv ~/tempenv/lib/libjpeg* $RUNNER_TOOL_CACHE/Python/2.7.18/x64/lib

      - name: Install NetCDF
        run: |
          brew install netcdf
          sudo cp -r /usr/local/include/netcdf $RUNNER_TOOL_CACHE/Python/2.7.18/x64/include

      - name: Install ScientificPython
        run: |
          cd $HOME
          git clone https://code.ill.fr/scientific-software/scientific-python.git
          cd scientific-python
          sudo python2 setup.py install

      - name: Install MMTK
        run: |
          cd $HOME
          git clone https://code.ill.fr/scientific-software/mmtk.git
          cd mmtk
          sudo cp -fv $GITHUB_WORKSPACE/BuildServer/Unix/setup.py $HOME/mmtk
          sudo python2 setup.py install

      - name: Install MDANSE
        run: |
          cd $GITHUB_WORKSPACE
          sudo cp -fv $GITHUB_WORKSPACE/BuildServer/setup.py $GITHUB_WORKSPACE
          python2 setup.py install

      - name: Run dependency tests
        run: |
          cd $GITHUB_WORKSPACE/Tests/DependenciesTests
          python2 AllTests.py

      - name: Run unit tests
        run: |
          cd $GITHUB_WORKSPACE/Tests/UnitTests
          python2 AllTests.py

      - name: Run functional tests
        run: |
          cd $GITHUB_WORKSPACE/Tests/FunctionalTests/Jobs
          python2 BuildJobTests.py
          python2 AllTests.py

      - name: Tar python
        if: ${{ (matrix.os == 'macos-12') && ( contains( github.ref, 'main' ) || contains( github.ref, 'develop' ) || contains( github.ref, 'release-' ) || contains( github.ref, 'hotfix-' ) || contains( github.ref, 'build-' ) || contains( github.ref, 'tags' ) || contains( github.ref, 'web' ) || contains( github.ref, '136' ) ) }}
        run: |
          cd $RUNNER_TOOL_CACHE/Python/2.7.18
          mv x64 Resources
          tar -czf python.tar.gz Resources

      - name: Upload artifacts
        if: ${{ (matrix.os == 'macos-12') && ( contains( github.ref, 'main' ) || contains( github.ref, 'develop' ) || contains( github.ref, 'release-' ) || contains( github.ref, 'hotfix-' ) || contains( github.ref, 'build-' ) || contains( github.ref, 'tags' ) || contains( github.ref, 'web' ) || contains( github.ref, '136' ) ) }}
        uses: actions/upload-artifact@v2
        with:
          name: MacOS_artifacts
          path: ${{ runner.tool_cache }}/Python/2.7.18/python.tar.gz
          retention-days: 1


  deploy_osx:
    needs: ci_osx
    runs-on: macos-12
    if: |
      contains( github.ref, 'main' ) ||
      contains( github.ref, 'develop' ) ||
      contains( github.ref, 'release-' ) ||
      contains( github.ref, 'hotfix-' ) ||
      contains( github.ref, 'build-' ) ||
      contains( github.ref, 'tags' ) ||
      contains( github.ref, 'web' ) || 
      contains( github.ref, '136' )
    steps:
      - uses: actions/checkout@v2

      - name: Download artifacts
        uses: actions/download-artifact@v2
        with:
          name: MacOS_artifacts
          path: ~/

      - run: brew install netcdf

      - name: Untar python
        run: |
          mkdir -p ~/Contents
          tar -xzf ~/python.tar.gz -C $HOME/Contents

      - name: Install vtk
        run: |
          sudo conda create -p $HOME/tempenv python=2.7
          sudo conda install -p $HOME/tempenv -c ccordoba12 vtk
          sudo cp -r $HOME/tempenv/lib/python2.7/site-packages/vtk ~/Contents/Resources/lib/python2.7/site-packages
          sudo cp $HOME/tempenv/lib/libvtk* ~/Contents/Resources/lib

      - name: Install wx
        run: |
          sudo conda install -p $HOME/tempenv -c david_baddeley wxpython
          sudo cp -rv $HOME/tempenv/lib/python2.7/site-packages/wx-3.0-osx_cocoa/* ~/Contents/Resources/lib/python2.7/site-packages
          sudo cp -v $HOME/tempenv/lib/libwx*  ~/Contents/Resources/lib

      - name: Deploy MDANSE
        run: |
          source $GITHUB_WORKSPACE/BuildServer/Unix/MacOS/definitions.sh
          source $GITHUB_WORKSPACE/BuildServer/Unix/setup_ci.sh
          source $GITHUB_WORKSPACE/BuildServer/Unix/MacOS/deploy.sh
          sudo cp -fv $GITHUB_WORKSPACE/BuildServer/Unix/MacOS/Resources/README.txt $GITHUB_WORKSPACE

      - name: Upload artifacts
        uses: actions/upload-artifact@v2
        with:
          name: MacOS executable
          path: |
            ${{ github.workspace }}/*.dmg
            ${{ github.workspace }}/README.txt
          retention-days: 90




  # WINDOWS
  ci_windows:
    runs-on: windows-2019
    steps:
      - uses: actions/checkout@v2

      - name: Restore VS2008 from cache
        id: vs2008-cache
        uses: actions/cache@v2
        with:
          path: |
            C:\Program Files (x86)\Microsoft Visual Studio 9.0
            C:\Program Files\Microsoft SDKs\Windows\v6.0A
          key: vs2008

      - name: Install VS2008 if not cached
        if: steps.vs2008-cache.outputs.cache-hit != 'true'
        run: |
          cd $env:HOME
          Invoke-WebRequest http://download.microsoft.com/download/8/1/d/81d3f35e-fa03-485b-953b-ff952e402520/VS2008ProEdition90dayTrialENUX1435622.iso -UseBasicParsing -Outfile $env:HOME\vs2008.iso
          Mount-DiskImage -ImagePath $env:HOME\vs2008.iso
          Start-Process E:\Setup\setup.exe -ArgumentList "/q /full /norestart" -Wait

      - name: Restore cached VC++ For Python2.7
        id: vcpython-cache
        uses: actions/cache@v2
        with:
          path: ${{ github.workspace }}\vcpython.msi
          key: vcpython

      - name: Download VC++ For Python2.7 if not cached
        if: steps.vcpython-cache.outputs.cache-hit != 'true'
        run: |
          Invoke-WebRequest https://web.archive.org/web/20210106040224/https://download.microsoft.com/download/7/9/6/796EF2E4-801B-4FC4-AB28-B59FBF6D907B/VCForPython27.msi -UseBasicParsing -Outfile $env:GITHUB_WORKSPACE\vcpython.msi

      - name: Install VC++ For Python2.7
        run: Start-Process $env:GITHUB_WORKSPACE\vcpython.msi -ArgumentList "/quiet /passive /norestart" -Wait

      - name: Create conda environment
        uses: conda-incubator/setup-miniconda@v2
        with:
          python-version: 2.7.18
          activate-environment: mdanse

      - name: Install h5py and netCDF4
        run: conda install h5py netCDF4
        shell: cmd /C CALL {0}

      - name: Install backend dependencies
        run: |
          %CONDA%\envs\mdanse\python.exe -m pip install numpy matplotlib Cython pyyaml Pyro
        shell: cmd /C CALL {0}

      - name: Install ScientificPython
        run: |
          cd %GITHUB_WORKSPACE%
          git clone https://code.ill.fr/scientific-software/scientific-python.git
          copy /y %GITHUB_WORKSPACE%\BuildServer\Windows\scientific-setup.py %GITHUB_WORKSPACE%\scientific-python\
          cd scientific-python
          %CONDA%\envs\mdanse\python.exe scientific-setup.py build --netcdf_prefix="%CONDA%\envs\mdanse\Library\include" --netcdf_dll="%CONDA%\envs\mdanse\Library\bin"
          %CONDA%\envs\mdanse\python.exe setup.py install --netcdf_prefix="%CONDA%\envs\mdanse\Library\include" --netcdf_dll="%CONDA%\envs\mdanse\Library\bin"
          copy "%CONDA%\envs\mdanse\Library\bin\netcdf.dll" "%CONDA%\envs\mdanse\Lib\site-packages\Scientific"
          copy "%CONDA%\envs\mdanse\Library\lib\netcdf.lib" "%CONDA%\envs\mdanse\Lib\site-packages\Scientific"
          copy "%CONDA%\envs\mdanse\Library\include\netcdf.h" "%CONDA%\envs\mdanse\Include\Scientific"
        shell: cmd /C CALL {0}

      - name: Install MMTK
        run: |
          cd /D %GITHUB_WORKSPACE%
          git clone https://code.ill.fr/scientific-software/mmtk.git
          copy /y %GITHUB_WORKSPACE%\BuildServer\Windows\mmtk-setup.py %GITHUB_WORKSPACE%\mmtk
          cd mmtk
          %CONDA%\envs\mdanse\python.exe mmtk-setup.py build 
          %CONDA%\envs\mdanse\python.exe setup.py install
        shell: cmd /C CALL {0}

      - name: Install MDANSE
        run: |
          set PATH="C:\Program Files (x86)\Microsoft Visual Studio 9.0\";"C:\Program Files (x86)\Microsoft Visual Studio 9.0\VC\Bin\x86_amd64";%PATH%
          cd %GITHUB_WORKSPACE%
          copy /y "%GITHUB_WORKSPACE%\BuildServer\setup.py" %GITHUB_WORKSPACE%
          %CONDA%\envs\mdanse\python.exe setup.py install
        shell: cmd /C CALL {0}

      - name: Run dependencies tests
        run: |
          cd %GITHUB_WORKSPACE%\Tests\DependenciesTests
          %CONDA%\envs\mdanse\python.exe AllTests.py
        shell: cmd /C CALL {0}

      - name: Run unit tests
        run: |
          cd %GITHUB_WORKSPACE%\Tests\UnitTests\
          %CONDA%\envs\mdanse\python.exe AllTests.py
        shell: cmd /C CALL {0}

      - name: Run functional tests
        run: |
          cd %GITHUB_WORKSPACE%\Tests\FunctionalTests\Jobs
          %CONDA%\envs\mdanse\python.exe BuildJobTests.py
          %CONDA%\envs\mdanse\python.exe AllTests.py
        shell: cmd /C CALL {0}

      - name: Tar artifacts
        if: |
          contains( github.ref, 'main' ) ||
          contains( github.ref, 'develop' ) ||
          contains( github.ref, 'release-' ) ||
          contains( github.ref, 'hotfix-' ) ||
          contains( github.ref, 'build-' ) ||
          contains( github.ref, 'tags' ) ||
          contains( github.ref, 'web' )
        run: |
          cd /D %CONDA%\envs
          tar -czf mdanse.tar.gz mdanse
        shell: cmd /C CALL {0}

      - name: Upload artifacts
        if: |
          contains( github.ref, 'main' ) ||
          contains( github.ref, 'develop' ) ||
          contains( github.ref, 'release-' ) ||
          contains( github.ref, 'hotfix-' ) ||
          contains( github.ref, 'build-' ) ||
          contains( github.ref, 'tags' ) ||
          contains( github.ref, 'web' )
        uses: actions/upload-artifact@v2
        with:
          name: windows_artifacts
          path: C:\Miniconda\envs\mdanse.tar.gz
          retention-days: 1

  deploy_windows:
    runs-on: windows-2019
    needs: ci_windows
    if: |
      contains( github.ref, 'main' ) ||
      contains( github.ref, 'develop' ) ||
      contains( github.ref, 'release-' ) ||
      contains( github.ref, 'hotfix-' ) ||
      contains( github.ref, 'build-' ) ||
      contains( github.ref, 'tags' ) ||
      contains( github.ref, 'web' )
    steps:
      - uses: actions/checkout@v2

      - name: Restore VS2008 from cache
        id: vs2008-cache
        uses: actions/cache@v2
        with:
          path: |
            C:\Program Files (x86)\Microsoft Visual Studio 9.0
            C:\Program Files\Microsoft SDKs\Windows\v6.0A
          key: vs2008

      - name: Install VS2008 if not cached
        if: steps.vs2008-cache.outputs.cache-hit == 'false'
        run: |
          cd $env:HOME
          Invoke-WebRequest http://download.microsoft.com/download/8/1/d/81d3f35e-fa03-485b-953b-ff952e402520/VS2008ProEdition90dayTrialENUX1435622.iso -UseBasicParsing -Outfile $env:HOME\vs2008.iso
          Mount-DiskImage -ImagePath $env:HOME\vs2008.iso
          Start-Process E:\Setup\setup.exe -ArgumentList "/q /full /norestart" -Wait

      - name: Restore cached VC++ For Python2.7
        id: vcpython-cache
        uses: actions/cache@v2
        with:
          path: ${{ github.workspace }}\vcpython.msi
          key: vcpython

      - name: Download VC++ For Python2.7 if not cached
        if: steps.vcpython-cache.outputs.cache-hit != 'true'
        run: |
          Invoke-WebRequest https://web.archive.org/web/20210106040224/https://download.microsoft.com/download/7/9/6/796EF2E4-801B-4FC4-AB28-B59FBF6D907B/VCForPython27.msi -UseBasicParsing -Outfile $env:GITHUB_WORKSPACE\vcpython.msi

      - name: Install VC++ For Python2.7
        run: Start-Process $env:GITHUB_WORKSPACE\vcpython.msi -ArgumentList "/quiet /passive /norestart" -Wait

      - name: Initialise conda environment
        uses: conda-incubator/setup-miniconda@v2
        with:
          python-version: 2.7.18
          activate-environment: mdanse

      - name: Download artifacts
        uses: actions/download-artifact@v2
        with:
          name: windows_artifacts
          path: C:\Miniconda\envs

      - name: Untar python
        run: |
          cd /D C:\Miniconda\envs
          tar -xkf mdanse.tar.gz
        shell: cmd /C CALL {0}

      - name: Install packages required for documentation and psutil
        run: |
          %CONDA%\envs\mdanse\python.exe -m pip install docutils==0.17.1 sphinx==1.6.7 stdeb psutil
        shell: cmd /C CALL {0}

      - name: Install GUI dependencies
        run: |
          cd "%GITHUB_WORKSPACE%\BuildServer\Windows\Dependencies\"
          %CONDA%\envs\mdanse\python.exe -m pip install PyQt4‑4.11.4‑cp27‑cp27m‑win_amd64.whl VTK‑6.3.0‑cp27‑cp27m‑win_amd64.whl wxPython_common‑3.0.2.0‑py2‑none‑any.whl wxPython‑3.0.2.0‑cp27‑none‑win_amd64.whl
        shell: cmd /C CALL {0}

      - name: Deploy
        run: |
          mkdir %GITHUB_WORKSPACE%\BuildServer\Windows\Build
          cd %GITHUB_WORKSPACE%\BuildServer\Windows\Build\
          call "%GITHUB_WORKSPACE%\BuildServer\Windows\definitions.bat"
          call "%GITHUB_WORKSPACE%\BuildServer\Windows\setup_ci.bat"
          call "%GITHUB_WORKSPACE%\BuildServer\Windows\deploy.bat"
        shell: cmd /C CALL {0}

      - name: Upload artifacts
        uses: actions/upload-artifact@v2
        with:
          name: Windows_executable
          path: ${{ github.workspace }}\*.exe
          retention-days: 90<|MERGE_RESOLUTION|>--- conflicted
+++ resolved
@@ -326,12 +326,9 @@
       - name: Deploy
         run: |
           sed -i 's|PYTHONEXE=$HOME/python|PYTHONEXE=$CONDA/envs/mdanse|' $GITHUB_WORKSPACE/BuildServer/Unix/Debian/deploy.sh
-<<<<<<< HEAD
           sudo rm $CONDA/envs/mdanse/lib/libtinfo*
           sudo rm $CONDA/envs/mdanse/lib/libncurses*
-=======
           sudo rm -v $CONDA/envs/mdanse/lib/libstdc*
->>>>>>> ba6c7c41
           source $GITHUB_WORKSPACE/BuildServer/Unix/Debian/definitions.sh
           source $GITHUB_WORKSPACE/BuildServer/Unix/setup_ci.sh
           source $GITHUB_WORKSPACE/BuildServer/Unix/Debian/deploy.sh
