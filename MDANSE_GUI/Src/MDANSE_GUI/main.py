--- conflicted
+++ resolved
@@ -31,19 +31,10 @@
     )
 
     path = os.path.dirname(os.path.abspath(__file__))
-<<<<<<< HEAD
     splash_img = QPixmap(os.path.join(path, "splash-alpha.png"))
-    splash = QSplashScreen(splash_img)
-    splash.show()
-    # show the splash screen for at least 1 sec
-    time.sleep(3)
-
-=======
-    splash_img = QPixmap(os.path.join(path, "splash.png"))
     splash = QSplashScreen(splash_img, Qt.WindowStaysOnTopHint)
     splash.show()
     t0 = time.time()
->>>>>>> ce3e6dc9
     root = TabbedWindow(parent=None, title="MDANSE for Python 3", settings=settings)
     root.show()
     t1 = time.time()
