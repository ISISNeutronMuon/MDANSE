--- conflicted
+++ resolved
@@ -77,11 +77,7 @@
     def __init__(self, parent):
         super(MolecularViewer, self).__init__(parent)
 
-<<<<<<< HEAD
-        self._scale_factor = 0.6
-=======
         self._scale_factor = 0.8
->>>>>>> 4f739540
 
         self._datamodel = None
 
@@ -259,11 +255,7 @@
         line_mapper.ScalarVisibilityOn()
         line_mapper.ColorByArrayComponent("scalars", 1)
         line_actor = vtk.vtkLODActor()
-<<<<<<< HEAD
-        line_actor.GetProperty().SetLineWidth(10 * self._scale_factor)
-=======
         line_actor.GetProperty().SetLineWidth(3 * self._scale_factor)
->>>>>>> 4f739540
         line_actor.SetMapper(line_mapper)
         actor_list.append(line_actor)
 
