#    This file is part of MDANSE_GUI.
#
#    MDANSE_GUI is free software: you can redistribute it and/or modify
#    it under the terms of the GNU General Public License as published by
#    the Free Software Foundation, either version 3 of the License, or
#    (at your option) any later version.
#
#    This program is distributed in the hope that it will be useful,
#    but WITHOUT ANY WARRANTY; without even the implied warranty of
#    MERCHANTABILITY or FITNESS FOR A PARTICULAR PURPOSE.  See the
#    GNU General Public License for more details.
#
#    You should have received a copy of the GNU General Public License
#    along with this program.  If not, see <https://www.gnu.org/licenses/>.
#
import os
from collections import defaultdict
from importlib import metadata

from qtpy.QtCore import Slot, QTimer, Signal, QMessageLogger
from qtpy.QtWidgets import (
    QMainWindow,
    QFileDialog,
    QToolBar,
    QTabWidget,
    QMenuBar,
    QMessageBox,
    QApplication,
    QAction,
)

from MDANSE.MLogging import LOG

from MDANSE_GUI.Session.StructuredSession import StructuredSession
from MDANSE_GUI.Resources import Resources
from MDANSE_GUI.UnitsEditor import UnitsEditor
from MDANSE_GUI.UserSettingsEditor import UserSettingsEditor
from MDANSE_GUI.PeriodicTableViewer import PeriodicTableViewer
from MDANSE_GUI.ElementsDatabaseEditor import ElementsDatabaseEditor
from MDANSE_GUI.Tabs.Models.GeneralModel import GeneralModel
from MDANSE_GUI.Tabs.Models.JobHolder import JobHolder
from MDANSE_GUI.Tabs.TrajectoryTab import TrajectoryTab
from MDANSE_GUI.Tabs.JobTab import JobTab
from MDANSE_GUI.Tabs.RunTab import RunTab
from MDANSE_GUI.Tabs.LoggingTab import LoggingTab, GuiLogHandler
from MDANSE_GUI.Tabs.ConverterTab import ConverterTab
from MDANSE_GUI.Tabs.PlotSelectionTab import PlotSelectionTab
from MDANSE_GUI.Tabs.PlotTab import PlotTab
from MDANSE_GUI.Tabs.InstrumentTab import InstrumentTab
from MDANSE_GUI.Widgets.StyleDialog import StyleDialog, StyleDatabase


class TabbedWindow(QMainWindow):
    """The main window of the MDANSE GUI,
    inherits QMainWindow.

    Args:
        QMainWindow - the base class.
    """

    file_name_for_loading = Signal(str)
    converter_name_for_dialog = Signal(str)

    def __init__(
        self,
        *args,
        parent=None,
        title="MDANSE",
        settings=None,
        app_instance=None,
        **kwargs,
    ):
        super().__init__(parent, *args, **kwargs)
        self.tabs = QTabWidget(self)
        self.setCentralWidget(self.tabs)
        self._views = defaultdict(list)
        self._actions = []
        self._tabs = {}
        self._session = StructuredSession()
        self._settings = self._session.obtain_settings(self)
        self._logger = QMessageLogger()
        self._toolbar_buttons = []  # list of (widget, icon_key:str) pairs
        self._style_database = StyleDatabase(self)
        self.setWindowTitle(title)
        self.resources = Resources()
        self.current_object = None
        self.startSettings(settings)
        self.createCommonModels()
        self.makeBasicLayout()
        self.workdir = os.path.expanduser("~")

        self.periodic_table = PeriodicTableViewer(self)
        self.element_editor = ElementsDatabaseEditor(self)
        self.unit_editor = UnitsEditor(self)
        self.style_selector = StyleDialog(self)
        self.style_selector.connectStyleDatabase(self._style_database)
        self.style_selector.new_style.connect(self.setStyleSheet)
        self.style_selector.icon_swap.connect(self.invertToolbar)

        if app_instance is not None:
            app_instance.aboutToQuit.connect(self._session.save)
        self._session.load()
        self.settings_editor = UserSettingsEditor(self, current_session=self._session)

        self._tabs["Plot Creator"]._visualiser.data_for_plotting.connect(
            self._tabs["Plot Holder"].accept_external_data
        )
        self._tabs["Plot Creator"]._visualiser.create_new_plot.connect(
            self._tabs["Plot Holder"]._visualiser.new_plot
        )
        self._tabs["Plot Creator"]._visualiser.create_new_text.connect(
            self._tabs["Plot Holder"]._visualiser.new_text
        )

    def createCommonModels(self):
        self._trajectory_model = GeneralModel()
        self._instrument_model = GeneralModel()
        self._job_holder = JobHolder()
        self._gui_log_handler = GuiLogHandler()

    def makeBasicLayout(self):
        self.createConverterViewer()
        self.createTrajectoryViewer()
        self.createActionsViewer()
        self.createJobsViewer()
        self.createPlotSelection()
        self.createPlotHolder()
<<<<<<< HEAD
        self.createInstrumentSelector()
        # self.createLogViewer()
=======
        self.createLogViewer()
>>>>>>> eef88102
        self.setupMenubar()
        self.setupToolbar()

    def startSettings(self, init_settings):
        self.settings = init_settings
        if self.settings is not None:
            self.settings.beginGroup("MainWindow")
            geo = self.settings.value("geometry")
            if geo:
                self.restoreGeometry(geo)
            state = self.settings.value("state")
            if state:
                self.restoreState(state)
            self.settings.endGroup()
        self.settings_timer = QTimer()
        self.settings_timer.timeout.connect(self.saveSettings)
        self.settings_timer.setInterval(2000)
        self.settings_timer.start()
        self.destroyed.connect(self.settings_timer.stop)

    def setupMenubar(self):
        menubar = QMenuBar()
        menubar.setNativeMenuBar(False)  # this works around PyQt problems on MacOS
        menubar.setObjectName("main menubar")
        menubar.setVisible(True)
        file_group = menubar.addMenu("File")
        settings_group = menubar.addMenu("Settings")
        help_group = menubar.addMenu("Help")
        self.exitAct = QAction("Exit", parent=menubar)
        self.exitAct.triggered.connect(self.shut_down)
        file_group.addAction(self.exitAct)
        self.settingsAct = QAction("User Settings", parent=menubar)
        self.settingsAct.triggered.connect(self.launchSettingsEditor)
        settings_group.addAction(self.settingsAct)
        self.aboutAct = QAction("About MDANSE", parent=menubar)
        self.aboutAct.triggered.connect(self.version_information)
        help_group.addAction(self.aboutAct)
        self.setMenuBar(menubar)

    def shut_down(self):
        QApplication.quit()
        self.destroy(True, True)

    def version_information(self):
        version = ""
        version += f"MDANSE version: {metadata.version('MDANSE')}\n"
        version += f"MDANSE_GUI version: {metadata.version('MDANSE_GUI')}\n"
        popup = QMessageBox.about(self, "MDANSE Version Information", version)

    def setupToolbar(self):
        self._toolBar = QToolBar("Main MDANSE toolbar", self)
        # self._toolBar.setMovable(True)
        self._toolBar.setObjectName("main toolbar")
        valid_keys = [
            # ('load', self.loadTrajectory),
            # ('plus', self.loadTrajectory),
            ("periodic_table", self.launchPeriodicTable),
            ("element", self.launchElementsEditor),
            ("units", self.launchUnitsEditor),
            ("user", self.launchStyleSelector),
        ]
        for key, slot in valid_keys:
            icon = self.resources._icons[key]
            action = QAction(icon, str(key), self._toolBar)
            action.triggered.connect(slot)
            self._actions.append(action)
            self._toolbar_buttons.append((action, key))
            # self._actions.append(self._toolBar.addAction(icon, str(key)))
        for act in self._actions:
            self._toolBar.addAction(act)
        self.addToolBar(self._toolBar)
        LOG.info(f"Icon size is {self._toolBar.iconSize()}")

    @Slot()
    def launchPeriodicTable(self):
        self.launch_dialog(self.periodic_table)

    @Slot()
    def launchUnitsEditor(self):
        self.launch_dialog(self.unit_editor)

    @Slot()
    def launchStyleSelector(self):
        self.launch_dialog(self.style_selector)

    @Slot()
    def launchSettingsEditor(self):
        self.settings_editor.update_combo()
        self.launch_dialog(self.settings_editor)

    @Slot()
    def launchElementsEditor(self):
        self.launch_dialog(self.element_editor)

    def launch_dialog(self, dialog) -> None:
        if dialog.isVisible():
            if dialog.isMaximized():
                dialog.showMaximized()
            else:
                dialog.showNormal()
            dialog.activateWindow()
        else:
            dialog.show()

    @Slot()
    def loadTrajectory(self):
        fname = QFileDialog.getOpenFileName(
            self,
            "Load an MD trajectory",
            self.workdir,
            "MDT files (*.mdt);;HDF5 files (*.h5 *.hdf);;All files (*)",
        )
        LOG.info(fname)
        if len(fname[0]) > 0:
            self.file_name_for_loading.emit(fname[0])

    @Slot(bool)
    def invertToolbar(self, dark=False):
        if dark:
            for obj, key in self._toolbar_buttons:
                obj.setIcon(self.resources._inverted_icons[key])
        else:
            for obj, key in self._toolbar_buttons:
                obj.setIcon(self.resources._icons[key])

    def createTrajectoryViewer(self):
        name = "Trajectories"
        trajectory_tab = TrajectoryTab.gui_instance(
            self.tabs,
            name,
            self._session,
            self._settings,
            self._logger,
            model=self._trajectory_model,
        )
        self.tabs.addTab(trajectory_tab._core, name)
        self._tabs[name] = trajectory_tab
        self._job_holder.trajectory_for_loading.connect(trajectory_tab.load_trajectory)

    def createInstrumentSelector(self):
        name = "Instruments"
        instrument_tab = InstrumentTab.gui_instance(
            self.tabs,
            name,
            self._session,
            self._settings,
            self._logger,
            model=self._instrument_model,
        )
        self.tabs.addTab(instrument_tab._core, name)
        self._tabs[name] = instrument_tab

    def createJobsViewer(self):
        name = "Running Jobs"
        run_tab = RunTab.gui_instance(
            self.tabs,
            name,
            self._session,
            self._settings,
            self._logger,
            model=self._job_holder,
        )
        self.tabs.addTab(run_tab._core, name)
        self._tabs[name] = run_tab

    def createConverterViewer(self):
        name = "Converters"
        job_tab = ConverterTab.gui_instance(
            self.tabs, name, self._session, self._settings, self._logger
        )
        job_tab.set_job_starter(self._job_holder)
        self.tabs.addTab(job_tab._core, name)
        self._tabs[name] = job_tab

    def createActionsViewer(self):
        name = "Actions"
        job_tab = JobTab.gui_instance(
            self.tabs,
            name,
            self._session,
            self._settings,
            self._logger,
            combo_model=self._trajectory_model,
            instrument_model=self._instrument_model,
        )
        job_tab.set_job_starter(self._job_holder)
        self.tabs.addTab(job_tab._core, name)
        self._tabs[name] = job_tab

    def createPlotSelection(self):
        name = "Plot Creator"
        plot_tab = PlotSelectionTab.gui_instance(
            self.tabs,
            name,
            self._session,
            self._settings,
            self._logger,
        )
        self.tabs.addTab(plot_tab._core, name)
        self._tabs[name] = plot_tab
        self._job_holder.results_for_loading.connect(plot_tab.load_results)

    def createPlotHolder(self):
        name = "Plot Holder"
        plot_tab = PlotTab.gui_instance(
            self.tabs,
            name,
            self._session,
            self._settings,
            self._logger,
        )
        plot_tab.connect_units()
        self.tabs.addTab(plot_tab._core, name)
        self._tabs[name] = plot_tab

    def createLogViewer(self):
        name = "Logger"
        LOG.addHandler(self._gui_log_handler)
        log_tab = LoggingTab.gui_instance(
            self.tabs, name, self._session, self._settings, self._logger
        )
        log_tab.add_handler(self._gui_log_handler)
        self.tabs.addTab(log_tab._core, name)
        self._tabs[name] = log_tab

    @Slot()
    def saveSettings(self):
        self.settings.beginGroup("MainWindow")
        self.settings.setValue("geometry", self.saveGeometry())
        self.settings.setValue("state", self.saveState())
        self.settings.endGroup()

    def reportError(self, text: str):
        LOG.error(text)<|MERGE_RESOLUTION|>--- conflicted
+++ resolved
@@ -125,12 +125,8 @@
         self.createJobsViewer()
         self.createPlotSelection()
         self.createPlotHolder()
-<<<<<<< HEAD
         self.createInstrumentSelector()
-        # self.createLogViewer()
-=======
         self.createLogViewer()
->>>>>>> eef88102
         self.setupMenubar()
         self.setupToolbar()
 
