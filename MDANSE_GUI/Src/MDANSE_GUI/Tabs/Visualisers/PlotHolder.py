--- conflicted
+++ resolved
@@ -84,16 +84,11 @@
         try:
             pc = self._context[tab_id]
         except KeyError:
-<<<<<<< HEAD
-            print(f"Plotting context is missing for tab {tab_id}")
-            print(self._context)
+            LOG.error(f"Plotting context is missing for tab {tab_id}")
+            LOG.error(self._context)
         else:
             pc._unit_lookup = self._unit_lookup
             return pc
-=======
-            LOG.error(f"Plotting context is missing for tab {tab_id}")
-            LOG.error(self._context)
->>>>>>> bfbc7a8f
 
     @property
     def plotter(self):
