#    This file is part of MDANSE_GUI.
#
#    MDANSE_GUI is free software: you can redistribute it and/or modify
#    it under the terms of the GNU General Public License as published by
#    the Free Software Foundation, either version 3 of the License, or
#    (at your option) any later version.
#
#    This program is distributed in the hope that it will be useful,
#    but WITHOUT ANY WARRANTY; without even the implied warranty of
#    MERCHANTABILITY or FITNESS FOR A PARTICULAR PURPOSE.  See the
#    GNU General Public License for more details.
#
#    You should have received a copy of the GNU General Public License
#    along with this program.  If not, see <https://www.gnu.org/licenses/>.
#
from typing import Optional

import numpy as np
from qtpy.QtWidgets import (
    QPushButton,
    QFileDialog,
    QVBoxLayout,
    QWidget,
    QHBoxLayout,
    QTextEdit,
)
from qtpy.QtCore import Signal, Slot

from MDANSE.MLogging import LOG
from MDANSE.Framework.Jobs.IJob import IJob

from MDANSE_GUI.InputWidgets import *


widget_lookup = {  # these all come from MDANSE_GUI.InputWidgets
    "FloatConfigurator": FloatWidget,
    "BooleanConfigurator": BooleanWidget,
    "StringConfigurator": StringWidget,
    "IntegerConfigurator": IntegerWidget,
    "CorrelationFramesConfigurator": CorrelationFramesWidget,
    "FramesConfigurator": FramesWidget,
    "RangeConfigurator": RangeWidget,
    "DistHistCutoffConfigurator": DistHistCutoffWidget,
    "VectorConfigurator": VectorWidget,
    "HDFInputFileConfigurator": InputFileWidget,
    "HDFTrajectoryConfigurator": HDFTrajectoryWidget,
    "InterpolationOrderConfigurator": InterpolationOrderWidget,
    "OutputFilesConfigurator": OutputFilesWidget,
    "ASEFileConfigurator": InputFileWidget,
    "AseInputFileConfigurator": AseInputFileWidget,
    "ConfigFileConfigurator": InputFileWidget,
    "InputFileConfigurator": InputFileWidget,
    "MDFileConfigurator": InputFileWidget,
    "FieldFileConfigurator": InputFileWidget,
    "XDATCARFileConfigurator": InputFileWidget,
    "XTDFileConfigurator": InputFileWidget,
    "XYZFileConfigurator": InputFileWidget,
    "RunningModeConfigurator": RunningModeWidget,
    "WeightsConfigurator": ComboWidget,
    "MultipleChoicesConfigurator": MultipleCombosWidget,
    "MoleculeSelectionConfigurator": MoleculeWidget,
    "GroupingLevelConfigurator": ComboWidget,
    "SingleChoiceConfigurator": ComboWidget,
    "QVectorsConfigurator": QVectorsWidget,
    "InputDirectoryConfigurator": InputDirectoryWidget,
    "OutputDirectoryConfigurator": OutputDirectoryWidget,
    "OutputStructureConfigurator": OutputStructureWidget,
    "OutputTrajectoryConfigurator": OutputTrajectoryWidget,
    "ProjectionConfigurator": ProjectionWidget,
    "AtomSelectionConfigurator": AtomSelectionWidget,
    "AtomMappingConfigurator": AtomMappingWidget,
    "AtomTransmutationConfigurator": AtomTransmutationWidget,
    "InstrumentResolutionConfigurator": InstrumentResolutionWidget,
    "PartialChargeConfigurator": PartialChargeWidget,
}


class Action(QWidget):
    new_thread_objects = Signal(list)
    new_path = Signal(str)

    last_paths = {}

    def __init__(self, *args, use_preview=False, **kwargs):
        self._default_path = None
        self._input_trajectory = None
        self._parent_tab = None
        self._trajectory_configurator = None
        self._settings = None
        self._use_preview = use_preview
        default_path = kwargs.pop("path", None)
        input_trajectory = kwargs.pop("trajectory", None)
        self.set_trajectory(default_path, input_trajectory)
        super().__init__(*args, **kwargs)

        self.layout = QVBoxLayout(self)
        self.handlers = {}
        self._widgets = []
        self._widgets_in_layout = []

    def set_settings(self, settings):
        self._settings = settings

    def set_trajectory(self, path: Optional[str], trajectory: Optional[str]) -> None:
        """Set the trajectory path and filename.

        Parameters
        ----------
        path : str or None
            The path of the trajectory
        trajectory : str or None
            The path and filename of the trajectory
        """
        self._default_path = path
        self._input_trajectory = trajectory
        path = None
        if self._input_trajectory is not None:
            path, filename = os.path.split(self._input_trajectory)
        if self._default_path is None:
            if path is None:
                self._default_path = "."
            else:
                self._default_path = path

    def clear_panel(self) -> None:
        """Clear the widgets so that it leaves an empty layout"""
        for widget in self._widgets_in_layout:
            self.layout.removeWidget(widget)
            # fixes #448
            # even with the call to deleteLater sometimes the widget
            # windows can pop up and then disappear we need to hide
            # them first to make sure this doesn't happen
            widget.hide()
            widget.setParent(None)
            widget.deleteLater()
        self._widgets = []
        self._widgets_in_layout = []
        self._preview_box = None

    def update_panel(self, job_name: str) -> None:
        """Sets all the widgets for the selected job.

        Parameters
        ----------
        job_name : str
            The job name.
        """
        self.clear_panel()

        self._job_name = job_name
        self.last_paths[job_name] = self._parent_tab.get_path(job_name)
        try:
            job_instance = IJob.create(job_name)
        except ValueError as e:
            LOG.error(f"Failed to create IJob {job_name}")
            return
        job_instance.build_configuration()
        settings = job_instance.settings
        self._job_instance = job_instance
        LOG.info(f"Configuration {job_instance.configuration}")
        if "trajectory" in settings.keys():
            if self._input_trajectory is None:
                return
            key, value = "trajectory", settings["trajectory"]
            dtype = value[0]
            ddict = value[1]
            configurator = job_instance.configuration[key]
            if not "label" in ddict.keys():
                ddict["label"] = key
            ddict["configurator"] = configurator
            ddict["source_object"] = self._input_trajectory
            widget_class = widget_lookup[dtype]
            input_widget = widget_class(parent=self, **ddict)
            widget = input_widget._base
            self.layout.addWidget(widget, stretch=input_widget._relative_size)
            self._widgets_in_layout.append(widget)
            self._widgets.append(input_widget)
            self._trajectory_configurator = input_widget._configurator
            LOG.info("Set up input trajectory")
        for key, value in settings.items():
            if key == "trajectory":
                continue
            dtype = value[0]
            ddict = value[1]
            configurator = job_instance.configuration[key]
            if not "label" in ddict.keys():
                ddict["label"] = key
            ddict["configurator"] = configurator
            ddict["source_object"] = self._input_trajectory
            ddict["trajectory_configurator"] = self._trajectory_configurator
            if not dtype in widget_lookup.keys():
                ddict["tooltip"] = (
                    "This is not implemented in the MDANSE GUI at the moment, and it MUST BE!"
                )
                placeholder = BackupWidget(parent=self, **ddict)
                widget = placeholder._base
                self.layout.addWidget(widget, stretch=placeholder._relative_size)
                self._widgets_in_layout.append(widget)
                self._widgets.append(placeholder)
                LOG.warning(f"Could not find the right widget for {key}")
            else:
                widget_class = widget_lookup[dtype]
                # expected = {key: ddict[key] for key in widget_class.__init__.__code__.co_varnames}
                input_widget = widget_class(parent=self, **ddict)
                widget = input_widget._base
                self.layout.addWidget(widget, stretch=input_widget._relative_size)
                self._widgets_in_layout.append(widget)
                self._widgets.append(input_widget)
                input_widget.valid_changed.connect(self.allow_execution)
                if self._use_preview:
                    input_widget.value_updated.connect(self.show_output_prediction)
                LOG.info(f"Set up the right widget for {key}")
            # self.handlers[key] = data_handler
            configured = False
            iterations = 0
            while not configured:
                configured = True
                for widget in self._widgets:
                    widget.value_from_configurator()
                    configured = configured and widget._configurator.is_configured()
                iterations += 1
                if iterations > 5:
                    break

        if self._use_preview:
            self._preview_box = QTextEdit(self)
            self.layout.addWidget(self._preview_box)
            self._widgets_in_layout.append(self._preview_box)

        buttonbase = QWidget(self)
        buttonlayout = QHBoxLayout(buttonbase)
        buttonbase.setLayout(buttonlayout)
        self.save_button = QPushButton("Save as script", buttonbase)
        self.execute_button = QPushButton("RUN!", buttonbase)
        self.execute_button.setStyleSheet("font-weight: bold")

        self.save_button.clicked.connect(self.save_dialog)
        self.execute_button.clicked.connect(self.execute_converter)

        buttonlayout.addWidget(self.save_button)
        buttonlayout.addWidget(self.execute_button)

        self.layout.addWidget(buttonbase)
        self._widgets_in_layout.append(buttonbase)
        self.show_output_prediction()

    @Slot()
    def show_output_prediction(self):
        if self._use_preview:
            self.allow_execution()
            LOG.info("Show output prediction")
            pardict = self.set_parameters()
            self._job_instance.setup(pardict)
            axes = self._job_instance.preview_output_axis()
            LOG.info(f"Axes = {axes.keys()}")
            text = "<p><b>The results will cover the following range:</b></p>"
            for unit, old_array in axes.items():
                scale_factor, new_unit = self._parent_tab.conversion_factor(unit)
                array = np.array(old_array) * scale_factor
                if len(array) < 6:
                    text += f"<p>{array} ({new_unit})</p>"
                else:
                    text += f"<p>[{array[0]}, {array[1]}, {array[2]}, ..., {array[-1]}] ({new_unit})</p>"
            self._preview_box.setHtml(text)

    @Slot(dict)
    def parse_updated_params(self, new_params: dict):
        if "path" in new_params.keys():
            self.default_path = new_params["path"]
            self.new_path.emit(self.default_path)

    @Slot()
    def allow_execution(self):
        allow = True
        for widget in self._widgets:
            if not widget._configurator.valid:
                allow = False
        if allow:
            self.execute_button.setEnabled(True)
        else:
            self.execute_button.setEnabled(False)

    @Slot()
    def cancel_dialog(self):
        self.destroy()

    @Slot()
    def save_dialog(self):
        try:
            cname = self._job_name
        except:
            currentpath = "."
        else:
            currentpath = self._parent_tab.get_path(self._job_name + "_script")
        result, ftype = QFileDialog.getSaveFileName(
            self, "Save job as a Python script", currentpath, "Python script (*.py)"
        )
        if result is None:
            return None
        path, _ = os.path.split(result)
        try:
            cname = self._job_name
        except:
            pass
        else:
            self.last_paths[cname] = path
            self._parent_tab.set_path(self._job_name + "_script", path)
        pardict = self.set_parameters(labels=True)
        self._job_instance.save(result, pardict)

    def set_parameters(self, labels=False):
        results = {}
        for widnum, key in enumerate(self._job_instance.settings.keys()):
            if labels:
                label = self._job_instance.settings[key][1]["label"]
                results[key] = (self._widgets[widnum].get_widget_value(), label)
            else:
                results[key] = self._widgets[widnum].get_widget_value()
        return results

    @Slot()
    def execute_converter(self):
        pardict = self.set_parameters()
<<<<<<< HEAD
        print(pardict)
        self._parent_tab.set_path(self._job_name, self._default_path)
=======
        LOG.info(pardict)
>>>>>>> bfbc7a8f
        # when we are ready, we can consider running it
        # self.converter_instance.run(pardict)
        # this would send the actual instance, which _may_ be wrong
        # self.new_thread_objects.emit([self.converter_instance, pardict])
        self.new_thread_objects.emit([self._job_name, pardict])<|MERGE_RESOLUTION|>--- conflicted
+++ resolved
@@ -321,12 +321,8 @@
     @Slot()
     def execute_converter(self):
         pardict = self.set_parameters()
-<<<<<<< HEAD
-        print(pardict)
+        LOG.info(pardict)
         self._parent_tab.set_path(self._job_name, self._default_path)
-=======
-        LOG.info(pardict)
->>>>>>> bfbc7a8f
         # when we are ready, we can consider running it
         # self.converter_instance.run(pardict)
         # this would send the actual instance, which _may_ be wrong
