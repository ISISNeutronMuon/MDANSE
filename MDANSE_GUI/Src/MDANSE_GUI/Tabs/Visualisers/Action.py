--- conflicted
+++ resolved
@@ -22,10 +22,7 @@
     QVBoxLayout,
     QWidget,
     QHBoxLayout,
-<<<<<<< HEAD
     QCheckBox,
-=======
->>>>>>> bfbc7a8f
     QTextEdit,
 )
 from qtpy.QtCore import Signal, Slot
