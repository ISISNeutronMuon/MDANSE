--- conflicted
+++ resolved
@@ -235,23 +235,6 @@
 
     @Slot()
     def show_output_prediction(self):
-<<<<<<< HEAD
-        self.allow_execution()
-        print("Show output prediction")
-        pardict = self.set_parameters()
-        self._job_instance.setup(pardict)
-        axes = self._job_instance.preview_output_axis()
-        print(f"Axes = {axes.keys()}")
-        text = "<p><b>The results will cover the following range:</b></p>"
-        for unit, old_array in axes.items():
-            scale_factor, new_unit = self._session.conversion_factor(unit)
-            array = np.array(old_array) * scale_factor
-            if len(array) < 6:
-                text += f"<p>{array} ({new_unit})</p>"
-            else:
-                text += f"<p>[{array[0]}, {array[1]}, {array[2]}, ..., {array[-1]}] ({new_unit})</p>"
-        self._preview_box.setHtml(text)
-=======
         if self._use_preview:
             self.allow_execution()
             print("Show output prediction")
@@ -260,13 +243,14 @@
             axes = self._job_instance.preview_output_axis()
             print(f"Axes = {axes.keys()}")
             text = "<p><b>The results will cover the following range:</b></p>"
-            for unit, array in axes.items():
+            for unit, old_array in axes.items():
+                scale_factor, new_unit = self._session.conversion_factor(unit)
+                array = np.array(old_array) * scale_factor
                 if len(array) < 6:
-                    text += f"<p>{array} ({unit})</p>"
+                    text += f"<p>{array} ({new_unit})</p>"
                 else:
-                    text += f"<p>[{array[0]}, {array[1]}, {array[2]}, ..., {array[-1]}] ({unit})</p>"
+                    text += f"<p>[{array[0]}, {array[1]}, {array[2]}, ..., {array[-1]}] ({new_unit})</p>"
             self._preview_box.setHtml(text)
->>>>>>> 0abec47a
 
     @Slot(dict)
     def parse_updated_params(self, new_params: dict):
