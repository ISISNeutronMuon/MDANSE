--- conflicted
+++ resolved
@@ -21,32 +21,20 @@
     import h5py
 
 import numpy as np
-<<<<<<< HEAD
-from matplotlib.pyplot import style as mpl_style
 from matplotlib.markers import MarkerStyle
 from matplotlib.lines import lineStyles
-=======
->>>>>>> bfbc7a8f
 from matplotlib import rcParams
 from qtpy.QtCore import Slot, Signal, QModelIndex, Qt
 from qtpy.QtGui import QStandardItemModel, QStandardItem
 
-<<<<<<< HEAD
-from MDANSE.Framework.Units import unit_lookup
+from MDANSE.MLogging import LOG
 
 
 def get_mpl_markers():
     return MarkerStyle.markers
 
-
 def get_mpl_lines():
     return lineStyles
-=======
-from MDANSE.MLogging import LOG
-
-from MDANSE_GUI.Session.LocalSession import unit_lookup
->>>>>>> bfbc7a8f
-
 
 def get_mpl_colours():
     cycler = rcParams["axes.prop_cycle"]
