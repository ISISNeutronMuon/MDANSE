--- conflicted
+++ resolved
@@ -210,19 +210,6 @@
     needs_an_update = Signal()
 
     def __init__(self, *args, unit_lookup=None, **kwargs):
-        self.headers = kwargs.pop(
-            "header_labels",
-            [
-                "Dataset",
-                "Trajectory",
-                "Size",
-                "Unit",
-                "Use it?",
-                "Colour",
-                "Line style",
-                "Marker",
-            ],
-        )
         super().__init__(*args, **kwargs)
         self._datasets = {}
         self._current_axis = [None, None, None]
@@ -236,11 +223,7 @@
         self._colour_map = kwargs.get("colormap", "viridis")
         self._last_colour = 0
         self._unit_lookup = unit_lookup
-<<<<<<< HEAD
         self.setHorizontalHeaderLabels(plotting_column_labels)
-=======
-        self.setHorizontalHeaderLabels(self.headers)
->>>>>>> e3b177ba
 
     def generate_colour(self, number: int):
         return self._colour_list[number % len(self._colour_list)]
@@ -407,7 +390,7 @@
     def clear(self) -> None:
         result = super().clear()
         self._datasets = {}
-        self.setHorizontalHeaderLabels(self.headers)
+        self.setHorizontalHeaderLabels(plotting_column_labels)
         return result
 
     @Slot(QModelIndex)
