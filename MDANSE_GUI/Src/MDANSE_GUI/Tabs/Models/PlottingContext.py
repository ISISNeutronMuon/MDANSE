#    This file is part of MDANSE_GUI.
#
#    MDANSE_GUI is free software: you can redistribute it and/or modify
#    it under the terms of the GNU General Public License as published by
#    the Free Software Foundation, either version 3 of the License, or
#    (at your option) any later version.
#
#    This program is distributed in the hope that it will be useful,
#    but WITHOUT ANY WARRANTY; without even the implied warranty of
#    MERCHANTABILITY or FITNESS FOR A PARTICULAR PURPOSE.  See the
#    GNU General Public License for more details.
#
#    You should have received a copy of the GNU General Public License
#    along with this program.  If not, see <https://www.gnu.org/licenses/>.
#
from typing import TYPE_CHECKING, Dict, List
import os
import itertools

if TYPE_CHECKING:
    import h5py

import numpy as np
from matplotlib.markers import MarkerStyle
from matplotlib.lines import lineStyles
from matplotlib import rcParams
from matplotlib.colors import to_hex as mpl_to_hex
import matplotlib.pyplot as mpl
from qtpy.QtCore import Slot, Signal, QModelIndex, Qt
from qtpy.QtGui import QStandardItemModel, QStandardItem, QColor

from MDANSE.MLogging import LOG


def get_mpl_markers():
    unique_keys = list(set(MarkerStyle.markers.keys()))
    filtered_markers = {
        key: MarkerStyle.markers[key]
        for key in unique_keys
        if key not in ["", " ", "none"] + [str(x) for x in range(10)]
    }
    return filtered_markers


def get_mpl_lines():
    filtered_line_styles = {
        key: value for key, value in lineStyles.items() if key not in ["", " "]
    }
    return filtered_line_styles


def get_mpl_colours():
    cycler = rcParams["axes.prop_cycle"]
    colours = cycler.by_key()["color"]
    return [mpl_to_hex(col) for col in colours]


class SingleDataset:

    def __init__(self, name: str, source: "h5py.File"):
        self._name = name
        self._filename = source.filename
        self._curves = {}
        self._curve_labels = {}
        self._planes = {}
        self._plane_labels = {}
        self._data_limits = None
        bare_name = os.path.split(self._filename)[-1]
        self._labels = {
            "minimal": name,
            "medium": f"{bare_name}:{name}",
            "full": f"{self._filename}:{name}",
        }
        self._valid = True
        try:
            self._data = source[name][:]
        except KeyError:
            LOG.error(f"{name} is not a data set in the file")
            self._valid = False
            return
        except TypeError:
            self._valid = False
            LOG.error(f"{name} is not plottable")
            return
        self._data_unit = source[name].attrs["units"]
        self._n_dim = len(self._data.shape)
        self._axes_tag = source[name].attrs["axis"]
        self._axes = {}
        self._axes_units = {}
        for ax_number, axis_name in enumerate(self._axes_tag.split("|")):
            aname = axis_name.strip()
            if aname == "index":
                self._axes[aname + str(ax_number)] = np.arange(len(self._data))
                self._axes_units[aname + str(ax_number)] = "N/A"
            else:
                self._axes[aname] = source[aname][:]
                self._axes_units[aname] = source[aname].attrs["units"]

    def set_data_limits(self, limit_string: str):
        complete_subset_list = []
        for token in limit_string.split(";"):
            if ":" in token:
                try:
                    slice_parts = [int(x) for x in token.split(":")]
                except:
                    continue
                if len(slice_parts) < 4:
                    complete_subset_list += list(range(*slice_parts))
            elif "-" in token:
                try:
                    slice_parts = [int(x) for x in token.split("-")]
                except:
                    continue
                if len(slice_parts) == 2:
                    complete_subset_list += list(range(slice_parts[0], slice_parts[1]))
            elif "," in token:
                try:
                    slice_parts = [int(x) for x in token.split(",")]
                except:
                    continue
                complete_subset_list += list(slice_parts)
            else:
                try:
                    complete_subset_list += [int(token)]
                except:
                    continue
        if len(complete_subset_list) == 0:
            self._data_limits = None
        else:
            self._data_limits = np.unique(complete_subset_list).astype(int)

    def available_x_axes(self) -> List[str]:
        return list(self._axes_units.keys())

    def longest_axis(self) -> str:
        length = -1
        best_unit = "none"
        best_axis = "none"
        for aname, aunit in self._axes_units.items():
            xaxis = self._axes[aname]
            xlen = len(xaxis)
            if xlen > length:
                length = xlen
                best_unit = aunit
                best_axis = aname
        return best_unit, best_axis

    def curves_vs_axis(self, axis_unit: str) -> List[np.ndarray]:
        self._curves = {}
        self._curve_labels = {}
        found = -1
        total_ndim = len(self._data.shape)
        data_shape = self._data.shape
        for aname, aunit in self._axes_units.items():
            if aunit == axis_unit:
                xaxis = self._axes[aname]
                xlen = len(xaxis)
                for dim in range(total_ndim):
                    if xlen == self._data.shape[dim]:
                        found = dim
                        break
        slicer = []
        indexer = []
        for dim in range(total_ndim):
            if dim == found:
                slicer.append([slice(None)])
                # indexer.append([None])
            else:
                slicer.append(np.arange(data_shape[dim]))
                indexer.append(np.arange(data_shape[dim]))
        indices = list(itertools.product(*indexer))
        slicers = list(itertools.product(*slicer))
        for n in range(len(indices)):
            if self._data_limits is not None:
                if n in self._data_limits:
                    self._curves[tuple(indices[n])] = self._data[slicers[n]].squeeze()
                    self._curve_labels[tuple(indices[n])] = str(tuple(indices[n]))
            else:
                self._curves[tuple(indices[n])] = self._data[slicers[n]].squeeze()
                self._curve_labels[tuple(indices[n])] = str(tuple(indices[n]))
        return self._curves
        # slicer = tuple(slicer)
        # temp = self._data[slicer].squeeze()
        # for line in temp:
        #     if len(line) != xlen:
        #         print("Wrong data length in the curves_vs_axis method of PlottingContext")
        # return temp

    def planes_vs_axis(self, axis_number: int) -> List[np.ndarray]:
        self._planes = {}
        self._plane_labels = {}
        found = -1
        total_ndim = len(self._data.shape)
        if total_ndim == 1:
            return
        elif total_ndim == 2:
            return self._data
        data_shape = self._data.shape
        number_of_planes = data_shape[axis_number]
        perpendicular_axis = None
        perpendicular_axis_name = ""
        slice_def = []
        for number, (axis_name, axis_array) in enumerate(self._axes.items()):
            if number == axis_number:
                slice_def.append(0)
                perpendicular_axis = axis_array
                perpendicular_axis_name = axis_name
            else:
                slice_def.append(slice(None))
        for plane_number in range(number_of_planes):
            if self._data_limits is not None:
                if plane_number in self._data_limits:
                    fixed_argument = perpendicular_axis[plane_number]
                    slice_def[axis_number] = plane_number
                    data = self._data[*slice_def]
                    self._planes[plane_number] = data
                    self._plane_labels[plane_number] = (
                        f"{perpendicular_axis_name}={fixed_argument}"
                    )
            else:
                fixed_argument = perpendicular_axis[plane_number]
                slice_def[axis_number] = plane_number
                data = self._data[*slice_def]
                self._planes[plane_number] = data
                self._plane_labels[plane_number] = (
                    f"{perpendicular_axis_name}={fixed_argument}"
                )


class SingleCurve:

    def __init__(self, data_name: str, file_name: str, *args, **kwargs):
        self._name = data_name
        self._filename = file_name
        self._curve = []
        self._x_axis = []
        self._y_axis = None
        self._z_axis = None
        bare_name = os.path.split(self._filename)[-1]
        self._labels = {
            "minimal": data_name,
            "medium": f"{bare_name}:{data_name}",
            "full": f"{file_name}:{data_name}",
        }
        self._label = self._labels["medium"]
        self._units = {"data": "arbitrary", "x": None, "y": None, "z": None}
        self._colour = "#000000"
        self._line = "-"

    def set_data(self, array: np.ndarray, unit: str):
        self._curve = array
        self._units["data"] = unit

    def set_x_axis(self, array: np.ndarray, unit: str):
        self._x_axis = array
        self._units["x"] = unit

    def set_y_axis(self, value: float, unit: str):
        self._y_axis = value
        self._units["y"] = unit

    def set_z_axis(self, value: float, unit: str):
        self._z_axis = value
        self._units["z"] = unit

    def standard_items(self, key: int) -> List["QStandardItem"]:
        result = []
        for val in []:
            item = QStandardItem(str(val))
            item.setData(key, role=Qt.ItemDataRole.UserRole)
            result.append(item)
        return result


plotting_column_labels = [
    "Dataset",
    "Trajectory",
    "Size",
    "Unit",
    "Main axis",
    "Use it?",
    "Colour",
    "Line style",
    "Marker",
]
plotting_column_index = {
    label: number for number, label in enumerate(plotting_column_labels)
}


class PlottingContext(QStandardItemModel):

    needs_an_update = Signal()

    def __init__(self, *args, unit_lookup=None, **kwargs):
        super().__init__(*args, **kwargs)
        self._datasets = {}
        self._current_axis = [None, None, None]
        self._figure = None
        self._ndim_lowest = 1
        self._ndim_highest = 3
        self._all_xunits = []
        self._best_xunits = []
        self._colour_list = get_mpl_colours()
        self._last_colour_list = get_mpl_colours()
        self._colour_map = kwargs.get("colormap", "viridis")
        self._last_colour = 0
        self._unit_lookup = unit_lookup
        self.setHorizontalHeaderLabels(plotting_column_labels)

    def generate_colour(self, number: int):
        return self._colour_list[number % len(self._colour_list)]

    def next_colour(self):
        colour = self.generate_colour(self._last_colour)
        self._last_colour += 1
        return colour

    @property
    def colormap(self):
        backup_cmap = "viridis"
        try:
            cmap = self._unit_lookup._settings.group("colours").get("colormap")
        except:
            return backup_cmap
        else:
            if cmap in mpl.colormaps():
                return cmap
            else:
                return self._unit_lookup._settings.default_value("colours", "colormap")

    @Slot()
    def regenerate_colours(self):
        self._colour_list = get_mpl_colours()
        self._last_colour = 0
        for row in range(self.rowCount()):
            current_colour = self.item(row, plotting_column_index["Colour"]).text()
            if (
                current_colour
                != self._last_colour_list[row % len(self._last_colour_list)]
            ):
                LOG.debug(
                    f"colours not equal: {current_colour} vs {self._last_colour_list[row % len(self._last_colour_list)]}"
                )
                self._last_colour += 1
            else:
<<<<<<< HEAD
                self.item(row, plotting_column_index["Colour"]).setText(
                    str(self.next_colour())
                )
=======
                next_colour = self.next_colour()
                self.item(row, 5).setText(str(next_colour))
                self.item(row, 5).setData(
                    QColor(str(next_colour)), role=Qt.ItemDataRole.BackgroundRole
                )
        self._last_colour_list = list(self._colour_list)
>>>>>>> 94f08da6

    @Slot(object)
    def accept_external_data(self, other: "PlottingContext"):
        """Crucial slot for transferring data
        between tabs. DataPlotter will send the datasets
        into this slot."""
        for dataset in other._datasets.values():
            self.add_dataset(dataset)
        self.set_axes()

    @Slot(dict)
    def accept_units(self, units: Dict):
        """Crucial slot for transferring data
        between tabs. DataPlotter will send the datasets
        into this slot."""
        self._unit_preference = units
        self.set_axes()

    def get_conversion_factor(self, unit):
        factor, new_unit = self._unit_lookup.conversion_factor(unit)
        return new_unit

    def datasets(self) -> Dict:
        result = {}
        for ds_num, row in enumerate(range(self.rowCount())):
            key = self.index(row, plotting_column_index["Dataset"]).data(
                role=Qt.ItemDataRole.UserRole
            )
            useit = (
                self.itemFromIndex(
                    self.index(row, plotting_column_index["Use it?"])
                ).checkState()
                == Qt.CheckState.Checked
            )
            data_number_string = self.itemFromIndex(
                self.index(row, plotting_column_index["Use it?"])
            ).text()
            colour = self.itemFromIndex(
                self.index(row, plotting_column_index["Colour"])
            ).text()
            style = self.itemFromIndex(
                self.index(row, plotting_column_index["Line style"])
            ).text()
            marker = self.itemFromIndex(
                self.index(row, plotting_column_index["Marker"])
            ).text()
            axis = self.itemFromIndex(
                self.index(row, plotting_column_index["Main axis"])
            ).text()
            if useit:
                self._datasets[key].set_data_limits(data_number_string)
                result[key] = (self._datasets[key], colour, style, marker, ds_num, axis)
            else:
                self._datasets[key]._data_limits = None
        return result

    def add_dataset(self, new_dataset: SingleDataset):
        if not new_dataset._valid:
            return
        newkey = f"{new_dataset._filename}:{new_dataset._name}"
        if newkey in self._datasets:
            return
        self._datasets[newkey] = new_dataset
        items = [
            QStandardItem(str(x))
            for x in [
                new_dataset._name,
                new_dataset._filename,
                new_dataset._data.shape,
                new_dataset._data_unit,
                "",
                "",
                self.next_colour(),
                "-",
                "",
            ]
        ]
        for item in items:
            item.setData(newkey, role=Qt.ItemDataRole.UserRole)
        for item in items[:4]:
            item.setEditable(False)
        temp = items[plotting_column_index["Use it?"]]
        temp.setCheckable(True)
        temp.setCheckState(Qt.CheckState.Checked)
        self.itemChanged.connect(self.needs_an_update)
        temp = items[5]
        temp.setData(QColor(temp.text()), role=Qt.ItemDataRole.BackgroundRole)
        # test for possible nested items
        best_axis = new_dataset.longest_axis()
        curves = new_dataset.curves_vs_axis(best_axis[0])
        if len(curves) > 1:
            counter = 1
            for indices, curve in curves.items():
                temp = SingleCurve(new_dataset._name, new_dataset._filename)
                temp.set_data(curve, new_dataset._data_unit)
                temp.set_x_axis(new_dataset._axes[best_axis[1]], best_axis[0])
                # optionally, we should set y and z as well
                subitems = temp.standard_items(newkey + f":{counter}")
                items[0].appendRow(subitems)
                counter += 1
        elif len(curves) == 1:
            LOG.debug("A single curve output from PlottingContext.")
        else:
            LOG.error("No curves!")
        self.appendRow(items)

    def set_axes(self):
        if len(self._datasets) == 0:
            return
        all_axes = []
        all_dimensions = []
        longest_axes = []
        unit_to_axname = {}
        for dataset in self._datasets.values():
            n_dimensions = dataset._n_dim
            if n_dimensions not in all_dimensions:
                all_dimensions.append(n_dimensions)
            best_units, best_axis = dataset.longest_axis()
            unit_to_axname[best_units] = best_axis
            for unit in dataset._axes_units.values():
                if unit not in all_axes:
                    all_axes.append(unit)
            if best_units not in longest_axes:
                longest_axes.append(best_units)
        self._ndim = 1
        self._ndim_highest = np.max(all_dimensions)
        self._ndim_lowest = np.min(all_dimensions)
        self._best_xunits = longest_axes
        self._all_xunits = all_axes
        self._unit_to_axname = unit_to_axname
        # self.needs_an_update.emit()
        return "Configured!"

    @Slot()
    def clear(self) -> None:
        result = super().clear()
        self._datasets = {}
        self.setHorizontalHeaderLabels(plotting_column_labels)
        return result

    @Slot(QModelIndex)
    def delete_dataset(self, index: QModelIndex):
        dkey = index.data(role=Qt.ItemDataRole.UserRole)
        self.removeRow(index.row())
        self._datasets.pop(dkey, None)<|MERGE_RESOLUTION|>--- conflicted
+++ resolved
@@ -344,18 +344,12 @@
                 )
                 self._last_colour += 1
             else:
-<<<<<<< HEAD
-                self.item(row, plotting_column_index["Colour"]).setText(
-                    str(self.next_colour())
-                )
-=======
                 next_colour = self.next_colour()
-                self.item(row, 5).setText(str(next_colour))
-                self.item(row, 5).setData(
+                self.item(row, plotting_column_index["Colour"]).setText(str(next_colour))
+                self.item(row, plotting_column_index["Colour"]).setData(
                     QColor(str(next_colour)), role=Qt.ItemDataRole.BackgroundRole
                 )
         self._last_colour_list = list(self._colour_list)
->>>>>>> 94f08da6
 
     @Slot(object)
     def accept_external_data(self, other: "PlottingContext"):
