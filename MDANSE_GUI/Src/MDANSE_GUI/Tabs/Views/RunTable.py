--- conflicted
+++ resolved
@@ -55,7 +55,6 @@
     def getJobObjects(self):
         model = self.model()
         index = self.currentIndex()
-<<<<<<< HEAD
         item_row = index.row()
         entry_number = model.index(item_row, 0).data(role=Qt.ItemDataRole.UserRole)
         try:
@@ -81,6 +80,9 @@
             model = self.model()
             index = self.currentIndex()
             model.removeRow(index.row())
+            if model.rowCount() == 0:
+                for i in reversed(range(model.columnCount())):
+                    model.removeColumn(i)
             self.item_details.emit("")
 
     @Slot()
@@ -104,13 +106,6 @@
         entry, _, process = self.getJobObjects()
         process.terminate()
         entry.terminate_job()
-=======
-        model.removeRow(index.row())
-        if model.rowCount() == 0:
-            for i in reversed(range(model.columnCount())):
-                model.removeColumn(i)
-        self.item_details.emit("")
->>>>>>> ab237646
 
     @Slot(QModelIndex)
     def item_picked(self, index: QModelIndex):
