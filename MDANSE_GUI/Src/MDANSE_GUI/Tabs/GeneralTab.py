--- conflicted
+++ resolved
@@ -13,23 +13,15 @@
 #    You should have received a copy of the GNU General Public License
 #    along with this program.  If not, see <https://www.gnu.org/licenses/>.
 #
-<<<<<<< HEAD
 
 
 from typing import Dict, Tuple
-import os
 
-from qtpy.QtCore import QObject, Slot, Signal, QMessageLogger
-from qtpy.QtWidgets import QListView
-
-from MDANSE.Framework.Jobs.IJob import IJob
-from MDANSE.Framework.Units import measure, unit_lookup
-
-=======
 from qtpy.QtCore import QObject, Slot, QMessageLogger
 from qtpy.QtWidgets import QListView
 
->>>>>>> bfbc7a8f
+from MDANSE.Framework.Units import measure, unit_lookup
+
 from MDANSE_GUI.Tabs.Layouts.DoublePanel import DoublePanel
 from MDANSE_GUI.Session.LocalSession import LocalSession
 from MDANSE_GUI.Tabs.Visualisers.TextInfo import TextInfo
