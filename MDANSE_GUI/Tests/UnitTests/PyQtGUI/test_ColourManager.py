--- conflicted
+++ resolved
@@ -16,11 +16,7 @@
     temp.clear_table()
     reload(vtk)
 
-<<<<<<< HEAD
 @pytest.mark.xfail(reason="see docstring")
-=======
-
->>>>>>> a3e31864
 def test_ColourList(colour_manager: ColourManager):
     """It seems that in the second run of this test
     the vtk object storing the information about colours is reused
