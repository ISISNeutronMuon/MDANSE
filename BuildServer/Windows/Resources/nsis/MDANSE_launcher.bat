@echo off

:: Set PYTHONHOME and PYTHONPATH to empty strings to avoid any side-effects due to third-party 
:: programs (e.g. Scienomics) that may set these variables to fulfill their needs 
set PYTHONHOME=
set PYTHONPATH=

set dirname=%~dp0

<<<<<<< HEAD
set PATH=%dirname%;%PATH%
=======
set PATH=%dirname%\Library;%dirname%\Library\bin;%dirname%\Library\include;%dirname%\Library\lib;%dirname%DLLs;%dirname%Include;%dirname%libs;%PATH%
>>>>>>> b9575997

start /B /D "%dirname%" pythonw.exe Scripts\mdanse_gui<|MERGE_RESOLUTION|>--- conflicted
+++ resolved
@@ -1,16 +1,14 @@
-@echo off
-
-:: Set PYTHONHOME and PYTHONPATH to empty strings to avoid any side-effects due to third-party 
-:: programs (e.g. Scienomics) that may set these variables to fulfill their needs 
-set PYTHONHOME=
-set PYTHONPATH=
-
-set dirname=%~dp0
-
-<<<<<<< HEAD
-set PATH=%dirname%;%PATH%
-=======
-set PATH=%dirname%\Library;%dirname%\Library\bin;%dirname%\Library\include;%dirname%\Library\lib;%dirname%DLLs;%dirname%Include;%dirname%libs;%PATH%
->>>>>>> b9575997
-
+@echo off
+
+:: Set PYTHONHOME and PYTHONPATH to empty strings to avoid any side-effects due to third-party 
+:: programs (e.g. Scienomics) that may set these variables to fulfill their needs 
+set PYTHONHOME=
+set PYTHONPATH=
+
+set dirname=%~dp0
+
+
+set PATH=%dirname%;%PATH%
+
+
 start /B /D "%dirname%" pythonw.exe Scripts\mdanse_gui