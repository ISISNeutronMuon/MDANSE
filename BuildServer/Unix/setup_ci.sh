#!/bin/bash

if [ -z $GITHUB_WORKSPACE ]; then
    export GITHUB_WORKSPACE="$( cd "$( dirname "${BASH_SOURCE[0]}" )/../.." && pwd )"
fi

export CI_TEMP_DIR=$GITHUB_WORKSPACE/temp

export CI_TEMP_BUILD_DIR=$GITHUB_WORKSPACE/temp/build
export CI_TEMP_BUILD_DIR=$GITHUB_WORKSPACE/build

export CI_TEMP_INSTALL_DIR=$GITHUB_WORKSPACE/temp/install

export PYTHONPATH=${CI_TEMP_INSTALL_DIR}/lib/python2.7/site-packages/:${PYTHONPATH}

export NETCDF_HEADER_FILE_PATH=/usr/include/

mkdir -p ${CI_TEMP_DIR}

cd $GITHUB_WORKSPACE

## Get revision number from Git
CI_COMMIT_ID=${GITHUB_SHA::8}
#if [ -z ${CI_COMMIT_SHA} ]; then
#    export CI_COMMIT_ID=$(git rev-parse HEAD)
#else
#    export CI_COMMIT_ID=${CI_COMMIT_SHA}
#fi
#export CI_COMMIT_ID=${CI_COMMIT_ID:0:8}
#
## Get commit branch from Gitlab
#if [ -z ${CI_COMMIT_REF_NAME} ]; then
#    CI_COMMIT_REF_NAME=$(git show -s --pretty=%d HEAD)
#    CI_COMMIT_REF_NAME=$(echo ${CI_COMMIT_REF_NAME} | rev | cut -d, -f1 | cut -c2- | cut -d/ -f1 | rev)
#    export CI_COMMIT_REF_NAME
#fi
#

echo -e "${BLUE}""Commit id = ${CI_COMMIT_ID}""${NORMAL}"
echo -e "${BLUE}""Branch name = $GITHUB_REF""${NORMAL}"

PKG_INFO=$GITHUB_WORKSPACE/Src/__pkginfo__.py

# Update the __pkginfo__ file with the current commit
"${SED_I_COMMAND[@]}" "s/.*__commit__.*/__commit__ = \"${CI_COMMIT_ID}\"/" ${PKG_INFO}

# Get MDANSE version
MDANSE_VERSION=`sed -n 's/__version__.*=.*\"\(.*\)\"/\1/p' ${PKG_INFO}`


# Check if branch is main
if [[ $GITHUB_REF == "refs/heads/main" ]]
<<<<<<< HEAD
=======

>>>>>>> 0717e691
then
    VERSION_NAME=${MDANSE_VERSION}
    "${SED_I_COMMAND[@]}" "s/.*__beta__.*/__beta__ = None/" ${PKG_INFO}
else
    # Check if branch is release*
<<<<<<< HEAD
	if [[ $GITHUB_REF == "refs/heads/release-next" ]]
=======

	if [[ $GITHUB_REF == "refs/heads/release-next" ]]

>>>>>>> 0717e691
	then
	    VERSION_NAME=${MDANSE_VERSION}-rc-${CI_COMMIT_ID}
	    "${SED_I_COMMAND[@]}" "s/.*__beta__.*/__beta__ = \"rc\"/" ${PKG_INFO}
	else
	    VERSION_NAME=${MDANSE_VERSION}-beta-${CI_COMMIT_ID}
	    "${SED_I_COMMAND[@]}" "s/.*__beta__.*/__beta__ = \"beta\"/" ${PKG_INFO}
	fi
fi
export VERSION_NAME
echo $VERSION_NAME<|MERGE_RESOLUTION|>--- conflicted
+++ resolved
@@ -50,22 +50,15 @@
 
 # Check if branch is main
 if [[ $GITHUB_REF == "refs/heads/main" ]]
-<<<<<<< HEAD
-=======
 
->>>>>>> 0717e691
 then
     VERSION_NAME=${MDANSE_VERSION}
     "${SED_I_COMMAND[@]}" "s/.*__beta__.*/__beta__ = None/" ${PKG_INFO}
 else
     # Check if branch is release*
-<<<<<<< HEAD
-	if [[ $GITHUB_REF == "refs/heads/release-next" ]]
-=======
 
 	if [[ $GITHUB_REF == "refs/heads/release-next" ]]
 
->>>>>>> 0717e691
 	then
 	    VERSION_NAME=${MDANSE_VERSION}-rc-${CI_COMMIT_ID}
 	    "${SED_I_COMMAND[@]}" "s/.*__beta__.*/__beta__ = \"rc\"/" ${PKG_INFO}
