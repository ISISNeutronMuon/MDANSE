#!/bin/bash

if [ -z $GITHUB_WORKSPACE ]; then
    export GITHUB_WORKSPACE="$( cd "$( dirname "${BASH_SOURCE[0]}" )/../.." && pwd )"
fi

export CI_TEMP_DIR=$GITHUB_WORKSPACE/temp

export CI_TEMP_BUILD_DIR=$GITHUB_WORKSPACE/temp/build
export CI_TEMP_BUILD_DIR=$GITHUB_WORKSPACE/build

export CI_TEMP_INSTALL_DIR=$GITHUB_WORKSPACE/temp/install

export PYTHONPATH=${CI_TEMP_INSTALL_DIR}/lib/python2.7/site-packages/:${PYTHONPATH}

export NETCDF_HEADER_FILE_PATH=/usr/include/

mkdir -p ${CI_TEMP_DIR}

cd $GITHUB_WORKSPACE

## Get revision number from Git
CI_COMMIT_ID=${GITHUB_SHA::8}
#if [ -z ${CI_COMMIT_SHA} ]; then
#    export CI_COMMIT_ID=$(git rev-parse HEAD)
#else
#    export CI_COMMIT_ID=${CI_COMMIT_SHA}
#fi
#export CI_COMMIT_ID=${CI_COMMIT_ID:0:8}
#
## Get commit branch from Gitlab
#if [ -z ${CI_COMMIT_REF_NAME} ]; then
#    CI_COMMIT_REF_NAME=$(git show -s --pretty=%d HEAD)
#    CI_COMMIT_REF_NAME=$(echo ${CI_COMMIT_REF_NAME} | rev | cut -d, -f1 | cut -c2- | cut -d/ -f1 | rev)
#    export CI_COMMIT_REF_NAME
#fi
#

echo -e "${BLUE}""Commit id = ${CI_COMMIT_ID}""${NORMAL}"
echo -e "${BLUE}""Branch name = $GITHUB_REF""${NORMAL}"

PKG_INFO=$GITHUB_WORKSPACE/Src/__pkginfo__.py

# Update the __pkginfo__ file with the current commit
"${SED_I_COMMAND[@]}" "s/.*__commit__.*/__commit__ = \"${CI_COMMIT_ID}\"/" ${PKG_INFO}

# Get MDANSE version
MDANSE_VERSION=`sed -n 's/__version__.*=.*\"\(.*\)\"/\1/p' ${PKG_INFO}`


# Check if branch is main
if [[ $GITHUB_REF == "refs/heads/main" ]]
<<<<<<< HEAD
=======

>>>>>>> 3c8d8b30
then
    VERSION_NAME=${MDANSE_VERSION}
    "${SED_I_COMMAND[@]}" "s/.*__beta__.*/__beta__ = None/" ${PKG_INFO}
else
    # Check if branch is release*
<<<<<<< HEAD
	if [[ $GITHUB_REF == "refs/heads/release-next" ]]
=======

	if [[ $GITHUB_REF == "refs/heads/release-next" ]]

>>>>>>> 3c8d8b30
	then
	    VERSION_NAME=${MDANSE_VERSION}-rc-${CI_COMMIT_ID}
	    "${SED_I_COMMAND[@]}" "s/.*__beta__.*/__beta__ = \"rc\"/" ${PKG_INFO}
	else
	    VERSION_NAME=${MDANSE_VERSION}-beta-${CI_COMMIT_ID}
	    "${SED_I_COMMAND[@]}" "s/.*__beta__.*/__beta__ = \"beta\"/" ${PKG_INFO}
	fi
fi
export VERSION_NAME
echo $VERSION_NAME<|MERGE_RESOLUTION|>--- conflicted
+++ resolved
@@ -50,22 +50,12 @@
 
 # Check if branch is main
 if [[ $GITHUB_REF == "refs/heads/main" ]]
-<<<<<<< HEAD
-=======
-
->>>>>>> 3c8d8b30
 then
     VERSION_NAME=${MDANSE_VERSION}
     "${SED_I_COMMAND[@]}" "s/.*__beta__.*/__beta__ = None/" ${PKG_INFO}
 else
     # Check if branch is release*
-<<<<<<< HEAD
 	if [[ $GITHUB_REF == "refs/heads/release-next" ]]
-=======
-
-	if [[ $GITHUB_REF == "refs/heads/release-next" ]]
-
->>>>>>> 3c8d8b30
 	then
 	    VERSION_NAME=${MDANSE_VERSION}-rc-${CI_COMMIT_ID}
 	    "${SED_I_COMMAND[@]}" "s/.*__beta__.*/__beta__ = \"rc\"/" ${PKG_INFO}
