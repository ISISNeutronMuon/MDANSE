__description__  = "Analysis of Molecular Dynamics trajectories"

__long_description__ = """MDANSE is an interactive program for the analysis of Molecular
Dynamics simulations. It is especially designed for the computation
and decomposition of neutron scattering spectra. The structure and
dynamics of the simulated systems can be characterized in terms of
various space and time correlation functions. To analyze the dynamics
of complex systems, rigid-body motions of arbitrarily chosen molecular
subunits can be studied.
"""

__author__           = "R. Perenon, E.C. Pellegrini"

__author_email__     = "perenon@ill.fr, pellegrini@ill.fr"

__maintainer__       = "R. Perenon, E.C. Pellegrini"

__maintainer_email__ = "perenon@ill.fr, pellegrini@ill.fr"

__former_contributors__ = "G. Goret, B. Aoun"

__url__              = "https://mdanse.org/"

__repo__             = "https://code.ill.fr/scientific-software/mdanse/"

__license__          = "GPL 3"

<<<<<<< HEAD
__version__ = "1.1.3"
=======
__version__ = "1.2.0"
>>>>>>> 5d93406d

__date__ = "27-06-2018"

__commit__ = "undefined"

__beta__ = "beta"



<|MERGE_RESOLUTION|>--- conflicted
+++ resolved
@@ -25,11 +25,7 @@
 
 __license__          = "GPL 3"
 
-<<<<<<< HEAD
-__version__ = "1.1.3"
-=======
 __version__ = "1.2.0"
->>>>>>> 5d93406d
 
 __date__ = "27-06-2018"
 
