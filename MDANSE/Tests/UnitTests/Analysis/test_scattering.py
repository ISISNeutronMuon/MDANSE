--- conflicted
+++ resolved
@@ -143,8 +143,6 @@
     assert path.isfile(temp_name + ".mda")
     os.remove(temp_name + ".mda")
 
-
-<<<<<<< HEAD
 def test_ndtsf(disf, dcsf, qvector_spherical_lattice):
     temp_name = tempfile.mktemp()
     parameters = {}
@@ -195,23 +193,4 @@
     ndtsf.run(parameters,status=True)
     assert path.exists(temp_name + '.mda')
     assert path.isfile(temp_name + '.mda')
-    os.remove(temp_name + '.mda')
-=======
-# def test_ndtsf(trajectory, qvector_spherical_lattice):
-#     temp_name = tempfile.mktemp()
-#     parameters = {}
-#     parameters['atom_selection'] = None
-#     parameters['atom_transmutation'] = None
-#     parameters['frames'] = (0, 10, 1)
-#     parameters['instrument_resolution'] = ('IdealResolution', {})
-#     parameters['output_files'] = (temp_name, ('HDFFormat',))
-#     parameters['q_vectors'] = qvector_spherical_lattice
-#     parameters['running_mode'] = ('single-core',)
-#     parameters['trajectory'] = short_traj
-#     parameters['weights'] = 'b_incoherent2'
-#     ndtsf = REGISTRY['job']['ndtsf']()
-#     ndtsf.run(parameters,status=True)
-#     assert path.exists(temp_name + '.h5')
-#     assert path.isfile(temp_name + '.h5')
-#     os.remove(temp_name + '.h5')
->>>>>>> 905aed12
+    os.remove(temp_name + '.mda')