import numpy as np
from icecream import ic


class UnitCell:
    """This class stores a unit cell. is stored row-wise i.e. the a, b and c vectors are
    respectively the first, second and thrid row of the unit cell matrix.
    """

    def __init__(self, unit_cell):
        """The constructor.

        :param unit_cell: the unit cell matrix
        :type unit_cell: 3x3 numpy array
        """
        ic(f"UnitCell received {unit_cell}")
        self._unit_cell = np.array(unit_cell).astype(np.float64)
        ic(f"UnitCell saved self._unit_cell")
        self._inverse_unit_cell = np.linalg.pinv(self._unit_cell)
        ic(f"UnitCell saved self._inverse_unit_cell as {self._inverse_unit_cell}")

    @property
    def a_vector(self):
        """Return the a vector.

        :return: the a vector
        :rtype: numpy array
        """
        return self._unit_cell[0, :]

    @property
    def b_vector(self):
        """Return the b vector.

        :return: the b vector
        :rtype: numpy array
        """
        return self._unit_cell[1, :]

    @property
    def c_vector(self):
        """Return the c vector.

        :return: the c vector
        :rtype: numpy array
        """
        return self._unit_cell[2, :]

    @property
    def direct(self):
        """Return the unit cell matrix.

        :return: the unit cell matrix
        :rtype: numpy array
        """
        return self._unit_cell

    @property
    def inverse(self):
        """Return the inverse of the unit cell matrix.

        :return: the inverse of the unit cell matrix
        :rtype: numpy array
        """
        return self._inverse_unit_cell

    @property
    def transposed_direct(self):
        """Return the transposed of the unit cell matrix.

        :return: the transposed of the unit cell matrix
        :rtype: numpy array
        """
        return self._unit_cell.T

    @property
    def transposed_inverse(self):
        """Return the transposed of the inverse of unit cell matrix.

        :return: the transposed of the inverse of the unit cell matrix
        :rtype: numpy array
        """

        return self._inverse_unit_cell.T

    @property
    def volume(self):
        """Return the volume unit cell matrix.

        :return: the volume
        :rtype: float
        """

        return np.abs(
            np.dot(
<<<<<<< HEAD
                np.cross(self._unit_cell[0,:],self._unit_cell[1,:]),
                self._unit_cell[2,:])
            )

    @property
    def abc_and_angles(self):
        a,b,c = self.a_vector, self.b_vector, self.c_vector
        abc = [np.linalg.norm(vector) for vector in [a,b,c]]
        alpha = np.linalg.norm(np.cross(b,c))/(abc[1]*abc[2])
        beta = np.linalg.norm(np.cross(c,a))/(abc[2]*abc[0])
        gamma = np.linalg.norm(np.cross(a,b))/(abc[0]*abc[1])
        angles = np.degrees(np.arcsin([alpha, beta, gamma]))
        return *abc, *angles
=======
                np.cross(self._unit_cell[0, :], self._unit_cell[1, :]),
                self._unit_cell[2, :],
            )
        )
>>>>>>> e5510d00
<|MERGE_RESOLUTION|>--- conflicted
+++ resolved
@@ -93,7 +93,6 @@
 
         return np.abs(
             np.dot(
-<<<<<<< HEAD
                 np.cross(self._unit_cell[0,:],self._unit_cell[1,:]),
                 self._unit_cell[2,:])
             )
@@ -106,10 +105,4 @@
         beta = np.linalg.norm(np.cross(c,a))/(abc[2]*abc[0])
         gamma = np.linalg.norm(np.cross(a,b))/(abc[0]*abc[1])
         angles = np.degrees(np.arcsin([alpha, beta, gamma]))
-        return *abc, *angles
-=======
-                np.cross(self._unit_cell[0, :], self._unit_cell[1, :]),
-                self._unit_cell[2, :],
-            )
-        )
->>>>>>> e5510d00
+        return *abc, *angles