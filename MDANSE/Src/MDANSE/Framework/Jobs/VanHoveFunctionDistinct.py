--- conflicted
+++ resolved
@@ -224,14 +224,8 @@
             A tuple containing the time difference and a tuple of the
             inter and intramolecular distance histograms.
         """
-<<<<<<< HEAD
-
-        bins_intra = np.zeros((self.nElements, self.nElements, self.n_min_points))
-        bins_inter = np.zeros((self.nElements, self.nElements, self.n_min_points))
-=======
         bins_intra = np.zeros((self.nElements, self.nElements, self.n_mid_points))
         bins_inter = np.zeros((self.nElements, self.nElements, self.n_mid_points))
->>>>>>> c4d7e4e2
 
         # average the distance histograms at the inputted time
         # difference over a number of configuration
