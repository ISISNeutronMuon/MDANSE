--- conflicted
+++ resolved
@@ -37,7 +37,6 @@
             The maximum cutoff for the distance histogram job.
         """
         traj_config = self._configurable[self._dependencies["trajectory"]]["instance"]
-<<<<<<< HEAD
         try:
             trajectory_array = np.array(
                 [
@@ -62,20 +61,4 @@
 
                 cross_ij = np.cross(vecs[i], vecs[j])
                 proj = cross_ij * (vecs[k] @ cross_ij) / (cross_ij @ cross_ij)
-                return np.linalg.norm(proj) / 2
-=======
-        min_d = np.min(
-            [uc.direct for uc in traj_config._trajectory._unit_cells], axis=0
-        )
-        vec_a, vec_b, vec_c = min_d
-        a = np.linalg.norm(vec_a)
-        b = np.linalg.norm(vec_b)
-        c = np.linalg.norm(vec_c)
-
-        i, j, k = reversed(np.argsort([a, b, c]))
-        vecs = [vec_a, vec_b, vec_c]
-
-        cross_ij = np.cross(vecs[i], vecs[j])
-        proj = cross_ij * (vecs[k] @ cross_ij) / (cross_ij @ cross_ij)
-        return np.linalg.norm(proj) / 2
->>>>>>> c4d7e4e2
+                return np.linalg.norm(proj) / 2