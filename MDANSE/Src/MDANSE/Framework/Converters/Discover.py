--- conflicted
+++ resolved
@@ -1,394 +1,390 @@
-# **************************************************************************
-#
-# MDANSE: Molecular Dynamics Analysis for Neutron Scattering Experiments
-#
-# @file      Src/Framework/Jobs/Discover.py
-# @brief     Implements module/class/test Discover
-#
-# @homepage  https://www.isis.stfc.ac.uk/Pages/MDANSEproject.aspx
-# @license   GNU General Public License v3 or higher (see LICENSE)
-# @copyright Institut Laue Langevin 2013-now
-# @copyright ISIS Neutron and Muon Source, STFC, UKRI 2021-now
-# @authors   Scientific Computing Group at ILL (see AUTHORS)
-#
-# **************************************************************************
-
-import os
-import collections
-
-import struct
-
-import numpy as np
-
-
-from MDANSE.Framework.Converters.Converter import Converter
-from MDANSE.IO.XTDFile import XTDFile
-from MDANSE.Framework.Units import measure
-from MDANSE.MolecularDynamics.Configuration import (
-    PeriodicRealConfiguration,
-    RealConfiguration,
-)
-from MDANSE.MolecularDynamics.Trajectory import TrajectoryWriter
-from MDANSE.MolecularDynamics.UnitCell import UnitCell
-
-
-class HisFile(dict):
-    def __init__(self, hisfilename):
-        self["instance"] = open(hisfilename, "rb")
-
-        self.parse_header()
-
-    def parse_header(self):
-        hisfile = self["instance"]
-
-        # Record 1
-        rec = "!4x"
-        recSize = struct.calcsize(rec)
-        hisfile.read(recSize)
-
-        rec = "!i8x"
-        self._rec1Size = struct.calcsize(rec)
-        hisfile.read(self._rec1Size)
-
-        # Record 2
-        rec = "!80sd8x"
-        recSize = struct.calcsize(rec)
-        VERSION_INFO, VERSION = struct.unpack(rec, hisfile.read(recSize))
-        VERSION_INFO = VERSION_INFO.strip()
-
-        # Record 3+4
-        rec = "!80s8x80s8x"
-        recSize = struct.calcsize(rec)
-        self["title"] = struct.unpack(rec, hisfile.read(recSize))
-        self["title"] = "\n".join([t.decode("utf-8") for t in self["title"]])
-
-        # Record 5
-        rec = "!i"
-        recSize = struct.calcsize(rec)
-        N_ATTYP = struct.unpack(rec, hisfile.read(recSize))[0]
-        rec = "!" + "%ds" % (4 * N_ATTYP) + "%dd" % N_ATTYP + "8x"
-        recSize = struct.calcsize(rec)
-        hisfile.read(recSize)
-
-        # Record 6
-        rec = "!i"
-        recSize = struct.calcsize(rec)
-        N_NMRES = struct.unpack(rec, hisfile.read(recSize))[0]
-        rec = "!" + "%ds" % (4 * N_NMRES) + "8x"
-        recSize = struct.calcsize(rec)
-        hisfile.read(recSize)
-
-        # Record 7
-        rec = "!i"
-        recSize = struct.calcsize(rec)
-        self["n_atoms"] = N_ATOMS = struct.unpack(rec, hisfile.read(recSize))[0]
-        rec = "!" + "%di" % N_ATOMS
-        if VERSION < 2.9:
-            rec += "%ds" % (4 * N_ATOMS)
-        else:
-            rec += "%ds" % (5 * N_ATOMS)
-        rec += "8x"
-        recSize = struct.calcsize(rec)
-        hisfile.read(recSize)
-
-        # Record 8
-        rec = "!ii"
-        recSize = struct.calcsize(rec)
-        _, N_MOVAT = struct.unpack(rec, hisfile.read(recSize))
-        if VERSION >= 2.6:
-            rec = "!" + "%di" % N_MOVAT
-            recSize = struct.calcsize(rec)
-            self["movable_atoms"] = (
-                np.array(struct.unpack(rec, hisfile.read(recSize)), dtype=np.int32) - 1
-            )
-        else:
-            self["movable_atoms"] = list(range(self["n_atoms"]))
-        rec = "!8x"
-        recSize = struct.calcsize(rec)
-        hisfile.read(recSize)
-
-        # Record 9
-        rec = "!i"
-        recSize = struct.calcsize(rec)
-        N_MOL = struct.unpack(rec, hisfile.read(recSize))[0]
-        rec = "!" + "%di" % N_MOL + "%di" % N_MOL + "8x"
-        recSize = struct.calcsize(rec)
-        hisfile.read(recSize)
-
-        # Record 10
-        rec = "!i"
-        recSize = struct.calcsize(rec)
-        N_RES = struct.unpack(rec, hisfile.read(recSize))[0]
-        rec = "!" + "%di" % (2 * N_RES) + "%di" % N_RES + "8x"
-        recSize = struct.calcsize(rec)
-        hisfile.read(recSize)
-
-        # Record 11
-        rec = "!i"
-        recSize = struct.calcsize(rec)
-        N_BONDS = struct.unpack(rec, hisfile.read(recSize))[0]
-        if N_BONDS > 0:
-            rec = "!" + "%di" % (2 * N_BONDS)
-            recSize = struct.calcsize(rec)
-            _ = struct.unpack(rec, hisfile.read(recSize))
-        rec = "!8x"
-        recSize = struct.calcsize(rec)
-        hisfile.read(recSize)
-
-        # Record 12
-        rec = "!6d"
-        recSize = struct.calcsize(rec)
-        _ = struct.unpack(rec, hisfile.read(recSize))
-        rec = "!9d"
-        recSize = struct.calcsize(rec)
-        self["initial_cell"] = np.reshape(
-            np.array(struct.unpack(rec, hisfile.read(recSize)), dtype=np.float64),
-            (3, 3),
-        ) * measure(1.0, "ang").toval("nm")
-
-        rec = "!4134di4di6d6i8x"
-        recSize = struct.calcsize(rec)
-        hisfile.read(recSize)
-
-        # Record 13
-        rec = "!idii8x"
-        recSize = struct.calcsize(rec)
-        N_ENER, TIME_STEP, _, _ = struct.unpack(rec, hisfile.read(recSize))
-        self["time_step"] = TIME_STEP * measure(1.0, "fs").toval("ps")
-
-        # Record 14
-        rec = (
-            "!3d"
-            + "%dd" % N_ENER
-            + "%dd" % N_MOL
-            + "%dd" % (N_MOL * N_ENER)
-            + "%dd" % (4 * N_MOL + 2 + 54)
-            + "8x"
-        )
-        self._rec14Size = struct.calcsize(rec)
-        hisfile.read(self._rec14Size)
-
-        # Record 15
-        rec = "!" + "%df" % (3 * N_ATOMS) + "8x"
-        recSize = struct.calcsize(rec)
-        self["initial_coordinates"] = np.reshape(
-            struct.unpack(rec, hisfile.read(recSize)), (N_ATOMS, 3)
-        )
-        self["initial_coordinates"] *= measure(1.0, "ang").toval("nm")
-
-        # Record 16
-        rec = "!" + "%df" % (3 * N_ATOMS) + "8x"
-        recSize = struct.calcsize(rec)
-        self["initial_velocities"] = np.reshape(
-            struct.unpack(rec, hisfile.read(recSize)), (N_ATOMS, 3)
-        )
-        self["initial_velocities"] *= measure(1.0, "ang / fs").toval("nm/ps")
-
-        self._headerSize = hisfile.tell()
-
-        self._recN2 = "!15d8x"
-        self._recN2Size = struct.calcsize(self._recN2)
-
-        if VERSION < 2.6:
-            self["n_movable_atoms"] = N_ATOMS
-        else:
-            self["n_movable_atoms"] = N_MOVAT
-        self._recCoord = "!" + "%df" % (3 * self["n_movable_atoms"]) + "8x"
-        self._recCoordSize = struct.calcsize(self._recCoord)
-        self._recVel = "!" + "%df" % (3 * self["n_movable_atoms"]) + "8x"
-        self._recVelSize = struct.calcsize(self._recVel)
-
-        self._frameSize = (
-            self._rec1Size
-            + self._rec14Size
-            + self._recN2Size
-            + self._recCoordSize
-            + self._recVelSize
-        )
-
-        hisfile.seek(0, 2)
-
-        self["n_frames"] = (hisfile.tell() - self._headerSize) // self._frameSize
-
-    def read_step(self, index):
-        hisfile = self["instance"]
-
-        time = index * self["time_step"]
-
-        hisfile.seek(
-            self._headerSize
-            + index * self._frameSize
-            + self._rec1Size
-            + self._rec14Size
-        )
-
-        cell = np.reshape(
-            np.array(struct.unpack(self._recN2, hisfile.read(self._recN2Size))[6:]),
-            (3, 3),
-        ) * measure(1.0, "ang").toval("nm")
-
-        coords = np.reshape(
-            struct.unpack(self._recCoord, hisfile.read(self._recCoordSize)),
-            (self["n_movable_atoms"], 3),
-        )
-        coords *= measure(1.0, "ang").toval("nm")
-
-        vels = np.reshape(
-            struct.unpack(self._recVel, hisfile.read(self._recVelSize)),
-            (self["n_movable_atoms"], 3),
-        )
-        vels *= measure(1.0, "ang / fs").toval("nm/ps")
-
-        return time, cell, coords, vels
-
-    def close(self):
-        self["instance"].close()
-
-
-class Discover(Converter):
-    """
-    Converts a Discover trajectory to a HDF trajectory.
-    """
-
-    label = "Discover"
-
-    category = ("Converters", "Materials Studio")
-
-    settings = collections.OrderedDict()
-    settings["xtd_file"] = (
-        "InputFileConfigurator",
-        {
-            "wildcard": "XTD files (*.xtd)|*.xtd|All files|*",
-            "default": "INPUT_FILENAME.xtd",
-            "label": "Input XTD file",
-        },
-    )
-    settings["his_file"] = (
-        "InputFileConfigurator",
-        {
-            "wildcard": "HIS files (*.his)|*.his|All files|*",
-            "default": "INPUT_FILENAME.his",
-            "label": "Input HIS file",
-        },
-    )
-    settings["fold"] = (
-        "BooleanConfigurator",
-        {"default": True, "label": "Fold coordinates into box"},
-    )
-    settings["output_file"] = (
-<<<<<<< HEAD
-        "OutputFilesConfigurator",
-=======
-        "OutputTrajectoryConfigurator",
->>>>>>> 4f739540
-        {
-            "formats": ["MDTFormat"],
-            "root": "xtd_file",
-            "label": "MDANSE trajectory (filename, format)",
-        },
-    )
-
-    def initialize(self):
-        """
-        Initialize the job.
-        """
-
-        self._xtdfile = XTDFile(self.configuration["xtd_file"]["filename"])
-
-        self._xtdfile.build_chemical_system()
-
-        self._chemicalSystem = self._xtdfile.chemicalSystem
-
-        self._hisfile = HisFile(self.configuration["his_file"]["filename"])
-
-        # The number of steps of the analysis.
-        self.numberOfSteps = self._hisfile["n_frames"]
-
-        variables = {}
-        variables["velocities"] = self._hisfile["initial_velocities"]
-
-        if self._chemicalSystem.configuration.is_periodic:
-            unitCell = UnitCell(self._hisfile["initial_cell"])
-            realConf = PeriodicRealConfiguration(
-                self._chemicalSystem,
-                self._hisfile["initial_coordinates"],
-                unitCell,
-                **variables,
-            )
-        else:
-            realConf = RealConfiguration(
-                self._chemicalSystem, self._hisfile["initial_coordinates"], **variables
-            )
-
-        if self.configuration["fold"]["value"]:
-            realConf.fold_coordinates()
-
-        self._chemicalSystem.configuration = realConf
-
-        # A trajectory is opened for writing.
-        self._trajectory = TrajectoryWriter(
-            self.configuration["output_file"]["files"][0],
-            self._chemicalSystem,
-            self.numberOfSteps,
-            positions_dtype=self.configuration["output_file"]["dtype"],
-            compression=self.configuration["output_file"]["compression"],
-        )
-
-    def run_step(self, index):
-        """Runs a single step of the job.
-
-        @param index: the index of the step.
-        @type index: int.
-
-        @note: the argument index is the index of the loop note the index of the frame.
-        """
-
-        time, cell, config, vel = self._hisfile.read_step(index)
-
-        conf = self._trajectory.chemical_system.configuration
-        if conf.is_periodic:
-            conf.unit_cell = UnitCell(cell)
-
-        movableAtoms = self._hisfile["movable_atoms"]
-
-        conf["coordinates"][movableAtoms, :] = config
-        conf["velocities"][movableAtoms, :] = vel
-
-        conf.fold_coordinates()
-
-        self._trajectory.chemical_system.configuration = conf
-
-        self._trajectory.dump_configuration(
-            time,
-            units={
-                "time": "ps",
-                "unit_cell": "nm",
-                "coordinates": "nm",
-                "velocities": "nm/ps",
-            },
-        )
-
-        return index, None
-
-    def combine(self, index, x):
-        """
-        @param index: the index of the step.
-        @type index: int.
-
-        @param x:
-        @type x: any.
-        """
-
-        pass
-
-    def finalize(self):
-        """
-        Finalize the job.
-        """
-
-        self._hisfile.close()
-
-        # Close the output trajectory.
-        self._trajectory.close()
-
-        super(Discover, self).finalize()
+# **************************************************************************
+#
+# MDANSE: Molecular Dynamics Analysis for Neutron Scattering Experiments
+#
+# @file      Src/Framework/Jobs/Discover.py
+# @brief     Implements module/class/test Discover
+#
+# @homepage  https://www.isis.stfc.ac.uk/Pages/MDANSEproject.aspx
+# @license   GNU General Public License v3 or higher (see LICENSE)
+# @copyright Institut Laue Langevin 2013-now
+# @copyright ISIS Neutron and Muon Source, STFC, UKRI 2021-now
+# @authors   Scientific Computing Group at ILL (see AUTHORS)
+#
+# **************************************************************************
+
+import os
+import collections
+
+import struct
+
+import numpy as np
+
+
+from MDANSE.Framework.Converters.Converter import Converter
+from MDANSE.IO.XTDFile import XTDFile
+from MDANSE.Framework.Units import measure
+from MDANSE.MolecularDynamics.Configuration import (
+    PeriodicRealConfiguration,
+    RealConfiguration,
+)
+from MDANSE.MolecularDynamics.Trajectory import TrajectoryWriter
+from MDANSE.MolecularDynamics.UnitCell import UnitCell
+
+
+class HisFile(dict):
+    def __init__(self, hisfilename):
+        self["instance"] = open(hisfilename, "rb")
+
+        self.parse_header()
+
+    def parse_header(self):
+        hisfile = self["instance"]
+
+        # Record 1
+        rec = "!4x"
+        recSize = struct.calcsize(rec)
+        hisfile.read(recSize)
+
+        rec = "!i8x"
+        self._rec1Size = struct.calcsize(rec)
+        hisfile.read(self._rec1Size)
+
+        # Record 2
+        rec = "!80sd8x"
+        recSize = struct.calcsize(rec)
+        VERSION_INFO, VERSION = struct.unpack(rec, hisfile.read(recSize))
+        VERSION_INFO = VERSION_INFO.strip()
+
+        # Record 3+4
+        rec = "!80s8x80s8x"
+        recSize = struct.calcsize(rec)
+        self["title"] = struct.unpack(rec, hisfile.read(recSize))
+        self["title"] = "\n".join([t.decode("utf-8") for t in self["title"]])
+
+        # Record 5
+        rec = "!i"
+        recSize = struct.calcsize(rec)
+        N_ATTYP = struct.unpack(rec, hisfile.read(recSize))[0]
+        rec = "!" + "%ds" % (4 * N_ATTYP) + "%dd" % N_ATTYP + "8x"
+        recSize = struct.calcsize(rec)
+        hisfile.read(recSize)
+
+        # Record 6
+        rec = "!i"
+        recSize = struct.calcsize(rec)
+        N_NMRES = struct.unpack(rec, hisfile.read(recSize))[0]
+        rec = "!" + "%ds" % (4 * N_NMRES) + "8x"
+        recSize = struct.calcsize(rec)
+        hisfile.read(recSize)
+
+        # Record 7
+        rec = "!i"
+        recSize = struct.calcsize(rec)
+        self["n_atoms"] = N_ATOMS = struct.unpack(rec, hisfile.read(recSize))[0]
+        rec = "!" + "%di" % N_ATOMS
+        if VERSION < 2.9:
+            rec += "%ds" % (4 * N_ATOMS)
+        else:
+            rec += "%ds" % (5 * N_ATOMS)
+        rec += "8x"
+        recSize = struct.calcsize(rec)
+        hisfile.read(recSize)
+
+        # Record 8
+        rec = "!ii"
+        recSize = struct.calcsize(rec)
+        _, N_MOVAT = struct.unpack(rec, hisfile.read(recSize))
+        if VERSION >= 2.6:
+            rec = "!" + "%di" % N_MOVAT
+            recSize = struct.calcsize(rec)
+            self["movable_atoms"] = (
+                np.array(struct.unpack(rec, hisfile.read(recSize)), dtype=np.int32) - 1
+            )
+        else:
+            self["movable_atoms"] = list(range(self["n_atoms"]))
+        rec = "!8x"
+        recSize = struct.calcsize(rec)
+        hisfile.read(recSize)
+
+        # Record 9
+        rec = "!i"
+        recSize = struct.calcsize(rec)
+        N_MOL = struct.unpack(rec, hisfile.read(recSize))[0]
+        rec = "!" + "%di" % N_MOL + "%di" % N_MOL + "8x"
+        recSize = struct.calcsize(rec)
+        hisfile.read(recSize)
+
+        # Record 10
+        rec = "!i"
+        recSize = struct.calcsize(rec)
+        N_RES = struct.unpack(rec, hisfile.read(recSize))[0]
+        rec = "!" + "%di" % (2 * N_RES) + "%di" % N_RES + "8x"
+        recSize = struct.calcsize(rec)
+        hisfile.read(recSize)
+
+        # Record 11
+        rec = "!i"
+        recSize = struct.calcsize(rec)
+        N_BONDS = struct.unpack(rec, hisfile.read(recSize))[0]
+        if N_BONDS > 0:
+            rec = "!" + "%di" % (2 * N_BONDS)
+            recSize = struct.calcsize(rec)
+            _ = struct.unpack(rec, hisfile.read(recSize))
+        rec = "!8x"
+        recSize = struct.calcsize(rec)
+        hisfile.read(recSize)
+
+        # Record 12
+        rec = "!6d"
+        recSize = struct.calcsize(rec)
+        _ = struct.unpack(rec, hisfile.read(recSize))
+        rec = "!9d"
+        recSize = struct.calcsize(rec)
+        self["initial_cell"] = np.reshape(
+            np.array(struct.unpack(rec, hisfile.read(recSize)), dtype=np.float64),
+            (3, 3),
+        ) * measure(1.0, "ang").toval("nm")
+
+        rec = "!4134di4di6d6i8x"
+        recSize = struct.calcsize(rec)
+        hisfile.read(recSize)
+
+        # Record 13
+        rec = "!idii8x"
+        recSize = struct.calcsize(rec)
+        N_ENER, TIME_STEP, _, _ = struct.unpack(rec, hisfile.read(recSize))
+        self["time_step"] = TIME_STEP * measure(1.0, "fs").toval("ps")
+
+        # Record 14
+        rec = (
+            "!3d"
+            + "%dd" % N_ENER
+            + "%dd" % N_MOL
+            + "%dd" % (N_MOL * N_ENER)
+            + "%dd" % (4 * N_MOL + 2 + 54)
+            + "8x"
+        )
+        self._rec14Size = struct.calcsize(rec)
+        hisfile.read(self._rec14Size)
+
+        # Record 15
+        rec = "!" + "%df" % (3 * N_ATOMS) + "8x"
+        recSize = struct.calcsize(rec)
+        self["initial_coordinates"] = np.reshape(
+            struct.unpack(rec, hisfile.read(recSize)), (N_ATOMS, 3)
+        )
+        self["initial_coordinates"] *= measure(1.0, "ang").toval("nm")
+
+        # Record 16
+        rec = "!" + "%df" % (3 * N_ATOMS) + "8x"
+        recSize = struct.calcsize(rec)
+        self["initial_velocities"] = np.reshape(
+            struct.unpack(rec, hisfile.read(recSize)), (N_ATOMS, 3)
+        )
+        self["initial_velocities"] *= measure(1.0, "ang / fs").toval("nm/ps")
+
+        self._headerSize = hisfile.tell()
+
+        self._recN2 = "!15d8x"
+        self._recN2Size = struct.calcsize(self._recN2)
+
+        if VERSION < 2.6:
+            self["n_movable_atoms"] = N_ATOMS
+        else:
+            self["n_movable_atoms"] = N_MOVAT
+        self._recCoord = "!" + "%df" % (3 * self["n_movable_atoms"]) + "8x"
+        self._recCoordSize = struct.calcsize(self._recCoord)
+        self._recVel = "!" + "%df" % (3 * self["n_movable_atoms"]) + "8x"
+        self._recVelSize = struct.calcsize(self._recVel)
+
+        self._frameSize = (
+            self._rec1Size
+            + self._rec14Size
+            + self._recN2Size
+            + self._recCoordSize
+            + self._recVelSize
+        )
+
+        hisfile.seek(0, 2)
+
+        self["n_frames"] = (hisfile.tell() - self._headerSize) // self._frameSize
+
+    def read_step(self, index):
+        hisfile = self["instance"]
+
+        time = index * self["time_step"]
+
+        hisfile.seek(
+            self._headerSize
+            + index * self._frameSize
+            + self._rec1Size
+            + self._rec14Size
+        )
+
+        cell = np.reshape(
+            np.array(struct.unpack(self._recN2, hisfile.read(self._recN2Size))[6:]),
+            (3, 3),
+        ) * measure(1.0, "ang").toval("nm")
+
+        coords = np.reshape(
+            struct.unpack(self._recCoord, hisfile.read(self._recCoordSize)),
+            (self["n_movable_atoms"], 3),
+        )
+        coords *= measure(1.0, "ang").toval("nm")
+
+        vels = np.reshape(
+            struct.unpack(self._recVel, hisfile.read(self._recVelSize)),
+            (self["n_movable_atoms"], 3),
+        )
+        vels *= measure(1.0, "ang / fs").toval("nm/ps")
+
+        return time, cell, coords, vels
+
+    def close(self):
+        self["instance"].close()
+
+
+class Discover(Converter):
+    """
+    Converts a Discover trajectory to a HDF trajectory.
+    """
+
+    label = "Discover"
+
+    category = ("Converters", "Materials Studio")
+
+    settings = collections.OrderedDict()
+    settings["xtd_file"] = (
+        "InputFileConfigurator",
+        {
+            "wildcard": "XTD files (*.xtd)|*.xtd|All files|*",
+            "default": "INPUT_FILENAME.xtd",
+            "label": "Input XTD file",
+        },
+    )
+    settings["his_file"] = (
+        "InputFileConfigurator",
+        {
+            "wildcard": "HIS files (*.his)|*.his|All files|*",
+            "default": "INPUT_FILENAME.his",
+            "label": "Input HIS file",
+        },
+    )
+    settings["fold"] = (
+        "BooleanConfigurator",
+        {"default": True, "label": "Fold coordinates into box"},
+    )
+    settings["output_file"] = (
+        "OutputTrajectoryConfigurator",
+        {
+            "formats": ["MDTFormat"],
+            "root": "xtd_file",
+            "label": "MDANSE trajectory (filename, format)",
+        },
+    )
+
+    def initialize(self):
+        """
+        Initialize the job.
+        """
+
+        self._xtdfile = XTDFile(self.configuration["xtd_file"]["filename"])
+
+        self._xtdfile.build_chemical_system()
+
+        self._chemicalSystem = self._xtdfile.chemicalSystem
+
+        self._hisfile = HisFile(self.configuration["his_file"]["filename"])
+
+        # The number of steps of the analysis.
+        self.numberOfSteps = self._hisfile["n_frames"]
+
+        variables = {}
+        variables["velocities"] = self._hisfile["initial_velocities"]
+
+        if self._chemicalSystem.configuration.is_periodic:
+            unitCell = UnitCell(self._hisfile["initial_cell"])
+            realConf = PeriodicRealConfiguration(
+                self._chemicalSystem,
+                self._hisfile["initial_coordinates"],
+                unitCell,
+                **variables,
+            )
+        else:
+            realConf = RealConfiguration(
+                self._chemicalSystem, self._hisfile["initial_coordinates"], **variables
+            )
+
+        if self.configuration["fold"]["value"]:
+            realConf.fold_coordinates()
+
+        self._chemicalSystem.configuration = realConf
+
+        # A trajectory is opened for writing.
+        self._trajectory = TrajectoryWriter(
+            self.configuration["output_file"]["files"][0],
+            self._chemicalSystem,
+            self.numberOfSteps,
+            positions_dtype=self.configuration["output_file"]["dtype"],
+            compression=self.configuration["output_file"]["compression"],
+        )
+
+    def run_step(self, index):
+        """Runs a single step of the job.
+
+        @param index: the index of the step.
+        @type index: int.
+
+        @note: the argument index is the index of the loop note the index of the frame.
+        """
+
+        time, cell, config, vel = self._hisfile.read_step(index)
+
+        conf = self._trajectory.chemical_system.configuration
+        if conf.is_periodic:
+            conf.unit_cell = UnitCell(cell)
+
+        movableAtoms = self._hisfile["movable_atoms"]
+
+        conf["coordinates"][movableAtoms, :] = config
+        conf["velocities"][movableAtoms, :] = vel
+
+        conf.fold_coordinates()
+
+        self._trajectory.chemical_system.configuration = conf
+
+        self._trajectory.dump_configuration(
+            time,
+            units={
+                "time": "ps",
+                "unit_cell": "nm",
+                "coordinates": "nm",
+                "velocities": "nm/ps",
+            },
+        )
+
+        return index, None
+
+    def combine(self, index, x):
+        """
+        @param index: the index of the step.
+        @type index: int.
+
+        @param x:
+        @type x: any.
+        """
+
+        pass
+
+    def finalize(self):
+        """
+        Finalize the job.
+        """
+
+        self._hisfile.close()
+
+        # Close the output trajectory.
+        self._trajectory.close()
+
+        super(Discover, self).finalize()