# **************************************************************************
#
# MDANSE: Molecular Dynamics Analysis for Neutron Scattering Experiments
#
# @file      Src/Framework/Jobs/Castep.py
# @brief     Implements module/class/test Castep
#
# @homepage  https://www.isis.stfc.ac.uk/Pages/MDANSEproject.aspx
# @license   GNU General Public License v3 or higher (see LICENSE)
# @copyright Institut Laue Langevin 2013-now
# @copyright ISIS Neutron and Muon Source, STFC, UKRI 2021-now
# @authors   Scientific Computing Group at ILL (see AUTHORS)
#
# **************************************************************************

import collections
import os
import itertools
import re

import numpy as np


from MDANSE.Chemistry.ChemicalEntity import Atom, ChemicalSystem
from MDANSE.Core.Error import Error
from MDANSE.Framework.Converters.Converter import Converter
from MDANSE.Framework.Units import measure
from MDANSE.MolecularDynamics.Configuration import PeriodicRealConfiguration
from MDANSE.MolecularDynamics.Trajectory import TrajectoryWriter
from MDANSE.MolecularDynamics.UnitCell import UnitCell

HBAR = measure(1.05457182e-34, "kg m2 / s").toval("uma nm2 / ps")
HARTREE = measure(27.2113845, "eV").toval("uma nm2 / ps2")
BOHR = measure(5.29177210903e-11, "m").toval("nm")


class CASTEPError(Error):
    pass


class MDFile(dict):
    """
    Class representing a .md file format (documentation can be found at
    https://www.tcm.phy.cam.ac.uk/castep/MD/node13.html). It is used to determine the structure of the file (eg. the
    length of each section) and to read the information stored in one frame of the trajectory.
    """

    def __init__(self, filename):
        """
        :param filename: The path to the .md file.
        :type filename: str
        """

        self["instance"] = open(filename, "rt")  # Open the provided file.

        # Skip over the header
        while True:
            line = self["instance"].readline()
            if re.search("END", line):
                self["instance"].readline()
                break
            # If a line storing data is read, something is wrong with the header.
            elif re.match(".*<-- h$", line):
                raise CASTEPError(
                    "The provided input file is corrupted. Due to unexpected END header line, the header"
                    "length could not be determined."
                )

        self._headerSize = self["instance"].tell()  # Record the length of the header

        # Prepare a variable storing information about a non-specific frame.
        self._frameInfo = {"time_step": [0], "cell_data": [], "data": []}

        self["instance"].readline()  # Skip the line storing time information.
        # Save the length of the line storing time information
        self._frameInfo["time_step"].append(self["instance"].tell() - self._headerSize)

        while True:
            prevPos = self["instance"].tell()

            line = self["instance"].readline().strip()

            # If the properties of the cell data have not been determined yet and the current line documents cell data
            if not self._frameInfo["cell_data"] and re.match(".*<-- h$", line):
                # Save how far (in character number) the cell data is from the start of the frame
                self._frameInfo["cell_data"].append(prevPos - self._headerSize)
                # Skip the next two lines since cell data is always three lines long
                self["instance"].readline()
                self["instance"].readline()
                # Save the length of the cell data
                self._frameInfo["cell_data"].append(
                    self["instance"].tell()
                    - self._frameInfo["cell_data"][0]
                    - self._headerSize
                )

            # If the properties of the positional data have not been stored yet and the line stores this data
            elif not self._frameInfo["data"] and re.match(".*<-- R$", line):
                # Save how far (in character number) the positional data is from the start of the frame
                self._frameInfo["data"].append(prevPos - self._headerSize)

            if not line:
                # Save the length of a frame minus one line of ionic data
                self._frameInfo["data"].append(
                    prevPos - self._frameInfo["data"][0] - self._headerSize
                )
                break

        # Save the length of the frame, including a blank line
        self._frameSize = self["instance"].tell() - self._headerSize

        # Read the whole ionic data block (positions, velocities, and forces) of the first frame
        self["instance"].seek(self._headerSize + self._frameInfo["data"][0])
        frame = self["instance"].read(self._frameInfo["data"][1]).splitlines()
        self["n_atoms"] = (
            len(frame) // 3
        )  # Save the number of atoms (length of positional data)

        # Create a list storing the chemical symbol of the element described on each line of positional data
        tmp = [f.split()[0] for f in frame[: self["n_atoms"]]]
        # Save a list of tuples where each tuple consists of the symbol on the amount of those atoms in the simulation
        self["atoms"] = [
            (element, len(list(group))) for element, group in itertools.groupby(tmp)
        ]

        # Move file handle to the end of the file
        self["instance"].seek(0, 2)
        # Save the number of frames
        self["n_frames"] = (
            self["instance"].tell() - self._headerSize
        ) // self._frameSize
        self["instance"].seek(0)  # Move file handle to the beginning of the file

    def read_step(self, step):
        """
        Extracts data from one frame of the trajectory

        :param step: The number of the frame to be read.
        :type step: int

        :return: The time of the chosen frame, the cell vectors, and the positions of all atoms in three different units
        :rtype: (float, tuple, np.array)-tuple
        """

        start = (
            self._headerSize + step * self._frameSize
        )  # Determine where the step-th frame starts in the file

        # Move file handle to the starts of the line storing the information about time
        self["instance"].seek(start + self._frameInfo["time_step"][0])

        # Read the time stored in the line and convert its units
        timeStep = float(self["instance"].read(self._frameInfo["time_step"][1]))
        timeStep *= HBAR / HARTREE

        # Read and process the cell data
        self["instance"].seek(
            start + self._frameInfo["cell_data"][0]
        )  # Move to the start of cell data
        unitCell = (
            self["instance"].read(self._frameInfo["cell_data"][1]).splitlines()
        )  # Read the cell data by line
        # Generate an array of three vectors where each vector is constructed from its components stored in each line
        unitCell = np.array(
            [[float(bb) for bb in b.strip().split()[:3]] for b in unitCell]
        )
        unitCell *= BOHR
        unitCell = UnitCell(unitCell)

        self["instance"].seek(
            start + self._frameInfo["data"][0]
        )  # Move to the start of positional data
        # Create an array composed of the data points in each line of the positional data
        config = np.array(
            self["instance"].read(self._frameInfo["data"][1]).split(), dtype=str
        )
        config = np.reshape(
            config, (3 * self["n_atoms"], 7)
        )  # Reshape the 1D array so that it is organised by lines
        config = config[:, 2:5].astype(np.float64)  # Extract the coordintates only

        # Convert the units of the positions
        config[0 : self["n_atoms"], :] *= BOHR
        config[self["n_atoms"] : 2 * self["n_atoms"], :] *= BOHR * HARTREE / HBAR
        config[2 * self["n_atoms"] : 3 * self["n_atoms"], :] *= HARTREE / BOHR

        return timeStep, unitCell, config

    def close(self):
        """Closes the file."""
        self["instance"].close()


class CASTEP(Converter):
    """
    Converts a Castep Trajectory into a HDF trajectory file.
    """

    label = "CASTEP"

    settings = collections.OrderedDict()
    settings["castep_file"] = (
        "InputFileConfigurator",
        {
            "wildcard": "MD files (*.md)|*.md|All files|*",
            "default": "INPUT_FILENAME.md",
            "label": "Input MD file",
        },
    )
    settings["fold"] = (
        "BooleanConfigurator",
        {"default": False, "label": "Fold coordinates into box"},
    )
    settings["output_file"] = (
<<<<<<< HEAD
        "OutputFilesConfigurator",
=======
        "OutputTrajectoryConfigurator",
>>>>>>> 4f739540
        {
            "formats": ["MDTFormat"],
            "root": "castep_file",
            "label": "MDANSE trajectory (filename, format)",
        },
    )

    def initialize(self):
        """
        Initialize the input parameters and analysis self variables
        """

        # Create a representation of md file
        self._castepFile = MDFile(self.configuration["castep_file"]["filename"])

        # Save the number of steps
        self.numberOfSteps = self._castepFile["n_frames"]

        # Create a bound universe
        self._chemical_system = ChemicalSystem()

        # Populate the universe with atoms based on how many of each atom is in the read trajectory
        for symbol, number in self._castepFile["atoms"]:
            for i in range(number):
                self._chemical_system.add_chemical_entity(
                    Atom(symbol=symbol, name="%s_%d" % (symbol, i))
                )

        # A trajectory is opened for writing.
        self._trajectory = TrajectoryWriter(
            self.configuration["output_file"]["files"][0],
            self._chemical_system,
            self.numberOfSteps,
            positions_dtype=self.configuration["output_file"]["dtype"],
            compression=self.configuration["output_file"]["compression"],
        )

    def run_step(self, index):
        """Runs a single step of the job.

        @param index: the index of the step.
        @type index: int.

        :return: The index of the step and None
        :rtype: (int, None)-tuple

        @note: the argument index is the index of the loop not the index of the frame.
        """

        # Retrieve the number of atoms
        nAtoms = self._castepFile["n_atoms"]

        # Read the informatino in the frame
        time_step, unit_cell, config = self._castepFile.read_step(index)

        coords = config[0:nAtoms, :]
        variables = {}
        variables["velocities"] = config[nAtoms : 2 * nAtoms, :]
        variables["gradients"] = config[2 * nAtoms : 3 * nAtoms, :]

        conf = PeriodicRealConfiguration(
            self._trajectory.chemical_system, coords, unit_cell, **variables
        )

        if self.configuration["fold"]["value"]:
            conf.fold_coordinates()

        self._trajectory.chemical_system.configuration = conf

        self._trajectory.dump_configuration(
            time_step,
            units={
                "time": "ps",
                "coordinates": "nm",
                "unit_cell": "nm",
                "velocities": "nm/ps",
                "gradients": "uma nm/ps2",
            },
        )

        return index, None

    def combine(self, index, x):
        """
        @param index: the index of the step.
        @type index: int.

        @param x:
        @type x: any.
        """

        pass

    def finalize(self):
        """
        Finalize the job.
        """

        self._castepFile.close()  # Close the .md file.

        # Close the output trajectory.
        self._trajectory.close()

        super(CASTEP, self).finalize()
<|MERGE_RESOLUTION|>--- conflicted
+++ resolved
@@ -1,323 +1,319 @@
-# **************************************************************************
-#
-# MDANSE: Molecular Dynamics Analysis for Neutron Scattering Experiments
-#
-# @file      Src/Framework/Jobs/Castep.py
-# @brief     Implements module/class/test Castep
-#
-# @homepage  https://www.isis.stfc.ac.uk/Pages/MDANSEproject.aspx
-# @license   GNU General Public License v3 or higher (see LICENSE)
-# @copyright Institut Laue Langevin 2013-now
-# @copyright ISIS Neutron and Muon Source, STFC, UKRI 2021-now
-# @authors   Scientific Computing Group at ILL (see AUTHORS)
-#
-# **************************************************************************
-
-import collections
-import os
-import itertools
-import re
-
-import numpy as np
-
-
-from MDANSE.Chemistry.ChemicalEntity import Atom, ChemicalSystem
-from MDANSE.Core.Error import Error
-from MDANSE.Framework.Converters.Converter import Converter
-from MDANSE.Framework.Units import measure
-from MDANSE.MolecularDynamics.Configuration import PeriodicRealConfiguration
-from MDANSE.MolecularDynamics.Trajectory import TrajectoryWriter
-from MDANSE.MolecularDynamics.UnitCell import UnitCell
-
-HBAR = measure(1.05457182e-34, "kg m2 / s").toval("uma nm2 / ps")
-HARTREE = measure(27.2113845, "eV").toval("uma nm2 / ps2")
-BOHR = measure(5.29177210903e-11, "m").toval("nm")
-
-
-class CASTEPError(Error):
-    pass
-
-
-class MDFile(dict):
-    """
-    Class representing a .md file format (documentation can be found at
-    https://www.tcm.phy.cam.ac.uk/castep/MD/node13.html). It is used to determine the structure of the file (eg. the
-    length of each section) and to read the information stored in one frame of the trajectory.
-    """
-
-    def __init__(self, filename):
-        """
-        :param filename: The path to the .md file.
-        :type filename: str
-        """
-
-        self["instance"] = open(filename, "rt")  # Open the provided file.
-
-        # Skip over the header
-        while True:
-            line = self["instance"].readline()
-            if re.search("END", line):
-                self["instance"].readline()
-                break
-            # If a line storing data is read, something is wrong with the header.
-            elif re.match(".*<-- h$", line):
-                raise CASTEPError(
-                    "The provided input file is corrupted. Due to unexpected END header line, the header"
-                    "length could not be determined."
-                )
-
-        self._headerSize = self["instance"].tell()  # Record the length of the header
-
-        # Prepare a variable storing information about a non-specific frame.
-        self._frameInfo = {"time_step": [0], "cell_data": [], "data": []}
-
-        self["instance"].readline()  # Skip the line storing time information.
-        # Save the length of the line storing time information
-        self._frameInfo["time_step"].append(self["instance"].tell() - self._headerSize)
-
-        while True:
-            prevPos = self["instance"].tell()
-
-            line = self["instance"].readline().strip()
-
-            # If the properties of the cell data have not been determined yet and the current line documents cell data
-            if not self._frameInfo["cell_data"] and re.match(".*<-- h$", line):
-                # Save how far (in character number) the cell data is from the start of the frame
-                self._frameInfo["cell_data"].append(prevPos - self._headerSize)
-                # Skip the next two lines since cell data is always three lines long
-                self["instance"].readline()
-                self["instance"].readline()
-                # Save the length of the cell data
-                self._frameInfo["cell_data"].append(
-                    self["instance"].tell()
-                    - self._frameInfo["cell_data"][0]
-                    - self._headerSize
-                )
-
-            # If the properties of the positional data have not been stored yet and the line stores this data
-            elif not self._frameInfo["data"] and re.match(".*<-- R$", line):
-                # Save how far (in character number) the positional data is from the start of the frame
-                self._frameInfo["data"].append(prevPos - self._headerSize)
-
-            if not line:
-                # Save the length of a frame minus one line of ionic data
-                self._frameInfo["data"].append(
-                    prevPos - self._frameInfo["data"][0] - self._headerSize
-                )
-                break
-
-        # Save the length of the frame, including a blank line
-        self._frameSize = self["instance"].tell() - self._headerSize
-
-        # Read the whole ionic data block (positions, velocities, and forces) of the first frame
-        self["instance"].seek(self._headerSize + self._frameInfo["data"][0])
-        frame = self["instance"].read(self._frameInfo["data"][1]).splitlines()
-        self["n_atoms"] = (
-            len(frame) // 3
-        )  # Save the number of atoms (length of positional data)
-
-        # Create a list storing the chemical symbol of the element described on each line of positional data
-        tmp = [f.split()[0] for f in frame[: self["n_atoms"]]]
-        # Save a list of tuples where each tuple consists of the symbol on the amount of those atoms in the simulation
-        self["atoms"] = [
-            (element, len(list(group))) for element, group in itertools.groupby(tmp)
-        ]
-
-        # Move file handle to the end of the file
-        self["instance"].seek(0, 2)
-        # Save the number of frames
-        self["n_frames"] = (
-            self["instance"].tell() - self._headerSize
-        ) // self._frameSize
-        self["instance"].seek(0)  # Move file handle to the beginning of the file
-
-    def read_step(self, step):
-        """
-        Extracts data from one frame of the trajectory
-
-        :param step: The number of the frame to be read.
-        :type step: int
-
-        :return: The time of the chosen frame, the cell vectors, and the positions of all atoms in three different units
-        :rtype: (float, tuple, np.array)-tuple
-        """
-
-        start = (
-            self._headerSize + step * self._frameSize
-        )  # Determine where the step-th frame starts in the file
-
-        # Move file handle to the starts of the line storing the information about time
-        self["instance"].seek(start + self._frameInfo["time_step"][0])
-
-        # Read the time stored in the line and convert its units
-        timeStep = float(self["instance"].read(self._frameInfo["time_step"][1]))
-        timeStep *= HBAR / HARTREE
-
-        # Read and process the cell data
-        self["instance"].seek(
-            start + self._frameInfo["cell_data"][0]
-        )  # Move to the start of cell data
-        unitCell = (
-            self["instance"].read(self._frameInfo["cell_data"][1]).splitlines()
-        )  # Read the cell data by line
-        # Generate an array of three vectors where each vector is constructed from its components stored in each line
-        unitCell = np.array(
-            [[float(bb) for bb in b.strip().split()[:3]] for b in unitCell]
-        )
-        unitCell *= BOHR
-        unitCell = UnitCell(unitCell)
-
-        self["instance"].seek(
-            start + self._frameInfo["data"][0]
-        )  # Move to the start of positional data
-        # Create an array composed of the data points in each line of the positional data
-        config = np.array(
-            self["instance"].read(self._frameInfo["data"][1]).split(), dtype=str
-        )
-        config = np.reshape(
-            config, (3 * self["n_atoms"], 7)
-        )  # Reshape the 1D array so that it is organised by lines
-        config = config[:, 2:5].astype(np.float64)  # Extract the coordintates only
-
-        # Convert the units of the positions
-        config[0 : self["n_atoms"], :] *= BOHR
-        config[self["n_atoms"] : 2 * self["n_atoms"], :] *= BOHR * HARTREE / HBAR
-        config[2 * self["n_atoms"] : 3 * self["n_atoms"], :] *= HARTREE / BOHR
-
-        return timeStep, unitCell, config
-
-    def close(self):
-        """Closes the file."""
-        self["instance"].close()
-
-
-class CASTEP(Converter):
-    """
-    Converts a Castep Trajectory into a HDF trajectory file.
-    """
-
-    label = "CASTEP"
-
-    settings = collections.OrderedDict()
-    settings["castep_file"] = (
-        "InputFileConfigurator",
-        {
-            "wildcard": "MD files (*.md)|*.md|All files|*",
-            "default": "INPUT_FILENAME.md",
-            "label": "Input MD file",
-        },
-    )
-    settings["fold"] = (
-        "BooleanConfigurator",
-        {"default": False, "label": "Fold coordinates into box"},
-    )
-    settings["output_file"] = (
-<<<<<<< HEAD
-        "OutputFilesConfigurator",
-=======
-        "OutputTrajectoryConfigurator",
->>>>>>> 4f739540
-        {
-            "formats": ["MDTFormat"],
-            "root": "castep_file",
-            "label": "MDANSE trajectory (filename, format)",
-        },
-    )
-
-    def initialize(self):
-        """
-        Initialize the input parameters and analysis self variables
-        """
-
-        # Create a representation of md file
-        self._castepFile = MDFile(self.configuration["castep_file"]["filename"])
-
-        # Save the number of steps
-        self.numberOfSteps = self._castepFile["n_frames"]
-
-        # Create a bound universe
-        self._chemical_system = ChemicalSystem()
-
-        # Populate the universe with atoms based on how many of each atom is in the read trajectory
-        for symbol, number in self._castepFile["atoms"]:
-            for i in range(number):
-                self._chemical_system.add_chemical_entity(
-                    Atom(symbol=symbol, name="%s_%d" % (symbol, i))
-                )
-
-        # A trajectory is opened for writing.
-        self._trajectory = TrajectoryWriter(
-            self.configuration["output_file"]["files"][0],
-            self._chemical_system,
-            self.numberOfSteps,
-            positions_dtype=self.configuration["output_file"]["dtype"],
-            compression=self.configuration["output_file"]["compression"],
-        )
-
-    def run_step(self, index):
-        """Runs a single step of the job.
-
-        @param index: the index of the step.
-        @type index: int.
-
-        :return: The index of the step and None
-        :rtype: (int, None)-tuple
-
-        @note: the argument index is the index of the loop not the index of the frame.
-        """
-
-        # Retrieve the number of atoms
-        nAtoms = self._castepFile["n_atoms"]
-
-        # Read the informatino in the frame
-        time_step, unit_cell, config = self._castepFile.read_step(index)
-
-        coords = config[0:nAtoms, :]
-        variables = {}
-        variables["velocities"] = config[nAtoms : 2 * nAtoms, :]
-        variables["gradients"] = config[2 * nAtoms : 3 * nAtoms, :]
-
-        conf = PeriodicRealConfiguration(
-            self._trajectory.chemical_system, coords, unit_cell, **variables
-        )
-
-        if self.configuration["fold"]["value"]:
-            conf.fold_coordinates()
-
-        self._trajectory.chemical_system.configuration = conf
-
-        self._trajectory.dump_configuration(
-            time_step,
-            units={
-                "time": "ps",
-                "coordinates": "nm",
-                "unit_cell": "nm",
-                "velocities": "nm/ps",
-                "gradients": "uma nm/ps2",
-            },
-        )
-
-        return index, None
-
-    def combine(self, index, x):
-        """
-        @param index: the index of the step.
-        @type index: int.
-
-        @param x:
-        @type x: any.
-        """
-
-        pass
-
-    def finalize(self):
-        """
-        Finalize the job.
-        """
-
-        self._castepFile.close()  # Close the .md file.
-
-        # Close the output trajectory.
-        self._trajectory.close()
-
-        super(CASTEP, self).finalize()
+# **************************************************************************
+#
+# MDANSE: Molecular Dynamics Analysis for Neutron Scattering Experiments
+#
+# @file      Src/Framework/Jobs/Castep.py
+# @brief     Implements module/class/test Castep
+#
+# @homepage  https://www.isis.stfc.ac.uk/Pages/MDANSEproject.aspx
+# @license   GNU General Public License v3 or higher (see LICENSE)
+# @copyright Institut Laue Langevin 2013-now
+# @copyright ISIS Neutron and Muon Source, STFC, UKRI 2021-now
+# @authors   Scientific Computing Group at ILL (see AUTHORS)
+#
+# **************************************************************************
+
+import collections
+import os
+import itertools
+import re
+
+import numpy as np
+
+
+from MDANSE.Chemistry.ChemicalEntity import Atom, ChemicalSystem
+from MDANSE.Core.Error import Error
+from MDANSE.Framework.Converters.Converter import Converter
+from MDANSE.Framework.Units import measure
+from MDANSE.MolecularDynamics.Configuration import PeriodicRealConfiguration
+from MDANSE.MolecularDynamics.Trajectory import TrajectoryWriter
+from MDANSE.MolecularDynamics.UnitCell import UnitCell
+
+HBAR = measure(1.05457182e-34, "kg m2 / s").toval("uma nm2 / ps")
+HARTREE = measure(27.2113845, "eV").toval("uma nm2 / ps2")
+BOHR = measure(5.29177210903e-11, "m").toval("nm")
+
+
+class CASTEPError(Error):
+    pass
+
+
+class MDFile(dict):
+    """
+    Class representing a .md file format (documentation can be found at
+    https://www.tcm.phy.cam.ac.uk/castep/MD/node13.html). It is used to determine the structure of the file (eg. the
+    length of each section) and to read the information stored in one frame of the trajectory.
+    """
+
+    def __init__(self, filename):
+        """
+        :param filename: The path to the .md file.
+        :type filename: str
+        """
+
+        self["instance"] = open(filename, "rt")  # Open the provided file.
+
+        # Skip over the header
+        while True:
+            line = self["instance"].readline()
+            if re.search("END", line):
+                self["instance"].readline()
+                break
+            # If a line storing data is read, something is wrong with the header.
+            elif re.match(".*<-- h$", line):
+                raise CASTEPError(
+                    "The provided input file is corrupted. Due to unexpected END header line, the header"
+                    "length could not be determined."
+                )
+
+        self._headerSize = self["instance"].tell()  # Record the length of the header
+
+        # Prepare a variable storing information about a non-specific frame.
+        self._frameInfo = {"time_step": [0], "cell_data": [], "data": []}
+
+        self["instance"].readline()  # Skip the line storing time information.
+        # Save the length of the line storing time information
+        self._frameInfo["time_step"].append(self["instance"].tell() - self._headerSize)
+
+        while True:
+            prevPos = self["instance"].tell()
+
+            line = self["instance"].readline().strip()
+
+            # If the properties of the cell data have not been determined yet and the current line documents cell data
+            if not self._frameInfo["cell_data"] and re.match(".*<-- h$", line):
+                # Save how far (in character number) the cell data is from the start of the frame
+                self._frameInfo["cell_data"].append(prevPos - self._headerSize)
+                # Skip the next two lines since cell data is always three lines long
+                self["instance"].readline()
+                self["instance"].readline()
+                # Save the length of the cell data
+                self._frameInfo["cell_data"].append(
+                    self["instance"].tell()
+                    - self._frameInfo["cell_data"][0]
+                    - self._headerSize
+                )
+
+            # If the properties of the positional data have not been stored yet and the line stores this data
+            elif not self._frameInfo["data"] and re.match(".*<-- R$", line):
+                # Save how far (in character number) the positional data is from the start of the frame
+                self._frameInfo["data"].append(prevPos - self._headerSize)
+
+            if not line:
+                # Save the length of a frame minus one line of ionic data
+                self._frameInfo["data"].append(
+                    prevPos - self._frameInfo["data"][0] - self._headerSize
+                )
+                break
+
+        # Save the length of the frame, including a blank line
+        self._frameSize = self["instance"].tell() - self._headerSize
+
+        # Read the whole ionic data block (positions, velocities, and forces) of the first frame
+        self["instance"].seek(self._headerSize + self._frameInfo["data"][0])
+        frame = self["instance"].read(self._frameInfo["data"][1]).splitlines()
+        self["n_atoms"] = (
+            len(frame) // 3
+        )  # Save the number of atoms (length of positional data)
+
+        # Create a list storing the chemical symbol of the element described on each line of positional data
+        tmp = [f.split()[0] for f in frame[: self["n_atoms"]]]
+        # Save a list of tuples where each tuple consists of the symbol on the amount of those atoms in the simulation
+        self["atoms"] = [
+            (element, len(list(group))) for element, group in itertools.groupby(tmp)
+        ]
+
+        # Move file handle to the end of the file
+        self["instance"].seek(0, 2)
+        # Save the number of frames
+        self["n_frames"] = (
+            self["instance"].tell() - self._headerSize
+        ) // self._frameSize
+        self["instance"].seek(0)  # Move file handle to the beginning of the file
+
+    def read_step(self, step):
+        """
+        Extracts data from one frame of the trajectory
+
+        :param step: The number of the frame to be read.
+        :type step: int
+
+        :return: The time of the chosen frame, the cell vectors, and the positions of all atoms in three different units
+        :rtype: (float, tuple, np.array)-tuple
+        """
+
+        start = (
+            self._headerSize + step * self._frameSize
+        )  # Determine where the step-th frame starts in the file
+
+        # Move file handle to the starts of the line storing the information about time
+        self["instance"].seek(start + self._frameInfo["time_step"][0])
+
+        # Read the time stored in the line and convert its units
+        timeStep = float(self["instance"].read(self._frameInfo["time_step"][1]))
+        timeStep *= HBAR / HARTREE
+
+        # Read and process the cell data
+        self["instance"].seek(
+            start + self._frameInfo["cell_data"][0]
+        )  # Move to the start of cell data
+        unitCell = (
+            self["instance"].read(self._frameInfo["cell_data"][1]).splitlines()
+        )  # Read the cell data by line
+        # Generate an array of three vectors where each vector is constructed from its components stored in each line
+        unitCell = np.array(
+            [[float(bb) for bb in b.strip().split()[:3]] for b in unitCell]
+        )
+        unitCell *= BOHR
+        unitCell = UnitCell(unitCell)
+
+        self["instance"].seek(
+            start + self._frameInfo["data"][0]
+        )  # Move to the start of positional data
+        # Create an array composed of the data points in each line of the positional data
+        config = np.array(
+            self["instance"].read(self._frameInfo["data"][1]).split(), dtype=str
+        )
+        config = np.reshape(
+            config, (3 * self["n_atoms"], 7)
+        )  # Reshape the 1D array so that it is organised by lines
+        config = config[:, 2:5].astype(np.float64)  # Extract the coordintates only
+
+        # Convert the units of the positions
+        config[0 : self["n_atoms"], :] *= BOHR
+        config[self["n_atoms"] : 2 * self["n_atoms"], :] *= BOHR * HARTREE / HBAR
+        config[2 * self["n_atoms"] : 3 * self["n_atoms"], :] *= HARTREE / BOHR
+
+        return timeStep, unitCell, config
+
+    def close(self):
+        """Closes the file."""
+        self["instance"].close()
+
+
+class CASTEP(Converter):
+    """
+    Converts a Castep Trajectory into a HDF trajectory file.
+    """
+
+    label = "CASTEP"
+
+    settings = collections.OrderedDict()
+    settings["castep_file"] = (
+        "InputFileConfigurator",
+        {
+            "wildcard": "MD files (*.md)|*.md|All files|*",
+            "default": "INPUT_FILENAME.md",
+            "label": "Input MD file",
+        },
+    )
+    settings["fold"] = (
+        "BooleanConfigurator",
+        {"default": False, "label": "Fold coordinates into box"},
+    )
+    settings["output_file"] = (
+        "OutputTrajectoryConfigurator",
+        {
+            "formats": ["MDTFormat"],
+            "root": "castep_file",
+            "label": "MDANSE trajectory (filename, format)",
+        },
+    )
+
+    def initialize(self):
+        """
+        Initialize the input parameters and analysis self variables
+        """
+
+        # Create a representation of md file
+        self._castepFile = MDFile(self.configuration["castep_file"]["filename"])
+
+        # Save the number of steps
+        self.numberOfSteps = self._castepFile["n_frames"]
+
+        # Create a bound universe
+        self._chemical_system = ChemicalSystem()
+
+        # Populate the universe with atoms based on how many of each atom is in the read trajectory
+        for symbol, number in self._castepFile["atoms"]:
+            for i in range(number):
+                self._chemical_system.add_chemical_entity(
+                    Atom(symbol=symbol, name="%s_%d" % (symbol, i))
+                )
+
+        # A trajectory is opened for writing.
+        self._trajectory = TrajectoryWriter(
+            self.configuration["output_file"]["files"][0],
+            self._chemical_system,
+            self.numberOfSteps,
+            positions_dtype=self.configuration["output_file"]["dtype"],
+            compression=self.configuration["output_file"]["compression"],
+        )
+
+    def run_step(self, index):
+        """Runs a single step of the job.
+
+        @param index: the index of the step.
+        @type index: int.
+
+        :return: The index of the step and None
+        :rtype: (int, None)-tuple
+
+        @note: the argument index is the index of the loop not the index of the frame.
+        """
+
+        # Retrieve the number of atoms
+        nAtoms = self._castepFile["n_atoms"]
+
+        # Read the informatino in the frame
+        time_step, unit_cell, config = self._castepFile.read_step(index)
+
+        coords = config[0:nAtoms, :]
+        variables = {}
+        variables["velocities"] = config[nAtoms : 2 * nAtoms, :]
+        variables["gradients"] = config[2 * nAtoms : 3 * nAtoms, :]
+
+        conf = PeriodicRealConfiguration(
+            self._trajectory.chemical_system, coords, unit_cell, **variables
+        )
+
+        if self.configuration["fold"]["value"]:
+            conf.fold_coordinates()
+
+        self._trajectory.chemical_system.configuration = conf
+
+        self._trajectory.dump_configuration(
+            time_step,
+            units={
+                "time": "ps",
+                "coordinates": "nm",
+                "unit_cell": "nm",
+                "velocities": "nm/ps",
+                "gradients": "uma nm/ps2",
+            },
+        )
+
+        return index, None
+
+    def combine(self, index, x):
+        """
+        @param index: the index of the step.
+        @type index: int.
+
+        @param x:
+        @type x: any.
+        """
+
+        pass
+
+    def finalize(self):
+        """
+        Finalize the job.
+        """
+
+        self._castepFile.close()  # Close the .md file.
+
+        # Close the output trajectory.
+        self._trajectory.close()
+
+        super(CASTEP, self).finalize()