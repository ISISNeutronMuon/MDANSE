--- conflicted
+++ resolved
@@ -1,396 +1,392 @@
-# **************************************************************************
-#
-# MDANSE: Molecular Dynamics Analysis for Neutron Scattering Experiments
-#
-# @file      Src/Framework/Jobs/DCDConverter.py
-# @brief     Implements module/class/test DCDConverter
-#
-# @homepage  https://www.isis.stfc.ac.uk/Pages/MDANSEproject.aspx
-# @license   GNU General Public License v3 or higher (see LICENSE)
-# @copyright Institut Laue Langevin 2013-now
-# @copyright ISIS Neutron and Muon Source, STFC, UKRI 2021-now
-# @authors   Scientific Computing Group at ILL (see AUTHORS)
-#
-# **************************************************************************
-
-import collections
-import os
-import struct
-
-import numpy as np
-
-from MDANSE.Core.Error import Error
-from MDANSE.Framework.Converters.Converter import Converter
-from MDANSE.Framework.Units import measure
-from MDANSE.IO.PDBReader import PDBReader
-from MDANSE.Mathematics.Geometry import get_basis_vectors_from_cell_parameters
-from MDANSE.MolecularDynamics.Configuration import PeriodicRealConfiguration
-from MDANSE.MolecularDynamics.Trajectory import (
-    resolve_undefined_molecules_name,
-    TrajectoryWriter,
-)
-from MDANSE.MolecularDynamics.UnitCell import UnitCell
-
-PI_2 = 0.5 * np.pi
-RECSCALE32BIT = 1
-RECSCALE64BIT = 2
-
-
-class DCDFileError(Error):
-    pass
-
-
-class ByteOrderError(Error):
-    pass
-
-
-class InputOutputError(Error):
-    pass
-
-
-class EndOfFile(Error):
-    pass
-
-
-class FortranBinaryFileError(Error):
-    pass
-
-
-def get_byte_order(filename):
-    # Identity the byte order of the file by trial-and-error
-    byteOrder = None
-
-    # The DCD file is opened for reading in binary mode.
-    data = open(filename, "rb").read(4)
-
-    # Check for low and big endianness byte orders.
-    for order in ["<", ">"]:
-        reclen = struct.unpack(order + "i", data)[0]
-        if reclen == 84:
-            byteOrder = order
-            break
-
-        if byteOrder is None:
-            raise ByteOrderError(
-                "Invalid byte order. %s is not a valid DCD file" % filename
-            )
-
-    return byteOrder
-
-
-class FortranBinaryFile(object):
-    """Sets up a Fortran binary file reader.
-
-    @note: written by Konrad Hinsen.
-    """
-
-    def __init__(self, filename):
-        """The constructor.
-
-        @param filename: the input file.
-        @type filename: string.
-
-        @param byte_order: the byte order to read the binary file.
-        @type byte_order: string being one '@', '=', '<', '>' or '!'.
-        """
-        self.file = open(filename, "rb")
-        self.byteOrder = get_byte_order(filename)
-
-    def __iter__(self):
-        return self
-
-    def next_record(self):
-        data = self.file.read(struct.calcsize("i"))
-        if not data:
-            raise StopIteration
-        reclen = struct.unpack(self.byteOrder + "i", data)[0]
-        data = self.file.read(reclen)
-        reclen2 = struct.unpack(
-            self.byteOrder + "i", self.file.read(struct.calcsize("i"))
-        )[0]
-        if reclen != reclen2:
-            FortranBinaryFileError("Invalid block")
-
-        return data
-
-    def skip_record(self):
-        data = self.file.read(struct.calcsize("i"))
-        reclen = struct.unpack(self.byteOrder + "i", data)[0]
-        self.file.seek(reclen, 1)
-        reclen2 = struct.unpack(self.byteOrder + "i", self.file.read(4))[0]
-        assert reclen == reclen2
-
-    def get_record(self, fmt, repeat=False):
-        """Reads a record of the binary file.
-
-        @param format: the format corresponding to the binray structure to read.
-        @type format: string.
-
-        @param repeat: if True, will repeat the reading.
-        @type repeat: bool.
-        """
-
-        try:
-            data = self.next_record()
-        except StopIteration:
-            raise EndOfFile()
-        if repeat:
-            unit = struct.calcsize(self.byteOrder + fmt)
-            assert len(data) % unit == 0
-            fmt = (len(data) / unit) * fmt
-        try:
-            return struct.unpack(self.byteOrder + fmt, data)
-        except:
-            raise
-
-
-class DCDFile(FortranBinaryFile, dict):
-    def __init__(self, filename):
-        FortranBinaryFile.__init__(self, filename)
-
-        self["filename"] = filename
-
-        self.read_header()
-
-    def read_header(self):
-        # Read a block
-        data = self.next_record()
-
-        if data[:4] != b"CORD":
-            raise DCDFileError("Unrecognized DCD format")
-
-        temp = struct.unpack(self.byteOrder + "20i", data[4:])
-
-        self["charmm"] = temp[-1]
-
-        if self["charmm"]:
-            temp = struct.unpack(self.byteOrder + "9if10i", data[4:])
-        else:
-            temp = struct.unpack(self.byteOrder + "9id9i", data[4:])
-
-        # Store the number of sets of coordinates
-        self["nset"] = self["n_frames"] = temp[0]
-
-        # Store the starting time step
-        self["istart"] = temp[1]
-
-        # Store the number of timesteps between dcd saves
-        self["nsavc"] = temp[2]
-
-        # Stores the number of fixed atoms
-        self["namnf"] = temp[8]
-
-        # Stop if there are fixed atoms.
-        if self["namnf"] > 0:
-            raise DCDFileError("Can not handle fixed atoms yet.")
-
-        self["delta"] = temp[9]
-
-        # The time step is in AKMA time
-        self["time_step"] = (
-            self["nsavc"] * self["delta"] * measure(1.0, "akma_time").toval("ps")
-        )
-
-        self["has_pbc_data"] = temp[10]
-
-        self["has_4d"] = temp[11]
-
-        # Read a block
-        data = self.next_record()
-
-        nLines = struct.unpack(self.byteOrder.encode() + b"I", data[0:4])[0]
-
-        self["title"] = []
-        for i in range(nLines):
-            temp = struct.unpack(
-                self.byteOrder + "80c", data[4 + 80 * i : 4 + 80 * (i + 1)]
-            )
-            self["title"].append(b"".join(temp).strip())
-
-        self["title"] = b"\n".join(self["title"])
-
-        # Read a block
-        data = self.next_record()
-
-        # Read the number of atoms.
-        self["natoms"] = struct.unpack(self.byteOrder.encode() + b"I", data)[0]
-
-    def read_step(self):
-        """
-        Reads a frame of the DCD file.
-        """
-
-        if self["has_pbc_data"]:
-            unitCell = np.array(self.get_record("6d"), dtype=np.float64)
-            unitCell = unitCell[[0, 2, 5, 1, 3, 4]]
-            # The unit cell is converted from ang to nm
-            unitCell[0:3] *= measure(1.0, "ang").toval("nm")
-            # This file was generated by CHARMM, or by NAMD > 2.5, with the angle
-            # cosines of the periodic cell angles written to the DCD file.
-            # This formulation improves rounding behavior for orthogonal cells
-            # so that the angles end up at precisely 90 degrees, unlike acos().
-            # See https://github.com/MDAnalysis/mdanalysis/wiki/FileFormats for info
-            if np.all(abs(unitCell[3:]) <= 1):
-                unitCell[3:] = PI_2 - np.arcsin(unitCell[3:])
-            else:
-                # assume the angles are stored in degrees (NAMD <= 2.5)
-                unitCell[3:] = np.deg2rad(unitCell[3:])
-
-        else:
-            unitCell = None
-
-        fmt = "%df" % self["natoms"]
-        config = np.empty((self["natoms"], 3), dtype=np.float64)
-        config[:, 0] = np.array(self.get_record(fmt), dtype=np.float64)
-        config[:, 1] = np.array(self.get_record(fmt), dtype=np.float64)
-        config[:, 2] = np.array(self.get_record(fmt), dtype=np.float64)
-        config *= measure(1.0, "ang").toval("nm")
-
-        if self["has_4d"]:
-            self.skip_record()
-
-        return unitCell, config
-
-    def skip_step(self):
-        """Skips a frame of the DCD file."""
-        nrecords = 3
-        if self["has_pbc_data"]:
-            nrecords += 1
-        if self["has_4d"]:
-            nrecords += 1
-        for _ in range(nrecords):
-            self["binary"].skip_record()
-
-    def __iter__(self):
-        return self
-
-    def next_step(self):
-        try:
-            return self.read_step()
-        except EndOfFile:
-            raise StopIteration
-
-
-class DCD(Converter):
-    """
-    Converts a DCD trajectory to a HDF trajectory.
-    """
-
-    settings = collections.OrderedDict()
-    settings["pdb_file"] = (
-        "InputFileConfigurator",
-        {
-            "wildcard": "PDB files (*.pdb)|*.pdb|All files|*",
-            "default": "INPUT_FILENAME.pdb",
-            "label": "Input PDB file",
-        },
-    )
-    settings["dcd_file"] = (
-        "InputFileConfigurator",
-        {
-            "wildcard": "DCD files (*.dcd)|*.dcd|All files|*",
-            "default": "INPUT_FILENAME.dcd",
-            "label": "Input DCD file",
-        },
-    )
-    settings["time_step"] = (
-        "FloatConfigurator",
-        {"default": 1.0, "label": "Time step (ps)"},
-    )
-    settings["fold"] = (
-        "BooleanConfigurator",
-        {"default": False, "label": "Fold coordinates into box"},
-    )
-    settings["output_file"] = (
-<<<<<<< HEAD
-        "OutputFilesConfigurator",
-=======
-        "OutputTrajectoryConfigurator",
->>>>>>> 4f739540
-        {
-            "formats": ["MDTFormat"],
-            "root": "pdb_file",
-            "label": "MDANSE trajectory (filename, format)",
-        },
-    )
-
-    def initialize(self):
-        """
-        Initialize the input parameters and analysis self variables
-        """
-
-        self.configuration["dcd_file"]["instance"] = DCDFile(
-            self.configuration["dcd_file"]["filename"]
-        )
-
-        # The number of steps of the analysis.
-        self.numberOfSteps = self.configuration["dcd_file"]["instance"]["n_frames"]
-
-        # Create all chemical entities from the PDB file.
-        pdb_reader = PDBReader(self.configuration["pdb_file"]["filename"])
-        self._chemical_system = pdb_reader.build_chemical_system()
-
-        resolve_undefined_molecules_name(self._chemical_system)
-
-        # A trajectory is opened for writing.
-        self._trajectory = TrajectoryWriter(
-            self.configuration["output_file"]["files"][0],
-            self._chemical_system,
-            self.numberOfSteps,
-            positions_dtype=self.configuration["output_file"]["dtype"],
-            compression=self.configuration["output_file"]["compression"],
-        )
-
-    def run_step(self, index):
-        """
-        Runs a single step of the job.\n
-
-        :Parameters:
-            #. index (int): The index of the step.
-        :Returns:
-            #. index (int): The index of the step.
-        """
-
-        # The x, y and z values of the current frame.
-        unit_cell, config = self.configuration["dcd_file"]["instance"].read_step()
-        unit_cell = get_basis_vectors_from_cell_parameters(unit_cell)
-        unit_cell = UnitCell(unit_cell)
-
-        conf = PeriodicRealConfiguration(
-            self._trajectory._chemical_system, config, unit_cell
-        )
-
-        if self.configuration["fold"]["value"]:
-            conf.fold_coordinates()
-
-        self._trajectory._chemical_system.configuration = conf
-
-        # The current time.
-        time = (index + 1) * self.configuration["time_step"]["value"]
-
-        # Store a snapshot of the current configuration in the output trajectory.
-        self._trajectory.dump_configuration(
-            time, units={"time": "ps", "unit_cell": "nm", "coordinates": "nm"}
-        )
-
-        return index, None
-
-    def combine(self, index, x):
-        """
-        Combines returned results of run_step.\n
-        :Parameters:
-            #. index (int): The index of the step.\n
-            #. x (any): The returned result(s) of run_step
-        """
-
-        pass
-
-    def finalize(self):
-        """
-        Finalizes the calculations (e.g. averaging the total term, output files creations ...).
-        """
-
-        # Close the output trajectory.
-        self._trajectory.close()
-
-        super(DCD, self).finalize()
+# **************************************************************************
+#
+# MDANSE: Molecular Dynamics Analysis for Neutron Scattering Experiments
+#
+# @file      Src/Framework/Jobs/DCDConverter.py
+# @brief     Implements module/class/test DCDConverter
+#
+# @homepage  https://www.isis.stfc.ac.uk/Pages/MDANSEproject.aspx
+# @license   GNU General Public License v3 or higher (see LICENSE)
+# @copyright Institut Laue Langevin 2013-now
+# @copyright ISIS Neutron and Muon Source, STFC, UKRI 2021-now
+# @authors   Scientific Computing Group at ILL (see AUTHORS)
+#
+# **************************************************************************
+
+import collections
+import os
+import struct
+
+import numpy as np
+
+from MDANSE.Core.Error import Error
+from MDANSE.Framework.Converters.Converter import Converter
+from MDANSE.Framework.Units import measure
+from MDANSE.IO.PDBReader import PDBReader
+from MDANSE.Mathematics.Geometry import get_basis_vectors_from_cell_parameters
+from MDANSE.MolecularDynamics.Configuration import PeriodicRealConfiguration
+from MDANSE.MolecularDynamics.Trajectory import (
+    resolve_undefined_molecules_name,
+    TrajectoryWriter,
+)
+from MDANSE.MolecularDynamics.UnitCell import UnitCell
+
+PI_2 = 0.5 * np.pi
+RECSCALE32BIT = 1
+RECSCALE64BIT = 2
+
+
+class DCDFileError(Error):
+    pass
+
+
+class ByteOrderError(Error):
+    pass
+
+
+class InputOutputError(Error):
+    pass
+
+
+class EndOfFile(Error):
+    pass
+
+
+class FortranBinaryFileError(Error):
+    pass
+
+
+def get_byte_order(filename):
+    # Identity the byte order of the file by trial-and-error
+    byteOrder = None
+
+    # The DCD file is opened for reading in binary mode.
+    data = open(filename, "rb").read(4)
+
+    # Check for low and big endianness byte orders.
+    for order in ["<", ">"]:
+        reclen = struct.unpack(order + "i", data)[0]
+        if reclen == 84:
+            byteOrder = order
+            break
+
+        if byteOrder is None:
+            raise ByteOrderError(
+                "Invalid byte order. %s is not a valid DCD file" % filename
+            )
+
+    return byteOrder
+
+
+class FortranBinaryFile(object):
+    """Sets up a Fortran binary file reader.
+
+    @note: written by Konrad Hinsen.
+    """
+
+    def __init__(self, filename):
+        """The constructor.
+
+        @param filename: the input file.
+        @type filename: string.
+
+        @param byte_order: the byte order to read the binary file.
+        @type byte_order: string being one '@', '=', '<', '>' or '!'.
+        """
+        self.file = open(filename, "rb")
+        self.byteOrder = get_byte_order(filename)
+
+    def __iter__(self):
+        return self
+
+    def next_record(self):
+        data = self.file.read(struct.calcsize("i"))
+        if not data:
+            raise StopIteration
+        reclen = struct.unpack(self.byteOrder + "i", data)[0]
+        data = self.file.read(reclen)
+        reclen2 = struct.unpack(
+            self.byteOrder + "i", self.file.read(struct.calcsize("i"))
+        )[0]
+        if reclen != reclen2:
+            FortranBinaryFileError("Invalid block")
+
+        return data
+
+    def skip_record(self):
+        data = self.file.read(struct.calcsize("i"))
+        reclen = struct.unpack(self.byteOrder + "i", data)[0]
+        self.file.seek(reclen, 1)
+        reclen2 = struct.unpack(self.byteOrder + "i", self.file.read(4))[0]
+        assert reclen == reclen2
+
+    def get_record(self, fmt, repeat=False):
+        """Reads a record of the binary file.
+
+        @param format: the format corresponding to the binray structure to read.
+        @type format: string.
+
+        @param repeat: if True, will repeat the reading.
+        @type repeat: bool.
+        """
+
+        try:
+            data = self.next_record()
+        except StopIteration:
+            raise EndOfFile()
+        if repeat:
+            unit = struct.calcsize(self.byteOrder + fmt)
+            assert len(data) % unit == 0
+            fmt = (len(data) / unit) * fmt
+        try:
+            return struct.unpack(self.byteOrder + fmt, data)
+        except:
+            raise
+
+
+class DCDFile(FortranBinaryFile, dict):
+    def __init__(self, filename):
+        FortranBinaryFile.__init__(self, filename)
+
+        self["filename"] = filename
+
+        self.read_header()
+
+    def read_header(self):
+        # Read a block
+        data = self.next_record()
+
+        if data[:4] != b"CORD":
+            raise DCDFileError("Unrecognized DCD format")
+
+        temp = struct.unpack(self.byteOrder + "20i", data[4:])
+
+        self["charmm"] = temp[-1]
+
+        if self["charmm"]:
+            temp = struct.unpack(self.byteOrder + "9if10i", data[4:])
+        else:
+            temp = struct.unpack(self.byteOrder + "9id9i", data[4:])
+
+        # Store the number of sets of coordinates
+        self["nset"] = self["n_frames"] = temp[0]
+
+        # Store the starting time step
+        self["istart"] = temp[1]
+
+        # Store the number of timesteps between dcd saves
+        self["nsavc"] = temp[2]
+
+        # Stores the number of fixed atoms
+        self["namnf"] = temp[8]
+
+        # Stop if there are fixed atoms.
+        if self["namnf"] > 0:
+            raise DCDFileError("Can not handle fixed atoms yet.")
+
+        self["delta"] = temp[9]
+
+        # The time step is in AKMA time
+        self["time_step"] = (
+            self["nsavc"] * self["delta"] * measure(1.0, "akma_time").toval("ps")
+        )
+
+        self["has_pbc_data"] = temp[10]
+
+        self["has_4d"] = temp[11]
+
+        # Read a block
+        data = self.next_record()
+
+        nLines = struct.unpack(self.byteOrder.encode() + b"I", data[0:4])[0]
+
+        self["title"] = []
+        for i in range(nLines):
+            temp = struct.unpack(
+                self.byteOrder + "80c", data[4 + 80 * i : 4 + 80 * (i + 1)]
+            )
+            self["title"].append(b"".join(temp).strip())
+
+        self["title"] = b"\n".join(self["title"])
+
+        # Read a block
+        data = self.next_record()
+
+        # Read the number of atoms.
+        self["natoms"] = struct.unpack(self.byteOrder.encode() + b"I", data)[0]
+
+    def read_step(self):
+        """
+        Reads a frame of the DCD file.
+        """
+
+        if self["has_pbc_data"]:
+            unitCell = np.array(self.get_record("6d"), dtype=np.float64)
+            unitCell = unitCell[[0, 2, 5, 1, 3, 4]]
+            # The unit cell is converted from ang to nm
+            unitCell[0:3] *= measure(1.0, "ang").toval("nm")
+            # This file was generated by CHARMM, or by NAMD > 2.5, with the angle
+            # cosines of the periodic cell angles written to the DCD file.
+            # This formulation improves rounding behavior for orthogonal cells
+            # so that the angles end up at precisely 90 degrees, unlike acos().
+            # See https://github.com/MDAnalysis/mdanalysis/wiki/FileFormats for info
+            if np.all(abs(unitCell[3:]) <= 1):
+                unitCell[3:] = PI_2 - np.arcsin(unitCell[3:])
+            else:
+                # assume the angles are stored in degrees (NAMD <= 2.5)
+                unitCell[3:] = np.deg2rad(unitCell[3:])
+
+        else:
+            unitCell = None
+
+        fmt = "%df" % self["natoms"]
+        config = np.empty((self["natoms"], 3), dtype=np.float64)
+        config[:, 0] = np.array(self.get_record(fmt), dtype=np.float64)
+        config[:, 1] = np.array(self.get_record(fmt), dtype=np.float64)
+        config[:, 2] = np.array(self.get_record(fmt), dtype=np.float64)
+        config *= measure(1.0, "ang").toval("nm")
+
+        if self["has_4d"]:
+            self.skip_record()
+
+        return unitCell, config
+
+    def skip_step(self):
+        """Skips a frame of the DCD file."""
+        nrecords = 3
+        if self["has_pbc_data"]:
+            nrecords += 1
+        if self["has_4d"]:
+            nrecords += 1
+        for _ in range(nrecords):
+            self["binary"].skip_record()
+
+    def __iter__(self):
+        return self
+
+    def next_step(self):
+        try:
+            return self.read_step()
+        except EndOfFile:
+            raise StopIteration
+
+
+class DCD(Converter):
+    """
+    Converts a DCD trajectory to a HDF trajectory.
+    """
+
+    settings = collections.OrderedDict()
+    settings["pdb_file"] = (
+        "InputFileConfigurator",
+        {
+            "wildcard": "PDB files (*.pdb)|*.pdb|All files|*",
+            "default": "INPUT_FILENAME.pdb",
+            "label": "Input PDB file",
+        },
+    )
+    settings["dcd_file"] = (
+        "InputFileConfigurator",
+        {
+            "wildcard": "DCD files (*.dcd)|*.dcd|All files|*",
+            "default": "INPUT_FILENAME.dcd",
+            "label": "Input DCD file",
+        },
+    )
+    settings["time_step"] = (
+        "FloatConfigurator",
+        {"default": 1.0, "label": "Time step (ps)"},
+    )
+    settings["fold"] = (
+        "BooleanConfigurator",
+        {"default": False, "label": "Fold coordinates into box"},
+    )
+    settings["output_file"] = (
+        "OutputTrajectoryConfigurator",
+        {
+            "formats": ["MDTFormat"],
+            "root": "pdb_file",
+            "label": "MDANSE trajectory (filename, format)",
+        },
+    )
+
+    def initialize(self):
+        """
+        Initialize the input parameters and analysis self variables
+        """
+
+        self.configuration["dcd_file"]["instance"] = DCDFile(
+            self.configuration["dcd_file"]["filename"]
+        )
+
+        # The number of steps of the analysis.
+        self.numberOfSteps = self.configuration["dcd_file"]["instance"]["n_frames"]
+
+        # Create all chemical entities from the PDB file.
+        pdb_reader = PDBReader(self.configuration["pdb_file"]["filename"])
+        self._chemical_system = pdb_reader.build_chemical_system()
+
+        resolve_undefined_molecules_name(self._chemical_system)
+
+        # A trajectory is opened for writing.
+        self._trajectory = TrajectoryWriter(
+            self.configuration["output_file"]["files"][0],
+            self._chemical_system,
+            self.numberOfSteps,
+            positions_dtype=self.configuration["output_file"]["dtype"],
+            compression=self.configuration["output_file"]["compression"],
+        )
+
+    def run_step(self, index):
+        """
+        Runs a single step of the job.\n
+
+        :Parameters:
+            #. index (int): The index of the step.
+        :Returns:
+            #. index (int): The index of the step.
+        """
+
+        # The x, y and z values of the current frame.
+        unit_cell, config = self.configuration["dcd_file"]["instance"].read_step()
+        unit_cell = get_basis_vectors_from_cell_parameters(unit_cell)
+        unit_cell = UnitCell(unit_cell)
+
+        conf = PeriodicRealConfiguration(
+            self._trajectory._chemical_system, config, unit_cell
+        )
+
+        if self.configuration["fold"]["value"]:
+            conf.fold_coordinates()
+
+        self._trajectory._chemical_system.configuration = conf
+
+        # The current time.
+        time = (index + 1) * self.configuration["time_step"]["value"]
+
+        # Store a snapshot of the current configuration in the output trajectory.
+        self._trajectory.dump_configuration(
+            time, units={"time": "ps", "unit_cell": "nm", "coordinates": "nm"}
+        )
+
+        return index, None
+
+    def combine(self, index, x):
+        """
+        Combines returned results of run_step.\n
+        :Parameters:
+            #. index (int): The index of the step.\n
+            #. x (any): The returned result(s) of run_step
+        """
+
+        pass
+
+    def finalize(self):
+        """
+        Finalizes the calculations (e.g. averaging the total term, output files creations ...).
+        """
+
+        # Close the output trajectory.
+        self._trajectory.close()
+
+        super(DCD, self).finalize()