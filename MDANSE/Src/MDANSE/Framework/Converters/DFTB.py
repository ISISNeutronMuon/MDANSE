--- conflicted
+++ resolved
@@ -47,15 +47,10 @@
         {"default": True, "label": "Fold coordinates in to box"},
     )
     settings["output_file"] = (
-<<<<<<< HEAD
         "OutputFilesConfigurator",
-        {"formats": ["MDTFormat"], "root": "xtd_file", "label": "Output file name"},
-=======
-        "SingleOutputFileConfigurator",
         {
-            "format": "MDTFormat",
+            "formats": ["MDTFormat"],
             "root": "xtd_file",
             "label": "MDANSE trajectory (filename, format)",
         },
->>>>>>> 211370b2
     )