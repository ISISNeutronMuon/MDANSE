# **************************************************************************
#
# MDANSE: Molecular Dynamics Analysis for Neutron Scattering Experiments
#
# @file      Src/Framework/Jobs/ASEConverter.py
# @brief     Implements a general-purpose loader based on ASE
#
# @homepage  https://mdanse.org
# @license   GNU General Public License v3 or higher (see LICENSE)
# @copyright Institut Laue Langevin 2013-now
# @copyright ISIS Neutron and Muon Source, STFC, UKRI 2021-now
# @authors   Scientific Computing Group at ILL (see AUTHORS)
#
# **************************************************************************

import collections
import os
import re
from os.path import expanduser

from ase.io import iread, read
from ase.atoms import Atoms as ASEAtoms
import numpy as np
import h5py


from MDANSE.Chemistry import ATOMS_DATABASE
from MDANSE.Chemistry.ChemicalEntity import Atom, AtomCluster, ChemicalSystem
from MDANSE.Core.Error import Error
from MDANSE.Framework.Converters.Converter import Converter, InteractiveConverter
from MDANSE.Framework.Units import measure
from MDANSE.Mathematics.Graph import Graph
from MDANSE.MolecularDynamics.Configuration import (
    PeriodicBoxConfiguration,
    PeriodicRealConfiguration,
)
from MDANSE.MolecularDynamics.Trajectory import TrajectoryWriter
from MDANSE.MolecularDynamics.UnitCell import UnitCell


class ASETrajectoryFileError(Error):
    pass


class ASE(Converter):
    """
    Converts any trajectory to a HDF trajectory using the ASE io module.
    """

    label = "ASE"

    settings = collections.OrderedDict()
    settings["trajectory_file"] = (
        "InputFileConfigurator",
        {
            "label": "Any MD trajectory file",
            "default": "INPUT_FILENAME.lammps",
        },
    )
    settings["configuration_file"] = (
        "InputFileConfigurator",
        {
            "label": "An optional structure/configuration file",
            "default": "INPUT_FILENAME.lammps",
        },
    )
    settings["time_step"] = (
        "FloatConfigurator",
        {"label": "time step (fs)", "default": 1.0, "mini": 1.0e-9},
    )
    settings["time_unit"] = (
        "SingleChoiceConfigurator",
        {"label": "time step unit", "choices": ["fs", "ps", "ns"], "default": "fs"},
    )
    settings["n_steps"] = (
        "IntegerConfigurator",
        {
            "label": "number of time steps (0 for automatic detection)",
            "default": 0,
            "mini": 0,
        },
    )
    settings["output_file"] = (
<<<<<<< HEAD
        "OutputFilesConfigurator",
        {"formats": ["MDTFormat"], "root": "config_file"},
=======
        "SingleOutputFileConfigurator",
        {
            "label": "MDANSE trajectory (filename, format)",
            "format": "MDTFormat",
            "root": "config_file",
        },
>>>>>>> 211370b2
    )

    def initialize(self):
        """
        Initialize the job.
        """

        # The number of steps of the analysis.
        self.numberOfSteps = self.configuration["n_steps"]["value"]

        self.parse_first_step()

        # A trajectory is opened for writing.
        self._trajectory = TrajectoryWriter(
            self.configuration["output_file"]["files"][0],
            self._chemicalSystem,
            self.numberOfSteps,
        )

        self._nameToIndex = dict(
            [(at.name, at.index) for at in self._trajectory.chemical_system.atom_list]
        )

        self._start = 0

        float(self.configuration["time_step"]["value"]) * measure(
            1.0, self.configuration["time_unit"]["value"]
        )

    def run_step(self, index):
        """Runs a single step of the job.

        @param index: the index of the step.
        @type index: int.

        @note: the argument index is the index of the loop note the index of the frame.
        """

        self._input = iread(self.configuration["trajectory_file"]["value"])

        for stepnum, frame in enumerate(self._input):
            time = stepnum * self._timestep

        for _ in range(self._itemsPosition["TIMESTEP"][0]):
            line = self._lammps.readline()
            if not line:
                return index, None

        time = (
            float(self._lammps.readline())
            * self.configuration["time_step"]["value"]
            * measure(1.0, "fs").toval("ps")
        )

        for _ in range(
            self._itemsPosition["TIMESTEP"][1], self._itemsPosition["BOX BOUNDS"][0]
        ):
            self._lammps.readline()

        unitCell = np.zeros((9), dtype=np.float64)
        temp = [float(v) for v in self._lammps.readline().split()]
        if len(temp) == 2:
            xlo, xhi = temp
            xy = 0.0
        elif len(temp) == 3:
            xlo, xhi, xy = temp
        else:
            raise ASETrajectoryFileError("Bad format for A vector components")

        temp = [float(v) for v in self._lammps.readline().split()]
        if len(temp) == 2:
            ylo, yhi = temp
            xz = 0.0
        elif len(temp) == 3:
            ylo, yhi, xz = temp
        else:
            raise ASETrajectoryFileError("Bad format for B vector components")

        temp = [float(v) for v in self._lammps.readline().split()]
        if len(temp) == 2:
            zlo, zhi = temp
            yz = 0.0
        elif len(temp) == 3:
            zlo, zhi, yz = temp
        else:
            raise ASETrajectoryFileError("Bad format for C vector components")

        # The ax component.
        unitCell[0] = xhi - xlo

        # The bx and by components.
        unitCell[3] = xy
        unitCell[4] = yhi - ylo

        # The cx, cy and cz components.
        unitCell[6] = xz
        unitCell[7] = yz
        unitCell[8] = zhi - zlo

        unitCell = np.reshape(unitCell, (3, 3))

        unitCell *= measure(1.0, "ang").toval("nm")
        unitCell = UnitCell(unitCell)

        for _ in range(
            self._itemsPosition["BOX BOUNDS"][1], self._itemsPosition["ATOMS"][0]
        ):
            self._lammps.readline()

        coords = np.empty(
            (self._trajectory.chemical_system.number_of_atoms, 3), dtype=np.float64
        )

        for i, _ in enumerate(
            range(self._itemsPosition["ATOMS"][0], self._itemsPosition["ATOMS"][1])
        ):
            temp = self._lammps.readline().split()
            idx = self._nameToIndex[self._rankToName[int(temp[0]) - 1]]
            coords[idx, :] = np.array(
                [temp[self._x], temp[self._y], temp[self._z]], dtype=np.float64
            )

        if self._fractionalCoordinates:
            conf = PeriodicBoxConfiguration(
                self._trajectory.chemical_system, coords, unitCell
            )
            realConf = conf.to_real_configuration()
        else:
            coords *= measure(1.0, "ang").toval("nm")
            realConf = PeriodicRealConfiguration(
                self._trajectory.chemical_system, coords, unitCell
            )

        if self.configuration["fold"]["value"]:
            # The whole configuration is folded in to the simulation box.
            realConf.fold_coordinates()

        self._trajectory.chemical_system.configuration = realConf

        # A snapshot is created out of the current configuration.
        self._trajectory.dump_configuration(
            time, units={"time": "ps", "unit_cell": "nm", "coordinates": "nm"}
        )

        self._start += self._last

        return index, None

    def combine(self, index, x):
        """
        @param index: the index of the step.
        @type index: int.

        @param x:
        @type x: any.
        """

        pass

    def finalize(self):
        """
        Finalize the job.
        """

        self._lammps.close()

        # Close the output trajectory.
        self._trajectory.close()

        super(ASE, self).finalize()

    def parse_first_step(self):
        self._input = iread(self.configuration["trajectory_file"]["value"], index=0)

        for i in self._input[:1]:
            frame = i

        g = Graph()

        element_count = {}
        element_list = frame.get_chemical_symbols()
        id_list = np.arange(len(element_list)) + 1

        self._nAtoms = len(element_list)

        self._chemicalSystem = ChemicalSystem()

        for atnum, element in enumerate(element_list):
            if element in element_count.keys():
                element_count[element] += 1
            else:
                element_count[element] = 1
            g.add_node(atnum, element=element, atomName=f"{element}_{atnum+1}")

        for cluster in g.build_connected_components():
            if len(cluster) == 1:
                node = cluster.pop()
                try:
                    obj = Atom(node.element, name=node.atomName)
                except TypeError:
                    print("EXCEPTION in LAMMPS loader")
                    print(f"node.element = {node.element}")
                    print(f"node.atomName = {node.atomName}")
                    print(f"rankToName = {self._rankToName}")
                obj.index = node.name
            else:
                atList = []
                for atom in cluster:
                    at = Atom(symbol=atom.element, name=atom.atomName)
                    atList.append(at)
                c = collections.Counter([at.element for at in cluster])
                name = "".join(["{:s}{:d}".format(k, v) for k, v in sorted(c.items())])
                obj = AtomCluster(name, atList)

            self._chemicalSystem.add_chemical_entity(obj)


class ASEInteractiveConverter(InteractiveConverter):
    """
    Converts any trajectory to a HDF trajectory using the ASE io module.
    """

    category = ("InteractiveConverter",)

    label = "ASE"

    input_files = collections.OrderedDict()
    settings = collections.OrderedDict()
    output_files = collections.OrderedDict()

    input_files["trajectory_file"] = (
        "InputFileConfigurator",
        {
            "label": "Any MD trajectory file",
            "default": os.path.join(
                "..",
                "..",
                "..",
                "Data",
                "Trajectories",
                "LAMMPS",
                "glycyl_L_alanine_charmm.lammps",
            ),
        },
    )
    input_files["configuration_file"] = (
        "InputFileConfigurator",
        {
            "label": "An optional structure/configuration file",
            "default": os.path.join(
                "..",
                "..",
                "..",
                "Data",
                "Trajectories",
                "LAMMPS",
                "glycyl_L_alanine_charmm.lammps",
            ),
        },
    )

    settings["time_step"] = (
        "FloatConfigurator",
        {"label": "time step (fs)", "default": 1.0, "mini": 1.0e-9},
    )
    settings["time_unit"] = (
        "SingleChoiceConfigurator",
        {"label": "time step unit", "choices": ["fs", "ps", "ns"], "default": "fs"},
    )
    settings["n_steps"] = (
        "IntegerConfigurator",
        {
            "label": "number of time steps (0 for automatic detection)",
            "default": 0,
            "mini": 0,
        },
    )

    output_files["output_file"] = (
        "OutputFilesConfigurator",
        {"formats": ["MDTFormat"], "root": "config_file"},
    )

    def __init__(self, *args, **kwargs):
        super().__init__(args, kwargs)

        self.pages.append(self.input_files)
        self.pages.append(self.settings)
        self.pages.append(self.output_files)

    def initialize(self):
        """
        Initialize the job.
        """

        # The number of steps of the analysis.
        self.numberOfSteps = self.configuration["n_steps"]["value"]

        self.parse_first_step()

        # A trajectory is opened for writing.
        self._trajectory = TrajectoryWriter(
            self.configuration["output_file"]["files"][0],
            self._chemicalSystem,
            self.numberOfSteps,
        )

        self._nameToIndex = dict(
            [(at.name, at.index) for at in self._trajectory.chemical_system.atom_list]
        )

        self._start = 0

        float(self.configuration["time_step"]["value"]) * measure(
            1.0, self.configuration["time_unit"]["value"]
        )

    def getFieldValues(self, page_number: int = 0, values: dict = None) -> dict:
        """Returns the values of the GUI fields
        on the Nth page of the wizard interface.
        It is intended to be used for updating
        the values shown by the GUI, since the GUI
        will be initialised using default values.
        The page numbering starts from 0.
        """
        raise NotImplementedError

    def setFieldValues(self, page_number: int = 0, values: dict = None) -> None:
        """Accepts the values of the input fields from the
        Nth page of the wizard. It uses the same key values
        as those returned by the getFields method.
        """
        raise NotImplementedError

    def primaryInputs(self) -> dict:
        """Returns the list of inputs needed for the first page
        of the wizard. These should typically be the names of
        the input files passed to the converter.
        """
        return self.input_files

    def secondaryInputs(self) -> dict:
        """Returns the list of inputs needed for the second page
        of the wizard. These should typically be the parameters
        specifying how to read the trajectory: time step, number
        of frames, frame step, etc.
        """
        return self.settings

    def finalInputs(self) -> dict:
        """Normally this should just give the user a chance
        to input the name of the (converted) output trajectory.
        It is done at the last step, since the user may want
        to base the name on the decisions they made for the
        input parameters.
        """
        return self.output_files

    def systemSummary(self) -> dict:
        """Returns all the information about the simulation
        that is currently stored by the converter. This will
        allow the users to verify if all the information was
        read correctly (or at all). This function must also
        place default values in the fields related to the
        parameters that could not be read.
        """
        return {"Mock Numbers": [1, 2, 3]}

    def guessFromConfig(self, fname: str):
        """Tries to retrieve as much information as possible
        about the simulation to be converted from a config file.

        Arguments
        ---------

        fname (str) - name of the config file to be opened.
        """
        temp = read(fname)
        self.parseASE(temp)

    def guessFromTrajectory(self, fname: str):
        """Tries to retrieve as much information as possible
        about the simulation to be converted from a trajectory file.
        This will typically mean that the first frame of the trajectory
        will be read and parsed, while the rest of it will be ignored for now.

        Arguments
        ---------

        fname (str) - name of the trajectory file to be opened.
        """
        gen = iread(fname, 0)  # gen is a generator which can yield Atoms objects

        for i in gen[:1]:
            temp = i  # now temp is the Atoms object from the first frame

        self.parseASE(temp)

    def parseASE(self, input: ASEAtoms):
        g = Graph()

        element_count = {}
        element_list = input.get_chemical_symbols()
        id_list = np.arange(len(element_list)) + 1

        self._nAtoms = len(element_list)

        self._chemicalSystem = ChemicalSystem()

        for atnum, element in enumerate(element_list):
            if element in element_count.keys():
                element_count[element] += 1
            else:
                element_count[element] = 1
            g.add_node(atnum, element=element, atomName=f"{element}_{atnum+1}")

        for cluster in g.build_connected_components():
            if len(cluster) == 1:
                node = cluster.pop()
                try:
                    obj = Atom(node.element, name=node.atomName)
                except TypeError:
                    print("EXCEPTION in LAMMPS loader")
                    print(f"node.element = {node.element}")
                    print(f"node.atomName = {node.atomName}")
                    print(f"rankToName = {self._rankToName}")
                obj.index = node.name
            else:
                atList = []
                for atom in cluster:
                    at = Atom(symbol=atom.element, name=atom.atomName)
                    atList.append(at)
                c = collections.Counter([at.element for at in cluster])
                name = "".join(["{:s}{:d}".format(k, v) for k, v in sorted(c.items())])
                obj = AtomCluster(name, atList)

            self._chemicalSystem.add_chemical_entity(obj)

    def finalize(self):
        """I am not sure if this function is necessary. The specific converters
        seem to override it with their own version.
        """

        if not hasattr(self, "_trajectory"):
            return

        try:
            output_file = h5py.File(self._trajectory.filename, "a")
            # f = netCDF4.Dataset(self._trajectory.filename,'a')
        except:
            return

        try:
            if "time" in output_file.variables:
                output_file.variables["time"].units = "ps"
                output_file.variables["time"].axis = "time"
                output_file.variables["time"].name = "time"

            if "box_size" in output_file.variables:
                output_file.variables["box_size"].units = "ps"
                output_file.variables["box_size"].axis = "time"
                output_file.variables["box_size"].name = "box_size"

            if "configuration" in output_file.variables:
                output_file.variables["configuration"].units = "nm"
                output_file.variables["configuration"].axis = "time"
                output_file.variables["configuration"].name = "configuration"

            if "velocities" in output_file.variables:
                output_file.variables["velocities"].units = "nm/ps"
                output_file.variables["velocities"].axis = "time"
                output_file.variables["velocities"].name = "velocities"

            if "gradients" in output_file.variables:
                output_file.variables["gradients"].units = "amu*nm/ps"
                output_file.variables["gradients"].axis = "time"
                output_file.variables["gradients"].name = "gradients"
        finally:
            output_file.close()

    def run_step(self, index):
        """Runs a single step of the job.

        @param index: the index of the step.
        @type index: int.

        @note: the argument index is the index of the loop note the index of the frame.
        """

        self._input = iread(self.configuration["trajectory_file"]["value"])

        for stepnum, frame in enumerate(self._input):
            time = stepnum * self._timestep

        for _ in range(self._itemsPosition["TIMESTEP"][0]):
            line = self._lammps.readline()
            if not line:
                return index, None

        time = (
            float(self._lammps.readline())
            * self.configuration["time_step"]["value"]
            * measure(1.0, "fs").toval("ps")
        )

        for _ in range(
            self._itemsPosition["TIMESTEP"][1], self._itemsPosition["BOX BOUNDS"][0]
        ):
            self._lammps.readline()

        unitCell = np.zeros((9), dtype=np.float64)
        temp = [float(v) for v in self._lammps.readline().split()]
        if len(temp) == 2:
            xlo, xhi = temp
            xy = 0.0
        elif len(temp) == 3:
            xlo, xhi, xy = temp
        else:
            raise ASETrajectoryFileError("Bad format for A vector components")

        temp = [float(v) for v in self._lammps.readline().split()]
        if len(temp) == 2:
            ylo, yhi = temp
            xz = 0.0
        elif len(temp) == 3:
            ylo, yhi, xz = temp
        else:
            raise ASETrajectoryFileError("Bad format for B vector components")

        temp = [float(v) for v in self._lammps.readline().split()]
        if len(temp) == 2:
            zlo, zhi = temp
            yz = 0.0
        elif len(temp) == 3:
            zlo, zhi, yz = temp
        else:
            raise ASETrajectoryFileError("Bad format for C vector components")

        # The ax component.
        unitCell[0] = xhi - xlo

        # The bx and by components.
        unitCell[3] = xy
        unitCell[4] = yhi - ylo

        # The cx, cy and cz components.
        unitCell[6] = xz
        unitCell[7] = yz
        unitCell[8] = zhi - zlo

        unitCell = np.reshape(unitCell, (3, 3))

        unitCell *= measure(1.0, "ang").toval("nm")
        unitCell = UnitCell(unitCell)

        for _ in range(
            self._itemsPosition["BOX BOUNDS"][1], self._itemsPosition["ATOMS"][0]
        ):
            self._lammps.readline()

        coords = np.empty(
            (self._trajectory.chemical_system.number_of_atoms, 3), dtype=np.float64
        )

        for i, _ in enumerate(
            range(self._itemsPosition["ATOMS"][0], self._itemsPosition["ATOMS"][1])
        ):
            temp = self._lammps.readline().split()
            idx = self._nameToIndex[self._rankToName[int(temp[0]) - 1]]
            coords[idx, :] = np.array(
                [temp[self._x], temp[self._y], temp[self._z]], dtype=np.float64
            )

        if self._fractionalCoordinates:
            conf = PeriodicBoxConfiguration(
                self._trajectory.chemical_system, coords, unitCell
            )
            realConf = conf.to_real_configuration()
        else:
            coords *= measure(1.0, "ang").toval("nm")
            realConf = PeriodicRealConfiguration(
                self._trajectory.chemical_system, coords, unitCell
            )

        if self.configuration["fold"]["value"]:
            # The whole configuration is folded in to the simulation box.
            realConf.fold_coordinates()

        self._trajectory.chemical_system.configuration = realConf

        # A snapshot is created out of the current configuration.
        self._trajectory.dump_configuration(
            time, units={"time": "ps", "unit_cell": "nm", "coordinates": "nm"}
        )

        self._start += self._last

        return index, None

    def combine(self, index, x):
        """
        @param index: the index of the step.
        @type index: int.

        @param x:
        @type x: any.
        """

        pass

    def finalize(self):
        """
        Finalize the job.
        """

        self._lammps.close()

        # Close the output trajectory.
        self._trajectory.close()

        super(ASE, self).finalize()

    def parse_first_step(self):
        self._input = iread(self.configuration["trajectory_file"]["value"], index=0)

        for i in self._input[:1]:
            frame = i

        g = Graph()

        element_count = {}
        element_list = frame.get_chemical_symbols()
        id_list = np.arange(len(element_list)) + 1

        self._nAtoms = len(element_list)

        self._chemicalSystem = ChemicalSystem()

        for atnum, element in enumerate(element_list):
            if element in element_count.keys():
                element_count[element] += 1
            else:
                element_count[element] = 1
            g.add_node(atnum, element=element, atomName=f"{element}_{atnum+1}")

        for cluster in g.build_connected_components():
            if len(cluster) == 1:
                node = cluster.pop()
                try:
                    obj = Atom(node.element, name=node.atomName)
                except TypeError:
                    print("EXCEPTION in LAMMPS loader")
                    print(f"node.element = {node.element}")
                    print(f"node.atomName = {node.atomName}")
                    print(f"rankToName = {self._rankToName}")
                obj.index = node.name
            else:
                atList = []
                for atom in cluster:
                    at = Atom(symbol=atom.element, name=atom.atomName)
                    atList.append(at)
                c = collections.Counter([at.element for at in cluster])
                name = "".join(["{:s}{:d}".format(k, v) for k, v in sorted(c.items())])
                obj = AtomCluster(name, atList)

            self._chemicalSystem.add_chemical_entity(obj)<|MERGE_RESOLUTION|>--- conflicted
+++ resolved
@@ -81,17 +81,12 @@
         },
     )
     settings["output_file"] = (
-<<<<<<< HEAD
         "OutputFilesConfigurator",
-        {"formats": ["MDTFormat"], "root": "config_file"},
-=======
-        "SingleOutputFileConfigurator",
         {
             "label": "MDANSE trajectory (filename, format)",
-            "format": "MDTFormat",
+            "formats": ["MDTFormat"],
             "root": "config_file",
         },
->>>>>>> 211370b2
     )
 
     def initialize(self):
