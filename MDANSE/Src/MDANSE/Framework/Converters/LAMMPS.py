--- conflicted
+++ resolved
@@ -1,490 +1,486 @@
-# **************************************************************************
-#
-# MDANSE: Molecular Dynamics Analysis for Neutron Scattering Experiments
-#
-# @file      Src/Framework/Jobs/LAMMPS.py
-# @brief     Implements module/class/test LAMMPS
-#
-# @homepage  https://www.isis.stfc.ac.uk/Pages/MDANSEproject.aspx
-# @license   GNU General Public License v3 or higher (see LICENSE)
-# @copyright Institut Laue Langevin 2013-now
-# @copyright ISIS Neutron and Muon Source, STFC, UKRI 2021-now
-# @authors   Scientific Computing Group at ILL (see AUTHORS)
-#
-# **************************************************************************
-
-import collections
-import os
-import re
-
-import numpy as np
-
-from MDANSE.Chemistry import ATOMS_DATABASE
-from MDANSE.Chemistry.ChemicalEntity import Atom, AtomCluster, ChemicalSystem
-from MDANSE.Core.Error import Error
-from MDANSE.Framework.Converters.Converter import Converter
-from MDANSE.Framework.Units import measure
-from MDANSE.Mathematics.Graph import Graph
-from MDANSE.MolecularDynamics.Configuration import (
-    PeriodicBoxConfiguration,
-    PeriodicRealConfiguration,
-)
-from MDANSE.MolecularDynamics.Trajectory import TrajectoryWriter
-from MDANSE.MolecularDynamics.UnitCell import UnitCell
-
-
-class LAMMPSConfigFileError(Error):
-    pass
-
-
-class LAMMPSTrajectoryFileError(Error):
-    pass
-
-
-class LAMMPSConfigFile(dict):
-    def __init__(self, filename, tolerance, smart_association):
-        self._filename = filename
-
-        self._tolerance = tolerance
-
-        self["n_bonds"] = None
-
-        self["bonds"] = []
-
-        self["n_atoms"] = None
-
-        self["n_atom_types"] = None
-
-        self["elements"] = {}
-
-        unit = open(self._filename, "r")
-        lines = []
-        for l in unit.readlines():
-            l = l.strip()
-            if l:
-                lines.append(l)
-        unit.close()
-
-        for i, line in enumerate(lines):
-            if self["n_atoms"] is None:
-                m = re.match("^\s*(\d+)\s*atoms\s*$", line, re.I)
-                if m:
-                    self["n_atoms"] = int(m.groups()[0])
-
-            if self["n_atom_types"] is None:
-                m = re.match("^\s*(\d+)\s*atom types\s*$", line, re.I)
-                if m:
-                    self["n_atom_types"] = int(m.groups()[0])
-
-            if self["n_bonds"] is None:
-                m = re.match("^\s*(\d+)\s*bonds\s*$", line, re.I)
-                if m:
-                    self["n_bonds"] = int(m.groups()[0])
-
-            if re.match("^\s*masses\s*$", line, re.I):
-                if self["n_atom_types"] is None:
-                    raise LAMMPSConfigFileError(
-                        "Did not find the number of atom types."
-                    )
-
-                for j in range(1, self["n_atom_types"] + 1):
-                    data_line = (
-                        lines[i + j].strip().split("#")[0]
-                    )  # Remove commentary if any
-                    idx, mass = data_line.split()[0:2]
-                    idx = int(idx)
-                    mass = float(mass)
-                    el = ATOMS_DATABASE.match_numeric_property(
-                        "atomic_weight", mass, tolerance=self._tolerance
-                    )
-                    nElements = len(el)
-                    if nElements == 0:
-                        # No element is matching
-                        raise LAMMPSConfigFileError(
-                            "The atom %d with defined mass %f could not be assigned with a tolerance of %f. Please modify the mass in the config file to comply with MDANSE internal database"
-                            % (idx, mass, self._tolerance)
-                        )
-                    elif nElements == 1:
-                        # One element is matching => continue
-                        self["elements"][idx] = el[0]
-                    elif (
-                        nElements == 2
-                        and el[0][: min((len(el[0]), len(el[1])))]
-                        == el[1][: min((len(el[0]), len(el[1])))]
-                    ):
-                        # If two elements are matching, these can be the same appearing twice (example 'Al' and 'Al27')
-                        self["elements"][idx] = el[0]
-                    else:
-                        # Two or more elements are matching
-                        if smart_association:
-                            # Take the nearest match
-                            matched_element = None
-                            for element in el:
-                                if matched_element is None:
-                                    matched_element = element
-                                else:
-                                    if np.abs(
-                                        ATOMS_DATABASE[element]["atomic_weight"] - mass
-                                    ) < np.abs(
-                                        ATOMS_DATABASE[matched_element]["atomic_weight"]
-                                        - mass
-                                    ):
-                                        matched_element = element
-                            self["elements"][idx] = matched_element
-                        else:
-                            # More than two elements are matching => error
-                            raise LAMMPSConfigFileError(
-                                "The atoms %s of MDANSE database matches the mass %f with a tolerance of %f. Please modify the mass in the config file to comply with MDANSE internal database"
-                                % (el, mass, self._tolerance)
-                            )
-
-            m = re.match("^\s*bonds\s*$", line, re.I)
-            if m:
-                for j in range(1, self["n_bonds"] + 1):
-                    _, _, at1, at2 = lines[i + j].split()
-                    at1 = int(at1) - 1
-                    at2 = int(at2) - 1
-                    self["bonds"].append([at1, at2])
-                self["bonds"] = np.array(self["bonds"], dtype=np.int32)
-
-        unit.close()
-
-
-class LAMMPS(Converter):
-    """
-    Converts a LAMMPS trajectory to a HDF trajectory.
-    """
-
-    label = "LAMMPS"
-
-    settings = collections.OrderedDict()
-    settings["config_file"] = (
-        "InputFileConfigurator",
-        {
-            "label": "LAMMPS configuration file",
-            "wildcard": "Config files (*.config)|*.config|All files|*",
-            "default": "INPUT_FILENAME.config",
-        },
-    )
-    settings["trajectory_file"] = (
-        "InputFileConfigurator",
-        {
-            "label": "LAMMPS trajectory file",
-            "default": "INPUT_FILENAME.lammps",
-        },
-    )
-    settings["mass_tolerance"] = (
-        "FloatConfigurator",
-        {"label": "mass tolerance (uma)", "default": 1.0e-3, "mini": 1.0e-9},
-    )
-    settings["smart_mass_association"] = (
-        "BooleanConfigurator",
-        {"label": "smart mass association", "default": True},
-    )
-    settings["time_step"] = (
-        "FloatConfigurator",
-        {"label": "time step (fs)", "default": 1.0, "mini": 1.0e-9},
-    )
-    settings["n_steps"] = (
-        "IntegerConfigurator",
-        {
-            "label": "number of time steps (0 for automatic detection)",
-            "default": 0,
-            "mini": 0,
-        },
-    )
-    settings["fold"] = (
-        "BooleanConfigurator",
-        {"default": False, "label": "Fold coordinates in to box"},
-    )
-    settings["output_file"] = (
-<<<<<<< HEAD
-        "OutputFilesConfigurator",
-=======
-        "OutputTrajectoryConfigurator",
->>>>>>> 4f739540
-        {
-            "formats": ["MDTFormat"],
-            "root": "config_file",
-            "label": "MDANSE trajectory (filename, format)",
-        },
-    )
-
-    def initialize(self):
-        """
-        Initialize the job.
-        """
-
-        # The number of steps of the analysis.
-        self.numberOfSteps = self.configuration["n_steps"]["value"]
-
-        self._lammpsConfig = LAMMPSConfigFile(
-            self.configuration["config_file"]["value"],
-            self.configuration["mass_tolerance"]["value"],
-            self.configuration["smart_mass_association"]["value"],
-        )
-
-        self.parse_first_step()
-
-        # Estimate number of steps if needed
-        if self.numberOfSteps == 0:
-            self.numberOfSteps = 1
-            for line in self._lammps:
-                if line.startswith("ITEM: TIMESTEP"):
-                    self.numberOfSteps += 1
-
-        # A trajectory is opened for writing.
-        self._trajectory = TrajectoryWriter(
-            self.configuration["output_file"]["files"][0],
-            self._chemicalSystem,
-            self.numberOfSteps,
-            positions_dtype=self.configuration["output_file"]["dtype"],
-            compression=self.configuration["output_file"]["compression"],
-        )
-
-        self._nameToIndex = dict(
-            [(at.name, at.index) for at in self._trajectory.chemical_system.atom_list]
-        )
-
-        self._lammps.seek(0, 0)
-
-        self._start = 0
-
-    def run_step(self, index):
-        """Runs a single step of the job.
-
-        @param index: the index of the step.
-        @type index: int.
-
-        @note: the argument index is the index of the loop note the index of the frame.
-        """
-
-        for _ in range(self._itemsPosition["TIMESTEP"][0]):
-            line = self._lammps.readline()
-            if not line:
-                return index, None
-
-        time = (
-            float(self._lammps.readline())
-            * self.configuration["time_step"]["value"]
-            * measure(1.0, "fs").toval("ps")
-        )
-
-        for _ in range(
-            self._itemsPosition["TIMESTEP"][1], self._itemsPosition["BOX BOUNDS"][0]
-        ):
-            self._lammps.readline()
-
-        unitCell = np.zeros((9), dtype=np.float64)
-        temp = [float(v) for v in self._lammps.readline().split()]
-        if len(temp) == 2:
-            xlo, xhi = temp
-            xy = 0.0
-        elif len(temp) == 3:
-            xlo, xhi, xy = temp
-        else:
-            raise LAMMPSTrajectoryFileError("Bad format for A vector components")
-
-        temp = [float(v) for v in self._lammps.readline().split()]
-        if len(temp) == 2:
-            ylo, yhi = temp
-            xz = 0.0
-        elif len(temp) == 3:
-            ylo, yhi, xz = temp
-        else:
-            raise LAMMPSTrajectoryFileError("Bad format for B vector components")
-
-        temp = [float(v) for v in self._lammps.readline().split()]
-        if len(temp) == 2:
-            zlo, zhi = temp
-            yz = 0.0
-        elif len(temp) == 3:
-            zlo, zhi, yz = temp
-        else:
-            raise LAMMPSTrajectoryFileError("Bad format for C vector components")
-
-        # The ax component.
-        unitCell[0] = xhi - xlo
-
-        # The bx and by components.
-        unitCell[3] = xy
-        unitCell[4] = yhi - ylo
-
-        # The cx, cy and cz components.
-        unitCell[6] = xz
-        unitCell[7] = yz
-        unitCell[8] = zhi - zlo
-
-        unitCell = np.reshape(unitCell, (3, 3))
-
-        unitCell *= measure(1.0, "ang").toval("nm")
-        unitCell = UnitCell(unitCell)
-
-        for _ in range(
-            self._itemsPosition["BOX BOUNDS"][1], self._itemsPosition["ATOMS"][0]
-        ):
-            self._lammps.readline()
-
-        coords = np.empty(
-            (self._trajectory.chemical_system.number_of_atoms, 3), dtype=np.float64
-        )
-
-        for i, _ in enumerate(
-            range(self._itemsPosition["ATOMS"][0], self._itemsPosition["ATOMS"][1])
-        ):
-            temp = self._lammps.readline().split()
-            idx = self._nameToIndex[self._rankToName[int(temp[0]) - 1]]
-            coords[idx, :] = np.array(
-                [temp[self._x], temp[self._y], temp[self._z]], dtype=np.float64
-            )
-
-        if self._fractionalCoordinates:
-            conf = PeriodicBoxConfiguration(
-                self._trajectory.chemical_system, coords, unitCell
-            )
-            realConf = conf.to_real_configuration()
-        else:
-            coords *= measure(1.0, "ang").toval("nm")
-            realConf = PeriodicRealConfiguration(
-                self._trajectory.chemical_system, coords, unitCell
-            )
-
-        if self.configuration["fold"]["value"]:
-            # The whole configuration is folded in to the simulation box.
-            realConf.fold_coordinates()
-
-        self._trajectory.chemical_system.configuration = realConf
-
-        # A snapshot is created out of the current configuration.
-        self._trajectory.dump_configuration(
-            time, units={"time": "ps", "unit_cell": "nm", "coordinates": "nm"}
-        )
-
-        self._start += self._last
-
-        return index, None
-
-    def combine(self, index, x):
-        """
-        @param index: the index of the step.
-        @type index: int.
-
-        @param x:
-        @type x: any.
-        """
-
-        pass
-
-    def finalize(self):
-        """
-        Finalize the job.
-        """
-
-        self._lammps.close()
-
-        # Close the output trajectory.
-        self._trajectory.close()
-
-        super(LAMMPS, self).finalize()
-
-    def parse_first_step(self):
-        self._lammps = open(self.configuration["trajectory_file"]["value"], "r")
-
-        self._itemsPosition = collections.OrderedDict()
-
-        comp = -1
-
-        while True:
-            line = self._lammps.readline()
-            comp += 1
-
-            if not line:
-                break
-
-            if line.startswith("ITEM: TIMESTEP"):
-                self._itemsPosition["TIMESTEP"] = [comp + 1, comp + 2]
-                continue
-
-            elif line.startswith("ITEM: BOX BOUNDS"):
-                self._itemsPosition["BOX BOUNDS"] = [comp + 1, comp + 4]
-                continue
-
-            elif line.startswith("ITEM: ATOMS"):
-                keywords = line.split()[2:]
-
-                self._id = keywords.index("id")
-                self._type = keywords.index("type")
-
-                # Field name is <x,y,z> or cd ..<x,y,z>u if real coordinates and <x,y,z>s if fractional ones
-                self._fractionalCoordinates = False
-                try:
-                    self._x = keywords.index("x")
-                    self._y = keywords.index("y")
-                    self._z = keywords.index("z")
-                except ValueError:
-                    try:
-                        self._x = keywords.index("xu")
-                        self._y = keywords.index("yu")
-                        self._z = keywords.index("zu")
-                    except ValueError:
-                        try:
-                            self._x = keywords.index("xs")
-                            self._y = keywords.index("ys")
-                            self._z = keywords.index("zs")
-                            self._fractionalCoordinates = True
-                        except ValueError:
-                            raise LAMMPSTrajectoryFileError(
-                                "No coordinates could be found in the trajectory"
-                            )
-
-                self._rankToName = {}
-
-                g = Graph()
-                self._itemsPosition["ATOMS"] = [comp + 1, comp + self._nAtoms + 1]
-                for i in range(self._nAtoms):
-                    temp = self._lammps.readline().split()
-                    idx = int(temp[self._id]) - 1
-                    ty = int(temp[self._type])
-                    name = "{:s}_{:d}".format(self._lammpsConfig["elements"][ty], idx)
-                    self._rankToName[int(temp[0]) - 1] = name
-                    g.add_node(
-                        idx, element=self._lammpsConfig["elements"][ty], atomName=name
-                    )
-
-                if self._lammpsConfig["n_bonds"] is not None:
-                    for idx1, idx2 in self._lammpsConfig["bonds"]:
-                        g.add_link(idx1, idx2)
-
-                self._chemicalSystem = ChemicalSystem()
-
-                for cluster in g.build_connected_components():
-                    if len(cluster) == 1:
-                        node = cluster.pop()
-                        try:
-                            obj = Atom(symbol=node.element, name=node.atomName)
-                        except TypeError:
-                            print("EXCEPTION in LAMMPS loader")
-                            print(f"node.element = {node.element}")
-                            print(f"node.atomName = {node.atomName}")
-                            print(f"rankToName = {self._rankToName}")
-                        obj.index = node.name
-                    else:
-                        atList = []
-                        for atom in cluster:
-                            at = Atom(symbol=atom.element, name=atom.atomName)
-                            atList.append(at)
-                        c = collections.Counter([at.element for at in cluster])
-                        name = "".join(
-                            ["{:s}{:d}".format(k, v) for k, v in sorted(c.items())]
-                        )
-                        obj = AtomCluster(name, atList)
-
-                    self._chemicalSystem.add_chemical_entity(obj)
-                self._last = comp + self._nAtoms + 1
-
-                break
-
-            elif line.startswith("ITEM: NUMBER OF ATOMS"):
-                self._nAtoms = int(self._lammps.readline())
-                comp += 1
-                continue
+# **************************************************************************
+#
+# MDANSE: Molecular Dynamics Analysis for Neutron Scattering Experiments
+#
+# @file      Src/Framework/Jobs/LAMMPS.py
+# @brief     Implements module/class/test LAMMPS
+#
+# @homepage  https://www.isis.stfc.ac.uk/Pages/MDANSEproject.aspx
+# @license   GNU General Public License v3 or higher (see LICENSE)
+# @copyright Institut Laue Langevin 2013-now
+# @copyright ISIS Neutron and Muon Source, STFC, UKRI 2021-now
+# @authors   Scientific Computing Group at ILL (see AUTHORS)
+#
+# **************************************************************************
+
+import collections
+import os
+import re
+
+import numpy as np
+
+from MDANSE.Chemistry import ATOMS_DATABASE
+from MDANSE.Chemistry.ChemicalEntity import Atom, AtomCluster, ChemicalSystem
+from MDANSE.Core.Error import Error
+from MDANSE.Framework.Converters.Converter import Converter
+from MDANSE.Framework.Units import measure
+from MDANSE.Mathematics.Graph import Graph
+from MDANSE.MolecularDynamics.Configuration import (
+    PeriodicBoxConfiguration,
+    PeriodicRealConfiguration,
+)
+from MDANSE.MolecularDynamics.Trajectory import TrajectoryWriter
+from MDANSE.MolecularDynamics.UnitCell import UnitCell
+
+
+class LAMMPSConfigFileError(Error):
+    pass
+
+
+class LAMMPSTrajectoryFileError(Error):
+    pass
+
+
+class LAMMPSConfigFile(dict):
+    def __init__(self, filename, tolerance, smart_association):
+        self._filename = filename
+
+        self._tolerance = tolerance
+
+        self["n_bonds"] = None
+
+        self["bonds"] = []
+
+        self["n_atoms"] = None
+
+        self["n_atom_types"] = None
+
+        self["elements"] = {}
+
+        unit = open(self._filename, "r")
+        lines = []
+        for l in unit.readlines():
+            l = l.strip()
+            if l:
+                lines.append(l)
+        unit.close()
+
+        for i, line in enumerate(lines):
+            if self["n_atoms"] is None:
+                m = re.match("^\s*(\d+)\s*atoms\s*$", line, re.I)
+                if m:
+                    self["n_atoms"] = int(m.groups()[0])
+
+            if self["n_atom_types"] is None:
+                m = re.match("^\s*(\d+)\s*atom types\s*$", line, re.I)
+                if m:
+                    self["n_atom_types"] = int(m.groups()[0])
+
+            if self["n_bonds"] is None:
+                m = re.match("^\s*(\d+)\s*bonds\s*$", line, re.I)
+                if m:
+                    self["n_bonds"] = int(m.groups()[0])
+
+            if re.match("^\s*masses\s*$", line, re.I):
+                if self["n_atom_types"] is None:
+                    raise LAMMPSConfigFileError(
+                        "Did not find the number of atom types."
+                    )
+
+                for j in range(1, self["n_atom_types"] + 1):
+                    data_line = (
+                        lines[i + j].strip().split("#")[0]
+                    )  # Remove commentary if any
+                    idx, mass = data_line.split()[0:2]
+                    idx = int(idx)
+                    mass = float(mass)
+                    el = ATOMS_DATABASE.match_numeric_property(
+                        "atomic_weight", mass, tolerance=self._tolerance
+                    )
+                    nElements = len(el)
+                    if nElements == 0:
+                        # No element is matching
+                        raise LAMMPSConfigFileError(
+                            "The atom %d with defined mass %f could not be assigned with a tolerance of %f. Please modify the mass in the config file to comply with MDANSE internal database"
+                            % (idx, mass, self._tolerance)
+                        )
+                    elif nElements == 1:
+                        # One element is matching => continue
+                        self["elements"][idx] = el[0]
+                    elif (
+                        nElements == 2
+                        and el[0][: min((len(el[0]), len(el[1])))]
+                        == el[1][: min((len(el[0]), len(el[1])))]
+                    ):
+                        # If two elements are matching, these can be the same appearing twice (example 'Al' and 'Al27')
+                        self["elements"][idx] = el[0]
+                    else:
+                        # Two or more elements are matching
+                        if smart_association:
+                            # Take the nearest match
+                            matched_element = None
+                            for element in el:
+                                if matched_element is None:
+                                    matched_element = element
+                                else:
+                                    if np.abs(
+                                        ATOMS_DATABASE[element]["atomic_weight"] - mass
+                                    ) < np.abs(
+                                        ATOMS_DATABASE[matched_element]["atomic_weight"]
+                                        - mass
+                                    ):
+                                        matched_element = element
+                            self["elements"][idx] = matched_element
+                        else:
+                            # More than two elements are matching => error
+                            raise LAMMPSConfigFileError(
+                                "The atoms %s of MDANSE database matches the mass %f with a tolerance of %f. Please modify the mass in the config file to comply with MDANSE internal database"
+                                % (el, mass, self._tolerance)
+                            )
+
+            m = re.match("^\s*bonds\s*$", line, re.I)
+            if m:
+                for j in range(1, self["n_bonds"] + 1):
+                    _, _, at1, at2 = lines[i + j].split()
+                    at1 = int(at1) - 1
+                    at2 = int(at2) - 1
+                    self["bonds"].append([at1, at2])
+                self["bonds"] = np.array(self["bonds"], dtype=np.int32)
+
+        unit.close()
+
+
+class LAMMPS(Converter):
+    """
+    Converts a LAMMPS trajectory to a HDF trajectory.
+    """
+
+    label = "LAMMPS"
+
+    settings = collections.OrderedDict()
+    settings["config_file"] = (
+        "InputFileConfigurator",
+        {
+            "label": "LAMMPS configuration file",
+            "wildcard": "Config files (*.config)|*.config|All files|*",
+            "default": "INPUT_FILENAME.config",
+        },
+    )
+    settings["trajectory_file"] = (
+        "InputFileConfigurator",
+        {
+            "label": "LAMMPS trajectory file",
+            "default": "INPUT_FILENAME.lammps",
+        },
+    )
+    settings["mass_tolerance"] = (
+        "FloatConfigurator",
+        {"label": "mass tolerance (uma)", "default": 1.0e-3, "mini": 1.0e-9},
+    )
+    settings["smart_mass_association"] = (
+        "BooleanConfigurator",
+        {"label": "smart mass association", "default": True},
+    )
+    settings["time_step"] = (
+        "FloatConfigurator",
+        {"label": "time step (fs)", "default": 1.0, "mini": 1.0e-9},
+    )
+    settings["n_steps"] = (
+        "IntegerConfigurator",
+        {
+            "label": "number of time steps (0 for automatic detection)",
+            "default": 0,
+            "mini": 0,
+        },
+    )
+    settings["fold"] = (
+        "BooleanConfigurator",
+        {"default": False, "label": "Fold coordinates in to box"},
+    )
+    settings["output_file"] = (
+        "OutputTrajectoryConfigurator",
+        {
+            "formats": ["MDTFormat"],
+            "root": "config_file",
+            "label": "MDANSE trajectory (filename, format)",
+        },
+    )
+
+    def initialize(self):
+        """
+        Initialize the job.
+        """
+
+        # The number of steps of the analysis.
+        self.numberOfSteps = self.configuration["n_steps"]["value"]
+
+        self._lammpsConfig = LAMMPSConfigFile(
+            self.configuration["config_file"]["value"],
+            self.configuration["mass_tolerance"]["value"],
+            self.configuration["smart_mass_association"]["value"],
+        )
+
+        self.parse_first_step()
+
+        # Estimate number of steps if needed
+        if self.numberOfSteps == 0:
+            self.numberOfSteps = 1
+            for line in self._lammps:
+                if line.startswith("ITEM: TIMESTEP"):
+                    self.numberOfSteps += 1
+
+        # A trajectory is opened for writing.
+        self._trajectory = TrajectoryWriter(
+            self.configuration["output_file"]["files"][0],
+            self._chemicalSystem,
+            self.numberOfSteps,
+            positions_dtype=self.configuration["output_file"]["dtype"],
+            compression=self.configuration["output_file"]["compression"],
+        )
+
+        self._nameToIndex = dict(
+            [(at.name, at.index) for at in self._trajectory.chemical_system.atom_list]
+        )
+
+        self._lammps.seek(0, 0)
+
+        self._start = 0
+
+    def run_step(self, index):
+        """Runs a single step of the job.
+
+        @param index: the index of the step.
+        @type index: int.
+
+        @note: the argument index is the index of the loop note the index of the frame.
+        """
+
+        for _ in range(self._itemsPosition["TIMESTEP"][0]):
+            line = self._lammps.readline()
+            if not line:
+                return index, None
+
+        time = (
+            float(self._lammps.readline())
+            * self.configuration["time_step"]["value"]
+            * measure(1.0, "fs").toval("ps")
+        )
+
+        for _ in range(
+            self._itemsPosition["TIMESTEP"][1], self._itemsPosition["BOX BOUNDS"][0]
+        ):
+            self._lammps.readline()
+
+        unitCell = np.zeros((9), dtype=np.float64)
+        temp = [float(v) for v in self._lammps.readline().split()]
+        if len(temp) == 2:
+            xlo, xhi = temp
+            xy = 0.0
+        elif len(temp) == 3:
+            xlo, xhi, xy = temp
+        else:
+            raise LAMMPSTrajectoryFileError("Bad format for A vector components")
+
+        temp = [float(v) for v in self._lammps.readline().split()]
+        if len(temp) == 2:
+            ylo, yhi = temp
+            xz = 0.0
+        elif len(temp) == 3:
+            ylo, yhi, xz = temp
+        else:
+            raise LAMMPSTrajectoryFileError("Bad format for B vector components")
+
+        temp = [float(v) for v in self._lammps.readline().split()]
+        if len(temp) == 2:
+            zlo, zhi = temp
+            yz = 0.0
+        elif len(temp) == 3:
+            zlo, zhi, yz = temp
+        else:
+            raise LAMMPSTrajectoryFileError("Bad format for C vector components")
+
+        # The ax component.
+        unitCell[0] = xhi - xlo
+
+        # The bx and by components.
+        unitCell[3] = xy
+        unitCell[4] = yhi - ylo
+
+        # The cx, cy and cz components.
+        unitCell[6] = xz
+        unitCell[7] = yz
+        unitCell[8] = zhi - zlo
+
+        unitCell = np.reshape(unitCell, (3, 3))
+
+        unitCell *= measure(1.0, "ang").toval("nm")
+        unitCell = UnitCell(unitCell)
+
+        for _ in range(
+            self._itemsPosition["BOX BOUNDS"][1], self._itemsPosition["ATOMS"][0]
+        ):
+            self._lammps.readline()
+
+        coords = np.empty(
+            (self._trajectory.chemical_system.number_of_atoms, 3), dtype=np.float64
+        )
+
+        for i, _ in enumerate(
+            range(self._itemsPosition["ATOMS"][0], self._itemsPosition["ATOMS"][1])
+        ):
+            temp = self._lammps.readline().split()
+            idx = self._nameToIndex[self._rankToName[int(temp[0]) - 1]]
+            coords[idx, :] = np.array(
+                [temp[self._x], temp[self._y], temp[self._z]], dtype=np.float64
+            )
+
+        if self._fractionalCoordinates:
+            conf = PeriodicBoxConfiguration(
+                self._trajectory.chemical_system, coords, unitCell
+            )
+            realConf = conf.to_real_configuration()
+        else:
+            coords *= measure(1.0, "ang").toval("nm")
+            realConf = PeriodicRealConfiguration(
+                self._trajectory.chemical_system, coords, unitCell
+            )
+
+        if self.configuration["fold"]["value"]:
+            # The whole configuration is folded in to the simulation box.
+            realConf.fold_coordinates()
+
+        self._trajectory.chemical_system.configuration = realConf
+
+        # A snapshot is created out of the current configuration.
+        self._trajectory.dump_configuration(
+            time, units={"time": "ps", "unit_cell": "nm", "coordinates": "nm"}
+        )
+
+        self._start += self._last
+
+        return index, None
+
+    def combine(self, index, x):
+        """
+        @param index: the index of the step.
+        @type index: int.
+
+        @param x:
+        @type x: any.
+        """
+
+        pass
+
+    def finalize(self):
+        """
+        Finalize the job.
+        """
+
+        self._lammps.close()
+
+        # Close the output trajectory.
+        self._trajectory.close()
+
+        super(LAMMPS, self).finalize()
+
+    def parse_first_step(self):
+        self._lammps = open(self.configuration["trajectory_file"]["value"], "r")
+
+        self._itemsPosition = collections.OrderedDict()
+
+        comp = -1
+
+        while True:
+            line = self._lammps.readline()
+            comp += 1
+
+            if not line:
+                break
+
+            if line.startswith("ITEM: TIMESTEP"):
+                self._itemsPosition["TIMESTEP"] = [comp + 1, comp + 2]
+                continue
+
+            elif line.startswith("ITEM: BOX BOUNDS"):
+                self._itemsPosition["BOX BOUNDS"] = [comp + 1, comp + 4]
+                continue
+
+            elif line.startswith("ITEM: ATOMS"):
+                keywords = line.split()[2:]
+
+                self._id = keywords.index("id")
+                self._type = keywords.index("type")
+
+                # Field name is <x,y,z> or cd ..<x,y,z>u if real coordinates and <x,y,z>s if fractional ones
+                self._fractionalCoordinates = False
+                try:
+                    self._x = keywords.index("x")
+                    self._y = keywords.index("y")
+                    self._z = keywords.index("z")
+                except ValueError:
+                    try:
+                        self._x = keywords.index("xu")
+                        self._y = keywords.index("yu")
+                        self._z = keywords.index("zu")
+                    except ValueError:
+                        try:
+                            self._x = keywords.index("xs")
+                            self._y = keywords.index("ys")
+                            self._z = keywords.index("zs")
+                            self._fractionalCoordinates = True
+                        except ValueError:
+                            raise LAMMPSTrajectoryFileError(
+                                "No coordinates could be found in the trajectory"
+                            )
+
+                self._rankToName = {}
+
+                g = Graph()
+                self._itemsPosition["ATOMS"] = [comp + 1, comp + self._nAtoms + 1]
+                for i in range(self._nAtoms):
+                    temp = self._lammps.readline().split()
+                    idx = int(temp[self._id]) - 1
+                    ty = int(temp[self._type])
+                    name = "{:s}_{:d}".format(self._lammpsConfig["elements"][ty], idx)
+                    self._rankToName[int(temp[0]) - 1] = name
+                    g.add_node(
+                        idx, element=self._lammpsConfig["elements"][ty], atomName=name
+                    )
+
+                if self._lammpsConfig["n_bonds"] is not None:
+                    for idx1, idx2 in self._lammpsConfig["bonds"]:
+                        g.add_link(idx1, idx2)
+
+                self._chemicalSystem = ChemicalSystem()
+
+                for cluster in g.build_connected_components():
+                    if len(cluster) == 1:
+                        node = cluster.pop()
+                        try:
+                            obj = Atom(symbol=node.element, name=node.atomName)
+                        except TypeError:
+                            print("EXCEPTION in LAMMPS loader")
+                            print(f"node.element = {node.element}")
+                            print(f"node.atomName = {node.atomName}")
+                            print(f"rankToName = {self._rankToName}")
+                        obj.index = node.name
+                    else:
+                        atList = []
+                        for atom in cluster:
+                            at = Atom(symbol=atom.element, name=atom.atomName)
+                            atList.append(at)
+                        c = collections.Counter([at.element for at in cluster])
+                        name = "".join(
+                            ["{:s}{:d}".format(k, v) for k, v in sorted(c.items())]
+                        )
+                        obj = AtomCluster(name, atList)
+
+                    self._chemicalSystem.add_chemical_entity(obj)
+                self._last = comp + self._nAtoms + 1
+
+                break
+
+            elif line.startswith("ITEM: NUMBER OF ATOMS"):
+                self._nAtoms = int(self._lammps.readline())
+                comp += 1
+                continue