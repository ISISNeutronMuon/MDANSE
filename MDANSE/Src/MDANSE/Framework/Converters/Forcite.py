# **************************************************************************
#
# MDANSE: Molecular Dynamics Analysis for Neutron Scattering Experiments
#
# @file      Src/Framework/Jobs/Forcite.py
# @brief     Implements module/class/test Forcite
#
# @homepage  https://www.isis.stfc.ac.uk/Pages/MDANSEproject.aspx
# @license   GNU General Public License v3 or higher (see LICENSE)
# @copyright Institut Laue Langevin 2013-now
# @copyright ISIS Neutron and Muon Source, STFC, UKRI 2021-now
# @authors   Scientific Computing Group at ILL (see AUTHORS)
#
# **************************************************************************

import collections
import os
import struct

import numpy as np

from MDANSE.Framework.Units import measure
from MDANSE.Framework.Converters.Converter import Converter
from MDANSE.IO.XTDFile import XTDFile
from MDANSE.MolecularDynamics.Trajectory import TrajectoryWriter

FORCE_FACTOR = measure(1.0, "kcal_per_mole/ang", equivalent=True).toval(
    "uma nm/ps2 mol"
)


class TrjFile(dict):
    def __init__(self, trjfilename):
        self["instance"] = open(trjfilename, "rb")

        self.parse_header()

    def parse_header(self):
        trjfile = self["instance"]

        rec = "!4x"
        recSize = struct.calcsize(rec)
        trjfile.read(recSize)

        # Record 1
        rec = "!4s20i8x"
        recSize = struct.calcsize(rec)
        DATA = struct.unpack(rec, trjfile.read(recSize))
        VERSION = DATA[1]
        if VERSION < 2010:
            self._fp = "f"
        else:
            self._fp = "d"

        # Diff with doc --> NTRJTI and TRJTIC not in doc
        rec = "!i"
        recSize = struct.calcsize(rec)
        (NTRJTI,) = struct.unpack(rec, trjfile.read(recSize))
        rec = "!%ds8x" % (80 * NTRJTI)
        recSize = struct.calcsize(rec)
        self["title"] = struct.unpack(rec, trjfile.read(recSize))
        self["title"] = "\n".join([t.decode("utf-8") for t in self["title"]])

        # Record 2
        rec = "!i"
        recSize = struct.calcsize(rec)
        NEEXTI = struct.unpack(rec, trjfile.read(recSize))[0]
        rec = "!" + "%ds" % (80 * NEEXTI) + "8x"
        recSize = struct.calcsize(rec)
        trjfile.read(recSize)

        # Record 3
        rec = "!8i8x"
        recSize = struct.calcsize(rec)
        PERTYPE, _, LCANON, DEFCEL, _, _, LNPECAN, LTMPDAMP = struct.unpack(
            rec, trjfile.read(recSize)
        )
        self["pertype"] = PERTYPE
        self["defcel"] = DEFCEL

        # Record 4
        rec = "!i"
        recSize = struct.calcsize(rec)
        NFLUSD = struct.unpack(rec, trjfile.read(recSize))[0]

        rec = "!%di%di%ds8x" % (NFLUSD, NFLUSD, 8 * NFLUSD)
        recSize = struct.calcsize(rec)
        trjfile.read(recSize)

        rec = "!i"
        recSize = struct.calcsize(rec)
        self["totmov"] = struct.unpack(rec, trjfile.read(recSize))[0]

        rec = "!%di8x" % self["totmov"]
        recSize = struct.calcsize(rec)
        self["mvofst"] = (
            np.array(struct.unpack(rec, trjfile.read(recSize)), dtype=np.int32) - 1
        )

        # Record 4a
        rec = "!i"
        recSize = struct.calcsize(rec)
        (LEEXTI,) = struct.unpack(rec, trjfile.read(recSize))
        rec = "!%ds8x" % LEEXTI
        recSize = struct.calcsize(rec)
        trjfile.read(recSize)

        # Record 4b
        rec = "!i"
        recSize = struct.calcsize(rec)
        (LPARTI,) = struct.unpack(rec, trjfile.read(recSize))
        rec = "!%ds8x" % LPARTI
        recSize = struct.calcsize(rec)
        trjfile.read(recSize)

        self._headerSize = trjfile.tell()

        # Frame record 1
        if VERSION == 2000:
            rec1 = "!%si33%s5i8x" % (self._fp, self._fp)
        elif VERSION == 2010:
            rec1 = "!%si57%s6i8x" % (self._fp, self._fp)
        else:
            rec1 = "!%si58%s6i8x" % (self._fp, self._fp)

        recSize = struct.calcsize(rec1)
        DATA = struct.unpack(rec1, trjfile.read(recSize))

        if VERSION < 2010:
            self["velocities_written"] = DATA[-3]
            self["gradients_written"] = 0
        else:
            self["velocities_written"] = DATA[-4]
            self["gradients_written"] = DATA[-3]

        # Frame record 2
        rec = "!12%s8x" % self._fp
        recSize = struct.calcsize(rec)
        trjfile.read(recSize)

        # Frame record 3
        if LCANON:
            rec = "!4%s8x" % self._fp
            recSize = struct.calcsize(rec)
            trjfile.read(recSize)

        if PERTYPE > 0:
            # Frame record 4
            self._defCellRecPos = trjfile.tell() - self._headerSize
            self._defCellRec = "!22%s8x" % self._fp
            self._defCellRecSize = struct.calcsize(self._defCellRec)
            trjfile.read(self._defCellRecSize)

        if PERTYPE > 0:
            # Frame record 5
            rec = "!i14%s8x" % self._fp
            recSize = struct.calcsize(rec)
            trjfile.read(recSize)

        if LNPECAN:
            # Frame record 6
            rec = "!3%s8x" % self._fp
            recSize = struct.calcsize(rec)
            trjfile.read(recSize)

        if LTMPDAMP:
            # Frame record 7
            rec = "!%s8x" % self._fp
            recSize = struct.calcsize(rec)
            trjfile.read(recSize)

        self._configRecPos = trjfile.tell() - self._headerSize

        if self["velocities_written"]:
            if self["gradients_written"]:
                # Frame record 8,9,10,11,12,13,14,15,16
                self._configRec = "!" + ("%d%s8x" * 9) % (
                    (self["totmov"], self._fp) * 9
                )
            else:
                # Frame record 8,9,10,11,12,13
                self._configRec = "!" + ("%d%s8x" * 6) % (
                    (self["totmov"], self._fp) * 6
                )
        else:
            if self["gradients_written"]:
                # Frame record 8,9,10,14,15,16
                self._configRec = "!" + ("%d%s8x" * 6) % (
                    (self["totmov"], self._fp) * 6
                )
            else:
                # Frame record 8,9,10
                self._configRec = "!" + ("%d%s8x" * 3) % (
                    (self["totmov"], self._fp) * 3
                )

        self._configRecSize = struct.calcsize(self._configRec)
        trjfile.read(self._configRecSize)

        self._frameSize = trjfile.tell() - self._headerSize

        trjfile.seek(0, 2)

        self["n_frames"] = (trjfile.tell() - self._headerSize) // self._frameSize

    def read_step(self, index):
        """ """

        trjfile = self["instance"]

        pos = self._headerSize + index * self._frameSize

        trjfile.seek(pos, 0)

        rec = "!%s" % self._fp
        recSize = struct.calcsize(rec)
        (timeStep,) = struct.unpack(rec, trjfile.read(recSize))

        if self["defcel"]:
            trjfile.seek(pos + self._defCellRecPos, 0)
            cell = np.zeros((3, 3), dtype=np.float64)
            # ax,by,cz,bz,az,ay
            cellData = np.array(
                struct.unpack(self._defCellRec, trjfile.read(self._defCellRecSize)),
                dtype=np.float64,
            )[2:8] * measure(1.0, "ang").toval("nm")
            cell[0, 0] = cellData[0]
            cell[1, 1] = cellData[1]
            cell[2, 2] = cellData[2]
            cell[1, 2] = cellData[3]
            cell[0, 2] = cellData[4]
            cell[0, 1] = cellData[5]

        else:
            cell = None

        trjfile.seek(pos + self._configRecPos, 0)

        config = struct.unpack(self._configRec, trjfile.read(self._configRecSize))

        if self["velocities_written"]:
            if self["gradients_written"]:
                config = np.transpose(np.reshape(config, (3, 3, self["totmov"])))
                xyz = config[:, :, 0] * measure(1.0, "ang").toval("nm")
                vel = config[:, :, 1] * measure(1.0, "ang/fs").toval("nm/ps")
                gradients = config[:, :, 2] * FORCE_FACTOR
            else:
                config = np.transpose(np.reshape(config, (2, 3, self["totmov"])))
                xyz = config[:, :, 0] * measure(1.0, "ang").toval("nm")
                vel = config[:, :, 1] * measure(1.0, "ang/fs").toval("nm/ps")
                gradients = None
        else:
            if self["gradients_written"]:
                config = np.transpose(np.reshape(config, (2, 3, self["totmov"])))
                xyz = config[:, :, 0] * measure(1.0, "ang").toval("nm")
                vel = None
                gradients = config[:, :, 1] * FORCE_FACTOR
            else:
                config = np.transpose(np.reshape(config, (1, 3, self["totmov"])))
                xyz = config[:, :, 0] * measure(1.0, "ang").toval("nm")
                vel = None
                gradients = None

        return timeStep, cell, xyz, vel, gradients

    def close(self):
        self["instance"].close()


class Forcite(Converter):
    """
    Converts a Forcite trajectory to a HDF trajectory.
    """

    label = "Forcite"

    category = ("Converters", "Materials Studio")

    settings = collections.OrderedDict()
    settings["xtd_file"] = (
        "InputFileConfigurator",
        {
            "wildcard": "XTD files (*.xtd)|*.xtd|All files|*",
            "default": "INPUT_FILENAME.xtd",
            "label": "Input XTD file",
        },
    )
    settings["trj_file"] = (
        "InputFileConfigurator",
        {
            "wildcard": "TRJ files (*.trj)|*.trj|All files|*",
            "default": "INPUT_FILENAME.trj",
            "label": "Input TRJ file",
        },
    )
    settings["fold"] = (
        "BooleanConfigurator",
        {"default": False, "label": "Fold coordinates into box"},
    )
    settings["output_file"] = (
<<<<<<< HEAD
        "OutputFilesConfigurator",
=======
        "OutputTrajectoryConfigurator",
>>>>>>> 4f739540
        {
            "formats": ["MDTFormat"],
            "root": "xtd_file",
            "label": "MDANSE trajectory (filename, format)",
        },
    )

    def initialize(self):
        """
        Initialize the job.
        """

        self._xtdfile = XTDFile(self.configuration["xtd_file"]["filename"])

        self._xtdfile.build_chemical_system()

        self._chemicalSystem = self._xtdfile.chemicalSystem

        self._trjfile = TrjFile(self.configuration["trj_file"]["filename"])

        # The number of steps of the analysis.
        self.numberOfSteps = self._trjfile["n_frames"]

        if self._trjfile["velocities_written"]:
            self._velocities = np.zeros(
                (self._chemicalSystem.number_of_atoms, 3), dtype=np.float64
            )
        else:
            self._velocities = None

        if self._trjfile["gradients_written"]:
            self._gradients = np.zeros(
                (self._chemicalSystem.number_of_atoms, 3), dtype=np.float64
            )
        else:
            self._gradients = None

        # A trajectory is opened for writing.
        self._trajectory = TrajectoryWriter(
            self.configuration["output_file"]["files"][0],
            self._chemicalSystem,
            self.numberOfSteps,
            positions_dtype=self.configuration["output_file"]["dtype"],
            compression=self.configuration["output_file"]["compression"],
        )

    def run_step(self, index):
        """Runs a single step of the job.

        @param index: the index of the step.
        @type index: int.

        @note: the argument index is the index of the loop note the index of the frame.
        """

        # The x, y and z values of the current frame.
        time, cell, xyz, velocities, gradients = self._trjfile.read_step(index)

        # If the universe is periodic set its shape with the current dimensions of the unit cell.
        conf = self._trajectory.chemical_system.configuration
        movableAtoms = self._trjfile["mvofst"]
        conf["coordinates"][movableAtoms, :] = xyz
        if conf.is_periodic:
            if self._trjfile["defcel"]:
                conf.unit_cell = cell
            if self._configuration["fold"]["value"]:
                conf.fold_coordinates()

        if self._velocities is not None:
            self._velocities[movableAtoms, :] = velocities
            conf["velocities"] = self._velocities

        if self._gradients is not None:
            self._gradients[movableAtoms, :] = gradients
            conf["gradients"] = self._gradients

        self._trajectory.dump_configuration(
            time,
            units={
                "time": "ps",
                "unit_cell": "nm",
                "coordinates": "nm",
                "velocities": "nm/ps",
                "gradients": "uma nm/ps2",
            },
        )

        return index, None

    def combine(self, index, x):
        """
        @param index: the index of the step.
        @type index: int.

        @param x:
        @type x: any.
        """

        pass

    def finalize(self):
        """
        Finalize the job.
        """

        self._trjfile.close()

        # Close the output trajectory.
        self._trajectory.close()

        super(Forcite, self).finalize()
<|MERGE_RESOLUTION|>--- conflicted
+++ resolved
@@ -1,416 +1,412 @@
-# **************************************************************************
-#
-# MDANSE: Molecular Dynamics Analysis for Neutron Scattering Experiments
-#
-# @file      Src/Framework/Jobs/Forcite.py
-# @brief     Implements module/class/test Forcite
-#
-# @homepage  https://www.isis.stfc.ac.uk/Pages/MDANSEproject.aspx
-# @license   GNU General Public License v3 or higher (see LICENSE)
-# @copyright Institut Laue Langevin 2013-now
-# @copyright ISIS Neutron and Muon Source, STFC, UKRI 2021-now
-# @authors   Scientific Computing Group at ILL (see AUTHORS)
-#
-# **************************************************************************
-
-import collections
-import os
-import struct
-
-import numpy as np
-
-from MDANSE.Framework.Units import measure
-from MDANSE.Framework.Converters.Converter import Converter
-from MDANSE.IO.XTDFile import XTDFile
-from MDANSE.MolecularDynamics.Trajectory import TrajectoryWriter
-
-FORCE_FACTOR = measure(1.0, "kcal_per_mole/ang", equivalent=True).toval(
-    "uma nm/ps2 mol"
-)
-
-
-class TrjFile(dict):
-    def __init__(self, trjfilename):
-        self["instance"] = open(trjfilename, "rb")
-
-        self.parse_header()
-
-    def parse_header(self):
-        trjfile = self["instance"]
-
-        rec = "!4x"
-        recSize = struct.calcsize(rec)
-        trjfile.read(recSize)
-
-        # Record 1
-        rec = "!4s20i8x"
-        recSize = struct.calcsize(rec)
-        DATA = struct.unpack(rec, trjfile.read(recSize))
-        VERSION = DATA[1]
-        if VERSION < 2010:
-            self._fp = "f"
-        else:
-            self._fp = "d"
-
-        # Diff with doc --> NTRJTI and TRJTIC not in doc
-        rec = "!i"
-        recSize = struct.calcsize(rec)
-        (NTRJTI,) = struct.unpack(rec, trjfile.read(recSize))
-        rec = "!%ds8x" % (80 * NTRJTI)
-        recSize = struct.calcsize(rec)
-        self["title"] = struct.unpack(rec, trjfile.read(recSize))
-        self["title"] = "\n".join([t.decode("utf-8") for t in self["title"]])
-
-        # Record 2
-        rec = "!i"
-        recSize = struct.calcsize(rec)
-        NEEXTI = struct.unpack(rec, trjfile.read(recSize))[0]
-        rec = "!" + "%ds" % (80 * NEEXTI) + "8x"
-        recSize = struct.calcsize(rec)
-        trjfile.read(recSize)
-
-        # Record 3
-        rec = "!8i8x"
-        recSize = struct.calcsize(rec)
-        PERTYPE, _, LCANON, DEFCEL, _, _, LNPECAN, LTMPDAMP = struct.unpack(
-            rec, trjfile.read(recSize)
-        )
-        self["pertype"] = PERTYPE
-        self["defcel"] = DEFCEL
-
-        # Record 4
-        rec = "!i"
-        recSize = struct.calcsize(rec)
-        NFLUSD = struct.unpack(rec, trjfile.read(recSize))[0]
-
-        rec = "!%di%di%ds8x" % (NFLUSD, NFLUSD, 8 * NFLUSD)
-        recSize = struct.calcsize(rec)
-        trjfile.read(recSize)
-
-        rec = "!i"
-        recSize = struct.calcsize(rec)
-        self["totmov"] = struct.unpack(rec, trjfile.read(recSize))[0]
-
-        rec = "!%di8x" % self["totmov"]
-        recSize = struct.calcsize(rec)
-        self["mvofst"] = (
-            np.array(struct.unpack(rec, trjfile.read(recSize)), dtype=np.int32) - 1
-        )
-
-        # Record 4a
-        rec = "!i"
-        recSize = struct.calcsize(rec)
-        (LEEXTI,) = struct.unpack(rec, trjfile.read(recSize))
-        rec = "!%ds8x" % LEEXTI
-        recSize = struct.calcsize(rec)
-        trjfile.read(recSize)
-
-        # Record 4b
-        rec = "!i"
-        recSize = struct.calcsize(rec)
-        (LPARTI,) = struct.unpack(rec, trjfile.read(recSize))
-        rec = "!%ds8x" % LPARTI
-        recSize = struct.calcsize(rec)
-        trjfile.read(recSize)
-
-        self._headerSize = trjfile.tell()
-
-        # Frame record 1
-        if VERSION == 2000:
-            rec1 = "!%si33%s5i8x" % (self._fp, self._fp)
-        elif VERSION == 2010:
-            rec1 = "!%si57%s6i8x" % (self._fp, self._fp)
-        else:
-            rec1 = "!%si58%s6i8x" % (self._fp, self._fp)
-
-        recSize = struct.calcsize(rec1)
-        DATA = struct.unpack(rec1, trjfile.read(recSize))
-
-        if VERSION < 2010:
-            self["velocities_written"] = DATA[-3]
-            self["gradients_written"] = 0
-        else:
-            self["velocities_written"] = DATA[-4]
-            self["gradients_written"] = DATA[-3]
-
-        # Frame record 2
-        rec = "!12%s8x" % self._fp
-        recSize = struct.calcsize(rec)
-        trjfile.read(recSize)
-
-        # Frame record 3
-        if LCANON:
-            rec = "!4%s8x" % self._fp
-            recSize = struct.calcsize(rec)
-            trjfile.read(recSize)
-
-        if PERTYPE > 0:
-            # Frame record 4
-            self._defCellRecPos = trjfile.tell() - self._headerSize
-            self._defCellRec = "!22%s8x" % self._fp
-            self._defCellRecSize = struct.calcsize(self._defCellRec)
-            trjfile.read(self._defCellRecSize)
-
-        if PERTYPE > 0:
-            # Frame record 5
-            rec = "!i14%s8x" % self._fp
-            recSize = struct.calcsize(rec)
-            trjfile.read(recSize)
-
-        if LNPECAN:
-            # Frame record 6
-            rec = "!3%s8x" % self._fp
-            recSize = struct.calcsize(rec)
-            trjfile.read(recSize)
-
-        if LTMPDAMP:
-            # Frame record 7
-            rec = "!%s8x" % self._fp
-            recSize = struct.calcsize(rec)
-            trjfile.read(recSize)
-
-        self._configRecPos = trjfile.tell() - self._headerSize
-
-        if self["velocities_written"]:
-            if self["gradients_written"]:
-                # Frame record 8,9,10,11,12,13,14,15,16
-                self._configRec = "!" + ("%d%s8x" * 9) % (
-                    (self["totmov"], self._fp) * 9
-                )
-            else:
-                # Frame record 8,9,10,11,12,13
-                self._configRec = "!" + ("%d%s8x" * 6) % (
-                    (self["totmov"], self._fp) * 6
-                )
-        else:
-            if self["gradients_written"]:
-                # Frame record 8,9,10,14,15,16
-                self._configRec = "!" + ("%d%s8x" * 6) % (
-                    (self["totmov"], self._fp) * 6
-                )
-            else:
-                # Frame record 8,9,10
-                self._configRec = "!" + ("%d%s8x" * 3) % (
-                    (self["totmov"], self._fp) * 3
-                )
-
-        self._configRecSize = struct.calcsize(self._configRec)
-        trjfile.read(self._configRecSize)
-
-        self._frameSize = trjfile.tell() - self._headerSize
-
-        trjfile.seek(0, 2)
-
-        self["n_frames"] = (trjfile.tell() - self._headerSize) // self._frameSize
-
-    def read_step(self, index):
-        """ """
-
-        trjfile = self["instance"]
-
-        pos = self._headerSize + index * self._frameSize
-
-        trjfile.seek(pos, 0)
-
-        rec = "!%s" % self._fp
-        recSize = struct.calcsize(rec)
-        (timeStep,) = struct.unpack(rec, trjfile.read(recSize))
-
-        if self["defcel"]:
-            trjfile.seek(pos + self._defCellRecPos, 0)
-            cell = np.zeros((3, 3), dtype=np.float64)
-            # ax,by,cz,bz,az,ay
-            cellData = np.array(
-                struct.unpack(self._defCellRec, trjfile.read(self._defCellRecSize)),
-                dtype=np.float64,
-            )[2:8] * measure(1.0, "ang").toval("nm")
-            cell[0, 0] = cellData[0]
-            cell[1, 1] = cellData[1]
-            cell[2, 2] = cellData[2]
-            cell[1, 2] = cellData[3]
-            cell[0, 2] = cellData[4]
-            cell[0, 1] = cellData[5]
-
-        else:
-            cell = None
-
-        trjfile.seek(pos + self._configRecPos, 0)
-
-        config = struct.unpack(self._configRec, trjfile.read(self._configRecSize))
-
-        if self["velocities_written"]:
-            if self["gradients_written"]:
-                config = np.transpose(np.reshape(config, (3, 3, self["totmov"])))
-                xyz = config[:, :, 0] * measure(1.0, "ang").toval("nm")
-                vel = config[:, :, 1] * measure(1.0, "ang/fs").toval("nm/ps")
-                gradients = config[:, :, 2] * FORCE_FACTOR
-            else:
-                config = np.transpose(np.reshape(config, (2, 3, self["totmov"])))
-                xyz = config[:, :, 0] * measure(1.0, "ang").toval("nm")
-                vel = config[:, :, 1] * measure(1.0, "ang/fs").toval("nm/ps")
-                gradients = None
-        else:
-            if self["gradients_written"]:
-                config = np.transpose(np.reshape(config, (2, 3, self["totmov"])))
-                xyz = config[:, :, 0] * measure(1.0, "ang").toval("nm")
-                vel = None
-                gradients = config[:, :, 1] * FORCE_FACTOR
-            else:
-                config = np.transpose(np.reshape(config, (1, 3, self["totmov"])))
-                xyz = config[:, :, 0] * measure(1.0, "ang").toval("nm")
-                vel = None
-                gradients = None
-
-        return timeStep, cell, xyz, vel, gradients
-
-    def close(self):
-        self["instance"].close()
-
-
-class Forcite(Converter):
-    """
-    Converts a Forcite trajectory to a HDF trajectory.
-    """
-
-    label = "Forcite"
-
-    category = ("Converters", "Materials Studio")
-
-    settings = collections.OrderedDict()
-    settings["xtd_file"] = (
-        "InputFileConfigurator",
-        {
-            "wildcard": "XTD files (*.xtd)|*.xtd|All files|*",
-            "default": "INPUT_FILENAME.xtd",
-            "label": "Input XTD file",
-        },
-    )
-    settings["trj_file"] = (
-        "InputFileConfigurator",
-        {
-            "wildcard": "TRJ files (*.trj)|*.trj|All files|*",
-            "default": "INPUT_FILENAME.trj",
-            "label": "Input TRJ file",
-        },
-    )
-    settings["fold"] = (
-        "BooleanConfigurator",
-        {"default": False, "label": "Fold coordinates into box"},
-    )
-    settings["output_file"] = (
-<<<<<<< HEAD
-        "OutputFilesConfigurator",
-=======
-        "OutputTrajectoryConfigurator",
->>>>>>> 4f739540
-        {
-            "formats": ["MDTFormat"],
-            "root": "xtd_file",
-            "label": "MDANSE trajectory (filename, format)",
-        },
-    )
-
-    def initialize(self):
-        """
-        Initialize the job.
-        """
-
-        self._xtdfile = XTDFile(self.configuration["xtd_file"]["filename"])
-
-        self._xtdfile.build_chemical_system()
-
-        self._chemicalSystem = self._xtdfile.chemicalSystem
-
-        self._trjfile = TrjFile(self.configuration["trj_file"]["filename"])
-
-        # The number of steps of the analysis.
-        self.numberOfSteps = self._trjfile["n_frames"]
-
-        if self._trjfile["velocities_written"]:
-            self._velocities = np.zeros(
-                (self._chemicalSystem.number_of_atoms, 3), dtype=np.float64
-            )
-        else:
-            self._velocities = None
-
-        if self._trjfile["gradients_written"]:
-            self._gradients = np.zeros(
-                (self._chemicalSystem.number_of_atoms, 3), dtype=np.float64
-            )
-        else:
-            self._gradients = None
-
-        # A trajectory is opened for writing.
-        self._trajectory = TrajectoryWriter(
-            self.configuration["output_file"]["files"][0],
-            self._chemicalSystem,
-            self.numberOfSteps,
-            positions_dtype=self.configuration["output_file"]["dtype"],
-            compression=self.configuration["output_file"]["compression"],
-        )
-
-    def run_step(self, index):
-        """Runs a single step of the job.
-
-        @param index: the index of the step.
-        @type index: int.
-
-        @note: the argument index is the index of the loop note the index of the frame.
-        """
-
-        # The x, y and z values of the current frame.
-        time, cell, xyz, velocities, gradients = self._trjfile.read_step(index)
-
-        # If the universe is periodic set its shape with the current dimensions of the unit cell.
-        conf = self._trajectory.chemical_system.configuration
-        movableAtoms = self._trjfile["mvofst"]
-        conf["coordinates"][movableAtoms, :] = xyz
-        if conf.is_periodic:
-            if self._trjfile["defcel"]:
-                conf.unit_cell = cell
-            if self._configuration["fold"]["value"]:
-                conf.fold_coordinates()
-
-        if self._velocities is not None:
-            self._velocities[movableAtoms, :] = velocities
-            conf["velocities"] = self._velocities
-
-        if self._gradients is not None:
-            self._gradients[movableAtoms, :] = gradients
-            conf["gradients"] = self._gradients
-
-        self._trajectory.dump_configuration(
-            time,
-            units={
-                "time": "ps",
-                "unit_cell": "nm",
-                "coordinates": "nm",
-                "velocities": "nm/ps",
-                "gradients": "uma nm/ps2",
-            },
-        )
-
-        return index, None
-
-    def combine(self, index, x):
-        """
-        @param index: the index of the step.
-        @type index: int.
-
-        @param x:
-        @type x: any.
-        """
-
-        pass
-
-    def finalize(self):
-        """
-        Finalize the job.
-        """
-
-        self._trjfile.close()
-
-        # Close the output trajectory.
-        self._trajectory.close()
-
-        super(Forcite, self).finalize()
+# **************************************************************************
+#
+# MDANSE: Molecular Dynamics Analysis for Neutron Scattering Experiments
+#
+# @file      Src/Framework/Jobs/Forcite.py
+# @brief     Implements module/class/test Forcite
+#
+# @homepage  https://www.isis.stfc.ac.uk/Pages/MDANSEproject.aspx
+# @license   GNU General Public License v3 or higher (see LICENSE)
+# @copyright Institut Laue Langevin 2013-now
+# @copyright ISIS Neutron and Muon Source, STFC, UKRI 2021-now
+# @authors   Scientific Computing Group at ILL (see AUTHORS)
+#
+# **************************************************************************
+
+import collections
+import os
+import struct
+
+import numpy as np
+
+from MDANSE.Framework.Units import measure
+from MDANSE.Framework.Converters.Converter import Converter
+from MDANSE.IO.XTDFile import XTDFile
+from MDANSE.MolecularDynamics.Trajectory import TrajectoryWriter
+
+FORCE_FACTOR = measure(1.0, "kcal_per_mole/ang", equivalent=True).toval(
+    "uma nm/ps2 mol"
+)
+
+
+class TrjFile(dict):
+    def __init__(self, trjfilename):
+        self["instance"] = open(trjfilename, "rb")
+
+        self.parse_header()
+
+    def parse_header(self):
+        trjfile = self["instance"]
+
+        rec = "!4x"
+        recSize = struct.calcsize(rec)
+        trjfile.read(recSize)
+
+        # Record 1
+        rec = "!4s20i8x"
+        recSize = struct.calcsize(rec)
+        DATA = struct.unpack(rec, trjfile.read(recSize))
+        VERSION = DATA[1]
+        if VERSION < 2010:
+            self._fp = "f"
+        else:
+            self._fp = "d"
+
+        # Diff with doc --> NTRJTI and TRJTIC not in doc
+        rec = "!i"
+        recSize = struct.calcsize(rec)
+        (NTRJTI,) = struct.unpack(rec, trjfile.read(recSize))
+        rec = "!%ds8x" % (80 * NTRJTI)
+        recSize = struct.calcsize(rec)
+        self["title"] = struct.unpack(rec, trjfile.read(recSize))
+        self["title"] = "\n".join([t.decode("utf-8") for t in self["title"]])
+
+        # Record 2
+        rec = "!i"
+        recSize = struct.calcsize(rec)
+        NEEXTI = struct.unpack(rec, trjfile.read(recSize))[0]
+        rec = "!" + "%ds" % (80 * NEEXTI) + "8x"
+        recSize = struct.calcsize(rec)
+        trjfile.read(recSize)
+
+        # Record 3
+        rec = "!8i8x"
+        recSize = struct.calcsize(rec)
+        PERTYPE, _, LCANON, DEFCEL, _, _, LNPECAN, LTMPDAMP = struct.unpack(
+            rec, trjfile.read(recSize)
+        )
+        self["pertype"] = PERTYPE
+        self["defcel"] = DEFCEL
+
+        # Record 4
+        rec = "!i"
+        recSize = struct.calcsize(rec)
+        NFLUSD = struct.unpack(rec, trjfile.read(recSize))[0]
+
+        rec = "!%di%di%ds8x" % (NFLUSD, NFLUSD, 8 * NFLUSD)
+        recSize = struct.calcsize(rec)
+        trjfile.read(recSize)
+
+        rec = "!i"
+        recSize = struct.calcsize(rec)
+        self["totmov"] = struct.unpack(rec, trjfile.read(recSize))[0]
+
+        rec = "!%di8x" % self["totmov"]
+        recSize = struct.calcsize(rec)
+        self["mvofst"] = (
+            np.array(struct.unpack(rec, trjfile.read(recSize)), dtype=np.int32) - 1
+        )
+
+        # Record 4a
+        rec = "!i"
+        recSize = struct.calcsize(rec)
+        (LEEXTI,) = struct.unpack(rec, trjfile.read(recSize))
+        rec = "!%ds8x" % LEEXTI
+        recSize = struct.calcsize(rec)
+        trjfile.read(recSize)
+
+        # Record 4b
+        rec = "!i"
+        recSize = struct.calcsize(rec)
+        (LPARTI,) = struct.unpack(rec, trjfile.read(recSize))
+        rec = "!%ds8x" % LPARTI
+        recSize = struct.calcsize(rec)
+        trjfile.read(recSize)
+
+        self._headerSize = trjfile.tell()
+
+        # Frame record 1
+        if VERSION == 2000:
+            rec1 = "!%si33%s5i8x" % (self._fp, self._fp)
+        elif VERSION == 2010:
+            rec1 = "!%si57%s6i8x" % (self._fp, self._fp)
+        else:
+            rec1 = "!%si58%s6i8x" % (self._fp, self._fp)
+
+        recSize = struct.calcsize(rec1)
+        DATA = struct.unpack(rec1, trjfile.read(recSize))
+
+        if VERSION < 2010:
+            self["velocities_written"] = DATA[-3]
+            self["gradients_written"] = 0
+        else:
+            self["velocities_written"] = DATA[-4]
+            self["gradients_written"] = DATA[-3]
+
+        # Frame record 2
+        rec = "!12%s8x" % self._fp
+        recSize = struct.calcsize(rec)
+        trjfile.read(recSize)
+
+        # Frame record 3
+        if LCANON:
+            rec = "!4%s8x" % self._fp
+            recSize = struct.calcsize(rec)
+            trjfile.read(recSize)
+
+        if PERTYPE > 0:
+            # Frame record 4
+            self._defCellRecPos = trjfile.tell() - self._headerSize
+            self._defCellRec = "!22%s8x" % self._fp
+            self._defCellRecSize = struct.calcsize(self._defCellRec)
+            trjfile.read(self._defCellRecSize)
+
+        if PERTYPE > 0:
+            # Frame record 5
+            rec = "!i14%s8x" % self._fp
+            recSize = struct.calcsize(rec)
+            trjfile.read(recSize)
+
+        if LNPECAN:
+            # Frame record 6
+            rec = "!3%s8x" % self._fp
+            recSize = struct.calcsize(rec)
+            trjfile.read(recSize)
+
+        if LTMPDAMP:
+            # Frame record 7
+            rec = "!%s8x" % self._fp
+            recSize = struct.calcsize(rec)
+            trjfile.read(recSize)
+
+        self._configRecPos = trjfile.tell() - self._headerSize
+
+        if self["velocities_written"]:
+            if self["gradients_written"]:
+                # Frame record 8,9,10,11,12,13,14,15,16
+                self._configRec = "!" + ("%d%s8x" * 9) % (
+                    (self["totmov"], self._fp) * 9
+                )
+            else:
+                # Frame record 8,9,10,11,12,13
+                self._configRec = "!" + ("%d%s8x" * 6) % (
+                    (self["totmov"], self._fp) * 6
+                )
+        else:
+            if self["gradients_written"]:
+                # Frame record 8,9,10,14,15,16
+                self._configRec = "!" + ("%d%s8x" * 6) % (
+                    (self["totmov"], self._fp) * 6
+                )
+            else:
+                # Frame record 8,9,10
+                self._configRec = "!" + ("%d%s8x" * 3) % (
+                    (self["totmov"], self._fp) * 3
+                )
+
+        self._configRecSize = struct.calcsize(self._configRec)
+        trjfile.read(self._configRecSize)
+
+        self._frameSize = trjfile.tell() - self._headerSize
+
+        trjfile.seek(0, 2)
+
+        self["n_frames"] = (trjfile.tell() - self._headerSize) // self._frameSize
+
+    def read_step(self, index):
+        """ """
+
+        trjfile = self["instance"]
+
+        pos = self._headerSize + index * self._frameSize
+
+        trjfile.seek(pos, 0)
+
+        rec = "!%s" % self._fp
+        recSize = struct.calcsize(rec)
+        (timeStep,) = struct.unpack(rec, trjfile.read(recSize))
+
+        if self["defcel"]:
+            trjfile.seek(pos + self._defCellRecPos, 0)
+            cell = np.zeros((3, 3), dtype=np.float64)
+            # ax,by,cz,bz,az,ay
+            cellData = np.array(
+                struct.unpack(self._defCellRec, trjfile.read(self._defCellRecSize)),
+                dtype=np.float64,
+            )[2:8] * measure(1.0, "ang").toval("nm")
+            cell[0, 0] = cellData[0]
+            cell[1, 1] = cellData[1]
+            cell[2, 2] = cellData[2]
+            cell[1, 2] = cellData[3]
+            cell[0, 2] = cellData[4]
+            cell[0, 1] = cellData[5]
+
+        else:
+            cell = None
+
+        trjfile.seek(pos + self._configRecPos, 0)
+
+        config = struct.unpack(self._configRec, trjfile.read(self._configRecSize))
+
+        if self["velocities_written"]:
+            if self["gradients_written"]:
+                config = np.transpose(np.reshape(config, (3, 3, self["totmov"])))
+                xyz = config[:, :, 0] * measure(1.0, "ang").toval("nm")
+                vel = config[:, :, 1] * measure(1.0, "ang/fs").toval("nm/ps")
+                gradients = config[:, :, 2] * FORCE_FACTOR
+            else:
+                config = np.transpose(np.reshape(config, (2, 3, self["totmov"])))
+                xyz = config[:, :, 0] * measure(1.0, "ang").toval("nm")
+                vel = config[:, :, 1] * measure(1.0, "ang/fs").toval("nm/ps")
+                gradients = None
+        else:
+            if self["gradients_written"]:
+                config = np.transpose(np.reshape(config, (2, 3, self["totmov"])))
+                xyz = config[:, :, 0] * measure(1.0, "ang").toval("nm")
+                vel = None
+                gradients = config[:, :, 1] * FORCE_FACTOR
+            else:
+                config = np.transpose(np.reshape(config, (1, 3, self["totmov"])))
+                xyz = config[:, :, 0] * measure(1.0, "ang").toval("nm")
+                vel = None
+                gradients = None
+
+        return timeStep, cell, xyz, vel, gradients
+
+    def close(self):
+        self["instance"].close()
+
+
+class Forcite(Converter):
+    """
+    Converts a Forcite trajectory to a HDF trajectory.
+    """
+
+    label = "Forcite"
+
+    category = ("Converters", "Materials Studio")
+
+    settings = collections.OrderedDict()
+    settings["xtd_file"] = (
+        "InputFileConfigurator",
+        {
+            "wildcard": "XTD files (*.xtd)|*.xtd|All files|*",
+            "default": "INPUT_FILENAME.xtd",
+            "label": "Input XTD file",
+        },
+    )
+    settings["trj_file"] = (
+        "InputFileConfigurator",
+        {
+            "wildcard": "TRJ files (*.trj)|*.trj|All files|*",
+            "default": "INPUT_FILENAME.trj",
+            "label": "Input TRJ file",
+        },
+    )
+    settings["fold"] = (
+        "BooleanConfigurator",
+        {"default": False, "label": "Fold coordinates into box"},
+    )
+    settings["output_file"] = (
+        "OutputTrajectoryConfigurator",
+        {
+            "formats": ["MDTFormat"],
+            "root": "xtd_file",
+            "label": "MDANSE trajectory (filename, format)",
+        },
+    )
+
+    def initialize(self):
+        """
+        Initialize the job.
+        """
+
+        self._xtdfile = XTDFile(self.configuration["xtd_file"]["filename"])
+
+        self._xtdfile.build_chemical_system()
+
+        self._chemicalSystem = self._xtdfile.chemicalSystem
+
+        self._trjfile = TrjFile(self.configuration["trj_file"]["filename"])
+
+        # The number of steps of the analysis.
+        self.numberOfSteps = self._trjfile["n_frames"]
+
+        if self._trjfile["velocities_written"]:
+            self._velocities = np.zeros(
+                (self._chemicalSystem.number_of_atoms, 3), dtype=np.float64
+            )
+        else:
+            self._velocities = None
+
+        if self._trjfile["gradients_written"]:
+            self._gradients = np.zeros(
+                (self._chemicalSystem.number_of_atoms, 3), dtype=np.float64
+            )
+        else:
+            self._gradients = None
+
+        # A trajectory is opened for writing.
+        self._trajectory = TrajectoryWriter(
+            self.configuration["output_file"]["files"][0],
+            self._chemicalSystem,
+            self.numberOfSteps,
+            positions_dtype=self.configuration["output_file"]["dtype"],
+            compression=self.configuration["output_file"]["compression"],
+        )
+
+    def run_step(self, index):
+        """Runs a single step of the job.
+
+        @param index: the index of the step.
+        @type index: int.
+
+        @note: the argument index is the index of the loop note the index of the frame.
+        """
+
+        # The x, y and z values of the current frame.
+        time, cell, xyz, velocities, gradients = self._trjfile.read_step(index)
+
+        # If the universe is periodic set its shape with the current dimensions of the unit cell.
+        conf = self._trajectory.chemical_system.configuration
+        movableAtoms = self._trjfile["mvofst"]
+        conf["coordinates"][movableAtoms, :] = xyz
+        if conf.is_periodic:
+            if self._trjfile["defcel"]:
+                conf.unit_cell = cell
+            if self._configuration["fold"]["value"]:
+                conf.fold_coordinates()
+
+        if self._velocities is not None:
+            self._velocities[movableAtoms, :] = velocities
+            conf["velocities"] = self._velocities
+
+        if self._gradients is not None:
+            self._gradients[movableAtoms, :] = gradients
+            conf["gradients"] = self._gradients
+
+        self._trajectory.dump_configuration(
+            time,
+            units={
+                "time": "ps",
+                "unit_cell": "nm",
+                "coordinates": "nm",
+                "velocities": "nm/ps",
+                "gradients": "uma nm/ps2",
+            },
+        )
+
+        return index, None
+
+    def combine(self, index, x):
+        """
+        @param index: the index of the step.
+        @type index: int.
+
+        @param x:
+        @type x: any.
+        """
+
+        pass
+
+    def finalize(self):
+        """
+        Finalize the job.
+        """
+
+        self._trjfile.close()
+
+        # Close the output trajectory.
+        self._trajectory.close()
+
+        super(Forcite, self).finalize()