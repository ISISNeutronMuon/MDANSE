#    This file is part of MDANSE.
#
#    MDANSE is free software: you can redistribute it and/or modify
#    it under the terms of the GNU General Public License as published by
#    the Free Software Foundation, either version 3 of the License, or
#    (at your option) any later version.
#
#    This program is distributed in the hope that it will be useful,
#    but WITHOUT ANY WARRANTY; without even the implied warranty of
#    MERCHANTABILITY or FITNESS FOR A PARTICULAR PURPOSE.  See the
#    GNU General Public License for more details.
#
#    You should have received a copy of the GNU General Public License
#    along with this program.  If not, see <https://www.gnu.org/licenses/>.
#

from ast import operator
from typing import Collection
import math

import numpy as np
import h5py

from MDANSE.Trajectory.MdanseTrajectory import MdanseTrajectory
from MDANSE.Trajectory.H5MDTrajectory import H5MDTrajectory
from MDANSE.Chemistry import ATOMS_DATABASE
from MDANSE.Chemistry.ChemicalEntity import Atom, ChemicalSystem, _ChemicalEntity
from MDANSE.Extensions import fold_coordinates
from MDANSE.MolecularDynamics.Configuration import (
    RealConfiguration,
)
from MDANSE.MolecularDynamics.TrajectoryUtils import (
    sorted_atoms,
    resolve_undefined_molecules_name,
)


available_formats = {
    "MDANSE": MdanseTrajectory,
    "H5MD": H5MDTrajectory,
}


class Trajectory:
    """This is a wrapper class, allowing us to implement
    multiple trajectory formats, while keeping the API unchanged
    for the analysis code.
    """

    def __init__(self, filename, trajectory_format=None):
        self._filename = filename
        self._format = trajectory_format
        if self._format is None:
            self.guess_correct_format()
        self._trajectory = self.open_trajectory(self._format)

    def guess_correct_format(self):
        """This is a placeholder for now. As the number of
        formats increases, they will have to be handled here.
        """
        for fname, fclass in available_formats.items():
            if fclass.file_is_right(self._filename):
                self._format = fname

    def open_trajectory(self, trajectory_format):
        trajectory_class = available_formats[trajectory_format]
        trajectory = trajectory_class(self._filename)
        return trajectory

    def close(self):
        """Close the trajectory."""

        self._trajectory.close()

    def __getitem__(self, frame):
        """Return the configuration at a given frame

        :param frame: the frame
        :type frame: int

        :return: the configuration
        :rtype: dict of ndarray
        """
        return self._trajectory[frame]

    def __getstate__(self):
        d = self.__dict__.copy()
        del d["_trajectory"]
        return d

    def __setstate__(self, state):
        self.__dict__ = state
        self._trajectory = self.open_trajectory(self._format)

    def __len__(self):
        return len(self._trajectory)

    def charges(self, frame):
        """Return the coordinates at a given frame.

        :param frame: the frame
        :type frame: int

        :return: the coordinates
        :rtype: ndarray
        """

        return self._trajectory.charges(frame)

    def coordinates(self, frame):
        """Return the coordinates at a given frame.

        :param frame: the frame
        :type frame: int

        :return: the coordinates
        :rtype: ndarray
        """

        return self._trajectory.coordinates(frame)

    def configuration(self, frame):
        """Build and return a configuration at a given frame.

        :param frame: the frame
        :type frame: int

        :return: the configuration
        :rtype: MDANSE.MolecularDynamics.Configuration.Configuration
        """

        return self._trajectory.configuration(frame)

    def _load_unit_cells(self):
        """Load all the unit cells."""
        self._trajectory._load_unit_cells()

    def time(self):
        return self._trajectory.time()

    def unit_cell(self, frame):
        """Return the unit cell at a given frame. If no unit cell is defined, returns None.

        :param frame: the frame number
        :type frame: int

        :return: the unit cell
        :rtype: ndarray
        """

        return self._trajectory.unit_cell(frame)

    def read_com_trajectory(
        self, atoms, first=0, last=None, step=1, box_coordinates=False
    ):
        """Build the trajectory of the center of mass of a set of atoms.

        :param atoms: the atoms for which the center of mass should be computed
        :type atoms: list MDANSE.Chemistry.ChemicalEntity.Atom
        :param first: the index of the first frame
        :type first: int
        :param last: the index of the last frame
        :type last: int
        :param step: the step in frame
        :type step: int
        :param box_coordinates: if True, the coordiniates are returned in box coordinates
        :type step: bool

        :return: 2D array containing the center of mass trajectory for the selected frames
        :rtype: ndarray
        """
        return self._trajectory.read_com_trajectory(
            atoms, first=first, last=last, step=step, box_coordinates=box_coordinates
        )

    def to_real_coordinates(self, box_coordinates, first, last, step):
        """Convert box coordinates to real coordinates for a set of frames.

        :param box_coordinates: a 2D array containing the box coordinates
        :type box_coordinates: ndarray
        :param first: the index of the first frame
        :type first: int
        :param last: the index of the last frame
        :type last: int
        :param step: the step in frame
        :type step: int

        :return: 2D array containing the real coordinates converted from box coordinates.
        :rtype: ndarray
        """
        return self._trajectory.to_real_coordinates(box_coordinates, first, last, step)

    def read_atomic_trajectory(
        self, index, first=0, last=None, step=1, box_coordinates=False
    ):
        """Read an atomic trajectory. The trajectory is corrected from box jumps.

        :param index: the index of the atom
        :type index: int
        :param first: the index of the first frame
        :type first: int
        :param last: the index of the last frame
        :type last: int
        :param step: the step in frame
        :type step: int
        :param box_coordinates: if True, the coordiniates are returned in box coordinates
        :type step: bool

        :return: 2D array containing the atomic trajectory for the selected frames
        :rtype: ndarray
        """

        return self._trajectory.read_atomic_trajectory(
            index, first=first, last=last, step=step, box_coordinates=box_coordinates
        )

    def read_configuration_trajectory(
        self, index, first=0, last=None, step=1, variable="velocities"
    ):
        """Read a given configuration variable through the trajectory for a given ato.

        :param index: the index of the atom
        :type index: int
        :param first: the index of the first frame
        :type first: int
        :param last: the index of the last frame
        :type last: int
        :param step: the step in frame
        :type step: int
        :param variable: the configuration variable to read
        :type variable: str

        :return: 2D array containing the atomic trajectory for the selected frames
        :rtype: ndarray
        """
        return self._trajectory.read_configuration_trajectory(
            index, first=first, last=last, step=step, variable=variable
        )

    def has_variable(self, variable: str) -> bool:
        """Check if the trajectory has a specific variable e.g.
        velocities.

        Parameters
        ----------
        variable : str
            The variable to check the existence of.

        Returns
        -------
        bool
            True if variable exists.
        """
        return self._trajectory.has_variable(variable)

    @property
    def chemical_system(self):
        """Return the chemical system stored in the trajectory.

        :return: the chemical system
        :rtype: MDANSE.Chemistry.ChemicalEntity.ChemicalSystem
        """
        return self._trajectory.chemical_system

    @property
    def file(self):
        """Return the trajectory file object.

        :return: the trajectory file object
        :rtype: HDF5 file object
        """

        return self._trajectory.file

    @property
    def filename(self):
        """Return the trajectory filename.

        :return: the trajectory filename
        :rtype: str
        """

        return self._trajectory.filename

    def variable(self, name: str):
        """Return a variable stored in the trajectory
        under the key 'name'.
        """

        return self._trajectory.variable(name)

    def variables(self):
        """Return the configuration variables stored in this trajectory.

        :return; the configuration variable
        :rtype: list
        """

        return self._trajectory.variables()


class TrajectoryWriterError(Exception):
    pass


class TrajectoryWriter:
    allowed_compression = ["gzip", "lzf"]

    def __init__(
        self,
        h5_filename,
        chemical_system: ChemicalSystem,
        n_steps,
        selected_atoms=None,
        positions_dtype=np.float64,
        chunking_axis=1,
        compression="none",
        initial_charges=None,
    ):
        """Constructor.

        :param h5_filename: the trajectory filename
        :type h5_filename: str
        :param chemical_system: the chemical system
        :type h5_filename: MDANSE.Chemistry.ChemicalEntity.ChemicalSystem
        :param h5_filename: the number of steps
        :type h5_filename: int
        :param selected_atoms: the selected atoms of the chemical system to write
        :type selected_atoms: list of MDANSE.Chemistry.ChemicalEntity.Atom
        """

        self._h5_filename = h5_filename

        self._h5_file = h5py.File(self._h5_filename, "w")

        self._chemical_system = chemical_system

        if selected_atoms is None:
            self._selected_atoms = self._chemical_system.atom_list
        else:
            for at in selected_atoms:
                if at.root_chemical_system != chemical_system:
                    raise TrajectoryWriterError(
                        "One or more atoms of the selection comes from a different chemical system"
                    )
            self._selected_atoms = sorted_atoms(selected_atoms)

        self._selected_atoms = [at.index for at in self._selected_atoms]

        all_atoms = self._chemical_system.atom_list
        for idx in self._selected_atoms:
            all_atoms[idx] = False

        self._dump_chemical_system()

        self._h5_file.create_group("/configuration")

        self._n_steps = n_steps

        self._n_atoms = self._chemical_system.total_number_of_atoms

        self._current_index = 0

        self._dtype = positions_dtype

        self._chunking_axis = chunking_axis

        self._compression = compression

        if initial_charges is None:
            self._initial_charges = np.zeros(self._n_atoms)
        else:
            self._initial_charges = initial_charges

    def _dump_chemical_system(self):
        """Dump the chemical system to the trajectory file."""

        self._chemical_system.serialize(self._h5_file)

    @property
    def chemical_system(self):
        return self._chemical_system

    def close(self):
        """Close the trajectory file"""
<<<<<<< HEAD
        self.validate_charges()

=======
        configuration = self._chemical_system.configuration
        n_atoms = self._chemical_system.total_number_of_atoms
        if configuration is not None:
            configuration_grp = self._h5_file["/configuration"]
            for k, v in configuration.variables.items():
                dset = configuration_grp.get(k, None)
                dset.resize((self._current_index, n_atoms, 3))
            try:
                unit_cell_dataset = self._h5_file["/unit_cell"]
            except KeyError:
                pass
            else:
                unit_cell_dataset.resize((self._current_index, 3, 3))
            time_dataset = self._h5_file["/time"]
            time_dataset.resize((self._current_index,))
>>>>>>> a98af806
        self._h5_file.close()

    def write_charges(self, charges: np.ndarray, index: int):
        """Writes atom charges into their dataset at the specified index.

        Parameters
        ----------
        charges : np.ndarray
            array of float values: atomic charges in proton charge units
        index : int
            number of the simulation frame
        """
        variable_charge_dset = self._h5_file.get("/configuration/charges", None)
        if variable_charge_dset is None:
            if self._compression in TrajectoryWriter.allowed_compression:
                variable_charge_dset = self._h5_file.create_dataset(
                    "/configuration/charges",
                    shape=(self._n_steps, self._n_atoms),
                    chunks=(1, self._n_atoms),
                    dtype=self._dtype,
                    compression=self._compression,
                )
            else:
                variable_charge_dset = self._h5_file.create_dataset(
                    "/configuration/charges",
                    shape=(self._n_steps, self._n_atoms),
                    chunks=(1, self._n_atoms),
                    dtype=self._dtype,
                )
        variable_charge_dset[index] = charges

    def validate_charges(self):
        charge_is_constant = False
        variable_charge_dset = self._h5_file.get("/configuration/charges", None)
        if variable_charge_dset is None:
            charge_is_constant = True
            new_charge = self._initial_charges
        elif np.allclose(np.std(variable_charge_dset, axis=0), 0.0):
            charge_is_constant = True
            new_charge = np.mean(variable_charge_dset, axis=0)
        if charge_is_constant:
            constant_charge_dset = self._h5_file.create_dataset(
                "/charge",
                shape=(self._n_atoms,),
                dtype=self._dtype,
            )
            constant_charge_dset[:] = new_charge
            if variable_charge_dset is not None:
                del self._h5_file[variable_charge_dset.name]

    def dump_configuration(self, time, units=None):
        """Dump the chemical system configuration at a given time.

        :param time: the time
        :type time: float

        :param units: the units
        :type units: dict
        """

        if self._current_index >= self._n_steps:
            raise IndexError(
                f"The current index {self._current_index} is greater than the actual number of steps of the trajectory {self._n_steps}"
            )

        configuration = self._chemical_system.configuration
        if configuration is None:
            return

        if units is None:
            units = {}

        if self._chunking_axis == 0:
            chunk_tuple = (self._n_steps, 1, 3)
        if self._chunking_axis == 1:
            chunk_tuple = (1, self._n_atoms, 3)
        else:
            chunk_tuple = (
                self._chunking_axis,
                math.gcd(self._n_atoms, self._n_atoms // self._chunking_axis),
                3,
            )

        # Write the configuration variables
        configuration_grp = self._h5_file["/configuration"]
        for k, v in configuration.variables.items():
            data = np.empty(v.shape)
            data[:] = np.nan
            data[self._selected_atoms, :] = v[self._selected_atoms, :]
            dset = configuration_grp.get(k, None)
            if dset is None:
                if self._compression in TrajectoryWriter.allowed_compression:
                    dset = configuration_grp.create_dataset(
                        k,
                        shape=(self._n_steps, self._n_atoms, 3),
                        chunks=chunk_tuple,
                        dtype=self._dtype,
                        compression=self._compression,
                    )
                else:
                    dset = configuration_grp.create_dataset(
                        k,
                        shape=(self._n_steps, self._n_atoms, 3),
                        chunks=chunk_tuple,
                        dtype=self._dtype,
                    )
                dset.attrs["units"] = units.get(k, "")
            dset[self._current_index] = data

        # Write the unit cell
        if configuration.is_periodic:
            unit_cell = configuration.unit_cell
            unit_cell_dset = self._h5_file.get("unit_cell", None)
            if unit_cell_dset is None:
                unit_cell_dset = self._h5_file.create_dataset(
                    "unit_cell",
                    shape=(self._n_steps, 3, 3),
                    chunks=(1, 3, 3),
                    dtype=np.float64,
                )
                unit_cell_dset.attrs["units"] = units.get("unit_cell", "")
            unit_cell_dset[self._current_index] = unit_cell.direct

        # Write the time
        time_dset = self._h5_file.get("time", None)
        if time_dset is None:
            time_dset = self._h5_file.create_dataset(
                "time", shape=(self._n_steps,), chunks=(1,), dtype=np.float64
            )
            time_dset.attrs["units"] = units.get("time", "")
        time_dset[self._current_index] = time

        self._current_index += 1


class RigidBodyTrajectoryGenerator:
    """Compute the Rigid-body trajectory data

    If rbt is a RigidBodyTrajectory object, then

     * len(rbt) is the number of steps stored in it
     * rbt[i] is the value at step i (a vector for the center of mass
       and a quaternion for the orientation)
    """

    def __init__(
        self,
        trajectory,
        chemical_entity: _ChemicalEntity,
        reference,
        first=0,
        last=None,
        step=1,
    ):
        """Constructor.

        :param trajectory: the input trajectory
        :type trajectory: MDANSE.Trajectory.Trajectory
        :param chemical_entity: the chemical enitty for which the Rigig-Body trajectory should be computed
        :type chemical_entity: MDANSE.Chemistry.ChemicalEntity.ChemicalEntity
        :param reference: the reference configuration. Must be continuous.
        :type reference: MDANSE.MolecularDynamics.Configuration.Configuration
        :param first: the index of the first frame
        :type first: int
        :param last: the index of the last frame
        :type last: int
        :param step: the step in frame
        :type step: int
        """

        self._trajectory = trajectory

        if last is None:
            last = len(self._trajectory)

        atoms = chemical_entity.atom_list

        masses = [
            ATOMS_DATABASE.get_atom_property(at.symbol, "atomic_weight") for at in atoms
        ]

        mass = sum(masses)

        ref_com = chemical_entity.center_of_mass(reference)

        n_steps = len(range(first, last, step))

        possq = np.zeros((n_steps,), np.float64)
        cross = np.zeros((n_steps, 3, 3), np.float64)

        rcms = self._trajectory.read_com_trajectory(
            atoms, first, last, step, box_coordinates=True
        )

        # relative coords of the CONTIGUOUS reference
        r_ref = np.zeros((len(atoms), 3), np.float64)
        for i, at in enumerate(atoms):
            r_ref[i] = reference["coordinates"][at.index, :] - ref_com

        unit_cells, inverse_unit_cells = self._trajectory.get_unit_cells()
        if unit_cells is not None:
            unit_cells = unit_cells[first:last:step, :, :]
            inverse_unit_cells = inverse_unit_cells[first:last:step, :, :]

        for i, at in enumerate(atoms):
            r = self._trajectory.read_atomic_trajectory(
                at.index, first, last, step, True
            )
            r = r - rcms

            r = r[:, np.newaxis, :]
            r = fold_coordinates.fold_coordinates(
                r, unit_cells, inverse_unit_cells, True
            )
            r = np.squeeze(r)

            r = self._trajectory.to_real_coordinates(r, first, last, step)
            w = masses[i] / mass
            np.add(possq, w * np.add.reduce(r * r, -1), possq)
            np.add(possq, w * np.add.reduce(r_ref[i] * r_ref[i], -1), possq)
            np.add(cross, w * r[:, :, np.newaxis] * r_ref[np.newaxis, i, :], cross)

        rcms = self._trajectory.to_real_coordinates(rcms, first, last, step)

        # filling matrix M
        k = np.zeros((n_steps, 4, 4), np.float64)
        k[:, 0, 0] = -cross[:, 0, 0] - cross[:, 1, 1] - cross[:, 2, 2]
        k[:, 0, 1] = cross[:, 1, 2] - cross[:, 2, 1]
        k[:, 0, 2] = cross[:, 2, 0] - cross[:, 0, 2]
        k[:, 0, 3] = cross[:, 0, 1] - cross[:, 1, 0]
        k[:, 1, 1] = -cross[:, 0, 0] + cross[:, 1, 1] + cross[:, 2, 2]
        k[:, 1, 2] = -cross[:, 0, 1] - cross[:, 1, 0]
        k[:, 1, 3] = -cross[:, 0, 2] - cross[:, 2, 0]
        k[:, 2, 2] = cross[:, 0, 0] - cross[:, 1, 1] + cross[:, 2, 2]
        k[:, 2, 3] = -cross[:, 1, 2] - cross[:, 2, 1]
        k[:, 3, 3] = cross[:, 0, 0] + cross[:, 1, 1] - cross[:, 2, 2]

        for i in range(1, 4):
            for j in range(i):
                k[:, i, j] = k[:, j, i]
        np.multiply(k, 2.0, k)
        for i in range(4):
            np.add(k[:, i, i], possq, k[:, i, i])

        quaternions = np.zeros((n_steps, 4), np.float64)
        fit = np.zeros((n_steps,), np.float64)
        for i in range(n_steps):
            e, v = np.linalg.eig(k[i])
            v = np.transpose(v)
            j = np.argmin(e)
            if e[j] < 0.0:
                fit[i] = 0.0
            else:
                fit[i] = np.sqrt(e[j])
            if v[j, 0] < 0.0:
                quaternions[i] = -v[j]
            else:
                quaternions[i] = v[j]

        self.fit = fit
        self.cms = rcms
        self.quaternions = quaternions

    def __len__(self):
        return self.cms.shape[0]

    def __getitem__(self, index):
        from MDANSE.Mathematics.Geometry import Vector
        from MDANSE.Mathematics.LinearAlgebra import Quaternion

        return Vector(self.cms[index]), Quaternion(self.quaternions[index])


def partition_universe(universe, groups):
    atoms = sorted(universe.atomList(), key=operator.attrgetter("index"))

    coll = [Collection([atoms[index] for index in gr]) for gr in groups]

    return coll


def read_atoms_trajectory(
    trajectory,
    atoms,
    first,
    last=None,
    step=1,
    variable="configuration",
    weights=None,
    dtype=np.float64,
):
    if not isinstance(atoms, (list, tuple)):
        atoms = [atoms]

    if last is None:
        last = len(trajectory)

    nFrames = len(list(range(first, last, step)))

    serie = np.zeros((nFrames, 3), dtype=dtype)

    if weights is None or len(atoms) == 1:
        weights = [1.0] * len(atoms)

    # cs.configuration = conf

    # tw = TrajectoryWriter('toto.h5',cs)
    # tw.dump_configuration()
    # tw.close()

    # t = Trajectory('toto.h5')
    # print(t.read_atom_trajectory(2))
    # t.close()

    # import numpy as np

    # from MDANSE.MolecularDynamics.Configuration import RealConfiguration

    # from MDANSE.Chemistry.ChemicalEntity import Atom
    # cs = ChemicalSystem()
    # for i in range(768):
    #     cs.add_chemical_entity(Atom(symbol='H'))

    # coords = np.load('coords.npy')
    # unit_cell = np.load('unit_cell.npy')

    # tw = TrajectoryWriter('waterbox.h5',cs)

    # n_frames = coords.shape[0]
    # for i in range(n_frames):
    #     c = RealConfiguration(cs,coords[i,:,:],unit_cell[i,:,:])
    #     cs.configuration = c
    #     tw.dump_configuration()

    # tw.close()

    # t = Trajectory('waterbox.h5')
    # t.close()


if __name__ == "__main__":
    from MDANSE.MolecularDynamics.Configuration import RealConfiguration

    from MDANSE.Chemistry.ChemicalEntity import Atom

    cs = ChemicalSystem()
    for i in range(2):
        cs.add_chemical_entity(Atom(symbol="H"))

    tw = TrajectoryWriter("test.h5", cs)
    unit_cell = 10.0 * np.identity(3)

    coords = np.empty((2, 3), dtype=np.float64)
    coords[0, :] = [-4, 0, 0]
    coords[1, :] = [4, 0, 0]

    c = RealConfiguration(cs, coords, unit_cell)
    cs.configuration = c
    tw.dump_configuration(1.0)
    tw.close()

    t = Trajectory("test.h5")
    print(t.read_cog_trajectory([0, 1], 0, 10, 1).shape)
    t.close()<|MERGE_RESOLUTION|>--- conflicted
+++ resolved
@@ -383,10 +383,8 @@
 
     def close(self):
         """Close the trajectory file"""
-<<<<<<< HEAD
         self.validate_charges()
 
-=======
         configuration = self._chemical_system.configuration
         n_atoms = self._chemical_system.total_number_of_atoms
         if configuration is not None:
@@ -402,7 +400,6 @@
                 unit_cell_dataset.resize((self._current_index, 3, 3))
             time_dataset = self._h5_file["/time"]
             time_dataset.resize((self._current_index,))
->>>>>>> a98af806
         self._h5_file.close()
 
     def write_charges(self, charges: np.ndarray, index: int):
