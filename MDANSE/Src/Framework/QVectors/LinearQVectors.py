# **************************************************************************
#
# MDANSE: Molecular Dynamics Analysis for Neutron Scattering Experiments
#
# @file      Src/Framework/QVectors/LinearQVectors.py
# @brief     Implements module/class/test LinearQVectors
#
# @homepage  https://www.isis.stfc.ac.uk/Pages/MDANSEproject.aspx
# @license   GNU General Public License v3 or higher (see LICENSE)
# @copyright Institut Laue Langevin 2013-now
# @copyright ISIS Neutron and Muon Source, STFC, UKRI 2021-now
# @authors   Scientific Computing Group at ILL (see AUTHORS)
#
# **************************************************************************

import collections

import numpy as np

from MDANSE.Framework.QVectors.IQVectors import IQVectors


class LinearQVectors(IQVectors):
    """ """

    settings = collections.OrderedDict()
    settings["seed"] = ("IntegerConfigurator", {"mini": 0, "default": 0})
    settings["shells"] = (
        "RangeConfigurator",
        {
            "valueType": float,
            "includeLast": True,
            "mini": 0.0,
            "default": (0, 5.0, 0.5),
        },
    )
    settings["n_vectors"] = ("IntegerConfigurator", {"mini": 1, "default": 50})
    settings["width"] = ("FloatConfigurator", {"mini": 1.0e-6, "default": 1.0})
    settings["axis"] = (
<<<<<<< HEAD
        "vector",
        {"normalize": True, "notNull": True, "default": [1, 0, 0], "valueType": float},
=======
        "VectorConfigurator",
        {"normalize": True, "notNull": True, "default": [1, 0, 0]},
>>>>>>> 63bcf1b5
    )

    def _generate(self):
        if self._configuration["seed"]["value"] != 0:
            np.random.seed(self._configuration["seed"]["value"])

        axis = self._configuration["axis"]["vector"]

        width = self._configuration["width"]["value"]

        nVectors = self._configuration["n_vectors"]["value"]

        if self._status is not None:
            self._status.start(self._configuration["shells"]["number"])

        self._configuration["q_vectors"] = collections.OrderedDict()

        for q in self._configuration["shells"]["value"]:
            fact = q * np.sign(
                np.random.uniform(-0.5, 0.5, nVectors)
            ) + width * np.random.uniform(-0.5, 0.5, nVectors)

            self._configuration["q_vectors"][q] = {}
            self._configuration["q_vectors"][q]["q_vectors"] = (
                axis.array[:, np.newaxis] * fact
            )
            self._configuration["q_vectors"][q]["n_q_vectors"] = nVectors
            self._configuration["q_vectors"][q]["q"] = q
            self._configuration["q_vectors"][q]["hkls"] = None

            if self._status is not None:
                if self._status.is_stopped():
                    return
                else:
                    self._status.update()
<|MERGE_RESOLUTION|>--- conflicted
+++ resolved
@@ -1,81 +1,76 @@
-# **************************************************************************
-#
-# MDANSE: Molecular Dynamics Analysis for Neutron Scattering Experiments
-#
-# @file      Src/Framework/QVectors/LinearQVectors.py
-# @brief     Implements module/class/test LinearQVectors
-#
-# @homepage  https://www.isis.stfc.ac.uk/Pages/MDANSEproject.aspx
-# @license   GNU General Public License v3 or higher (see LICENSE)
-# @copyright Institut Laue Langevin 2013-now
-# @copyright ISIS Neutron and Muon Source, STFC, UKRI 2021-now
-# @authors   Scientific Computing Group at ILL (see AUTHORS)
-#
-# **************************************************************************
-
-import collections
-
-import numpy as np
-
-from MDANSE.Framework.QVectors.IQVectors import IQVectors
-
-
-class LinearQVectors(IQVectors):
-    """ """
-
-    settings = collections.OrderedDict()
-    settings["seed"] = ("IntegerConfigurator", {"mini": 0, "default": 0})
-    settings["shells"] = (
-        "RangeConfigurator",
-        {
-            "valueType": float,
-            "includeLast": True,
-            "mini": 0.0,
-            "default": (0, 5.0, 0.5),
-        },
-    )
-    settings["n_vectors"] = ("IntegerConfigurator", {"mini": 1, "default": 50})
-    settings["width"] = ("FloatConfigurator", {"mini": 1.0e-6, "default": 1.0})
-    settings["axis"] = (
-<<<<<<< HEAD
-        "vector",
-        {"normalize": True, "notNull": True, "default": [1, 0, 0], "valueType": float},
-=======
-        "VectorConfigurator",
-        {"normalize": True, "notNull": True, "default": [1, 0, 0]},
->>>>>>> 63bcf1b5
-    )
-
-    def _generate(self):
-        if self._configuration["seed"]["value"] != 0:
-            np.random.seed(self._configuration["seed"]["value"])
-
-        axis = self._configuration["axis"]["vector"]
-
-        width = self._configuration["width"]["value"]
-
-        nVectors = self._configuration["n_vectors"]["value"]
-
-        if self._status is not None:
-            self._status.start(self._configuration["shells"]["number"])
-
-        self._configuration["q_vectors"] = collections.OrderedDict()
-
-        for q in self._configuration["shells"]["value"]:
-            fact = q * np.sign(
-                np.random.uniform(-0.5, 0.5, nVectors)
-            ) + width * np.random.uniform(-0.5, 0.5, nVectors)
-
-            self._configuration["q_vectors"][q] = {}
-            self._configuration["q_vectors"][q]["q_vectors"] = (
-                axis.array[:, np.newaxis] * fact
-            )
-            self._configuration["q_vectors"][q]["n_q_vectors"] = nVectors
-            self._configuration["q_vectors"][q]["q"] = q
-            self._configuration["q_vectors"][q]["hkls"] = None
-
-            if self._status is not None:
-                if self._status.is_stopped():
-                    return
-                else:
-                    self._status.update()
+# **************************************************************************
+#
+# MDANSE: Molecular Dynamics Analysis for Neutron Scattering Experiments
+#
+# @file      Src/Framework/QVectors/LinearQVectors.py
+# @brief     Implements module/class/test LinearQVectors
+#
+# @homepage  https://www.isis.stfc.ac.uk/Pages/MDANSEproject.aspx
+# @license   GNU General Public License v3 or higher (see LICENSE)
+# @copyright Institut Laue Langevin 2013-now
+# @copyright ISIS Neutron and Muon Source, STFC, UKRI 2021-now
+# @authors   Scientific Computing Group at ILL (see AUTHORS)
+#
+# **************************************************************************
+
+import collections
+
+import numpy as np
+
+from MDANSE.Framework.QVectors.IQVectors import IQVectors
+
+
+class LinearQVectors(IQVectors):
+    """ """
+
+    settings = collections.OrderedDict()
+    settings["seed"] = ("IntegerConfigurator", {"mini": 0, "default": 0})
+    settings["shells"] = (
+        "RangeConfigurator",
+        {
+            "valueType": float,
+            "includeLast": True,
+            "mini": 0.0,
+            "default": (0, 5.0, 0.5),
+        },
+    )
+    settings["n_vectors"] = ("IntegerConfigurator", {"mini": 1, "default": 50})
+    settings["width"] = ("FloatConfigurator", {"mini": 1.0e-6, "default": 1.0})
+    settings["axis"] = (
+        "VectorConfigurator",
+        {"normalize": True, "notNull": True, "default": [1, 0, 0], "valueType": float},
+    )
+
+    def _generate(self):
+        if self._configuration["seed"]["value"] != 0:
+            np.random.seed(self._configuration["seed"]["value"])
+
+        axis = self._configuration["axis"]["vector"]
+
+        width = self._configuration["width"]["value"]
+
+        nVectors = self._configuration["n_vectors"]["value"]
+
+        if self._status is not None:
+            self._status.start(self._configuration["shells"]["number"])
+
+        self._configuration["q_vectors"] = collections.OrderedDict()
+
+        for q in self._configuration["shells"]["value"]:
+            fact = q * np.sign(
+                np.random.uniform(-0.5, 0.5, nVectors)
+            ) + width * np.random.uniform(-0.5, 0.5, nVectors)
+
+            self._configuration["q_vectors"][q] = {}
+            self._configuration["q_vectors"][q]["q_vectors"] = (
+                axis.array[:, np.newaxis] * fact
+            )
+            self._configuration["q_vectors"][q]["n_q_vectors"] = nVectors
+            self._configuration["q_vectors"][q]["q"] = q
+            self._configuration["q_vectors"][q]["hkls"] = None
+
+            if self._status is not None:
+                if self._status.is_stopped():
+                    return
+                else:
+                    self._status.update()