--- conflicted
+++ resolved
@@ -1,96 +1,87 @@
-# **************************************************************************
-#
-# MDANSE: Molecular Dynamics Analysis for Neutron Scattering Experiments
-#
-# @file      Src/Framework/QVectors/CircularQVectors.py
-# @brief     Implements module/class/test CircularQVectors
-#
-# @homepage  https://www.isis.stfc.ac.uk/Pages/MDANSEproject.aspx
-# @license   GNU General Public License v3 or higher (see LICENSE)
-# @copyright Institut Laue Langevin 2013-now
-# @copyright ISIS Neutron and Muon Source, STFC, UKRI 2021-now
-# @authors   Scientific Computing Group at ILL (see AUTHORS)
-#
-# **************************************************************************
-
-import collections
-
-import numpy as np
-
-from MDANSE.Framework.QVectors.IQVectors import IQVectors, QVectorsError
-from MDANSE.Mathematics.Geometry import random_points_on_circle
-
-
-class CircularQVectors(IQVectors):
-    """ """
-
-    settings = collections.OrderedDict()
-    settings["seed"] = ("IntegerConfigurator", {"mini": 0, "default": 0})
-    settings["shells"] = (
-        "RangeConfigurator",
-        {
-            "valueType": float,
-            "includeLast": True,
-            "mini": 0.0,
-            "default": (0.0, 5.0, 0.5),
-        },
-    )
-    settings["n_vectors"] = ("IntegerConfigurator", {"mini": 1, "default": 50})
-    settings["width"] = ("FloatConfigurator", {"mini": 0.0, "default": 1.0})
-    settings["axis_1"] = (
-<<<<<<< HEAD
-        "vector",
-        {"normalize": True, "notNull": True, "default": [1, 0, 0], "valueType": float},
-    )
-    settings["axis_2"] = (
-        "vector",
-        {"normalize": True, "notNull": True, "default": [0, 1, 0], "valueType": float},
-=======
-        "VectorConfigurator",
-        {"normalize": True, "notNull": True, "default": [1, 0, 0]},
-    )
-    settings["axis_2"] = (
-        "VectorConfigurator",
-        {"normalize": True, "notNull": True, "default": [0, 1, 0]},
->>>>>>> 63bcf1b5
-    )
-
-    def _generate(self):
-        if self._configuration["seed"]["value"] != 0:
-            np.random.seed(self._configuration["seed"]["value"])
-
-        try:
-            axis = (
-                self._configuration["axis_1"]["vector"]
-                .cross(self._configuration["axis_2"]["vector"])
-                .normal()
-            )
-        except ZeroDivisionError as e:
-            raise QVectorsError(str(e))
-
-        width = self._configuration["width"]["value"]
-
-        nVectors = self._configuration["n_vectors"]["value"]
-
-        if self._status is not None:
-            self._status.start(self._configuration["shells"]["number"])
-
-        self._configuration["q_vectors"] = collections.OrderedDict()
-
-        for q in self._configuration["shells"]["value"]:
-            fact = q * np.sign(
-                np.random.uniform(-0.5, 0.5, nVectors)
-            ) + width * np.random.uniform(-0.5, 0.5, nVectors)
-            v = random_points_on_circle(axis, radius=1.0, nPoints=nVectors)
-
-            self._configuration["q_vectors"][q] = {}
-            self._configuration["q_vectors"][q]["q_vectors"] = fact * v
-            self._configuration["q_vectors"][q]["n_q_vectors"] = nVectors
-            self._configuration["q_vectors"][q]["q"] = q
-            self._configuration["q_vectors"][q]["hkls"] = None
-
-            if self._status is not None:
-                if self._status.is_stopped():
-                    return
-                else:
-                    self._status.update()
+# **************************************************************************
+#
+# MDANSE: Molecular Dynamics Analysis for Neutron Scattering Experiments
+#
+# @file      Src/Framework/QVectors/CircularQVectors.py
+# @brief     Implements module/class/test CircularQVectors
+#
+# @homepage  https://www.isis.stfc.ac.uk/Pages/MDANSEproject.aspx
+# @license   GNU General Public License v3 or higher (see LICENSE)
+# @copyright Institut Laue Langevin 2013-now
+# @copyright ISIS Neutron and Muon Source, STFC, UKRI 2021-now
+# @authors   Scientific Computing Group at ILL (see AUTHORS)
+#
+# **************************************************************************
+
+import collections
+
+import numpy as np
+
+from MDANSE.Framework.QVectors.IQVectors import IQVectors, QVectorsError
+from MDANSE.Mathematics.Geometry import random_points_on_circle
+
+
+class CircularQVectors(IQVectors):
+    """ """
+
+    settings = collections.OrderedDict()
+    settings["seed"] = ("IntegerConfigurator", {"mini": 0, "default": 0})
+    settings["shells"] = (
+        "RangeConfigurator",
+        {
+            "valueType": float,
+            "includeLast": True,
+            "mini": 0.0,
+            "default": (0.0, 5.0, 0.5),
+        },
+    )
+    settings["n_vectors"] = ("IntegerConfigurator", {"mini": 1, "default": 50})
+    settings["width"] = ("FloatConfigurator", {"mini": 0.0, "default": 1.0})
+    settings["axis_1"] = (
+        "VectorConfigurator",
+        {"normalize": True, "notNull": True, "default": [1, 0, 0], "valueType": float},
+    )
+    settings["axis_2"] = (
+        "VectorConfigurator",
+        {"normalize": True, "notNull": True, "default": [0, 1, 0], "valueType": float},
+    )
+
+    def _generate(self):
+        if self._configuration["seed"]["value"] != 0:
+            np.random.seed(self._configuration["seed"]["value"])
+
+        try:
+            axis = (
+                self._configuration["axis_1"]["vector"]
+                .cross(self._configuration["axis_2"]["vector"])
+                .normal()
+            )
+        except ZeroDivisionError as e:
+            raise QVectorsError(str(e))
+
+        width = self._configuration["width"]["value"]
+
+        nVectors = self._configuration["n_vectors"]["value"]
+
+        if self._status is not None:
+            self._status.start(self._configuration["shells"]["number"])
+
+        self._configuration["q_vectors"] = collections.OrderedDict()
+
+        for q in self._configuration["shells"]["value"]:
+            fact = q * np.sign(
+                np.random.uniform(-0.5, 0.5, nVectors)
+            ) + width * np.random.uniform(-0.5, 0.5, nVectors)
+            v = random_points_on_circle(axis, radius=1.0, nPoints=nVectors)
+
+            self._configuration["q_vectors"][q] = {}
+            self._configuration["q_vectors"][q]["q_vectors"] = fact * v
+            self._configuration["q_vectors"][q]["n_q_vectors"] = nVectors
+            self._configuration["q_vectors"][q]["q"] = q
+            self._configuration["q_vectors"][q]["hkls"] = None
+
+            if self._status is not None:
+                if self._status.is_stopped():
+                    return
+                else:
+                    self._status.update()