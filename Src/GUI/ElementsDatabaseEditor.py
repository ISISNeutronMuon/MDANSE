--- conflicted
+++ resolved
@@ -1,442 +1,393 @@
-# **************************************************************************
-#
-# MDANSE: Molecular Dynamics Analysis for Neutron Scattering Experiments
-#
-# @file      Src/GUI/ElementsDatabaseEditor.py
-# @brief     Implements module/class/test ElementsDatabaseEditor
-#
-# @homepage  https://www.isis.stfc.ac.uk/Pages/MDANSEproject.aspx
-# @license   GNU General Public License v3 or higher (see LICENSE)
-# @copyright Institut Laue Langevin 2013-now
-# @copyright ISIS Neutron and Muon Source, STFC, UKRI 2021-now
-# @authors   Scientific Computing Group at ILL (see AUTHORS)
-#
-# **************************************************************************
-
-import wx
-import wx.grid as wxgrid
-
-from MDANSE import PLATFORM
-from MDANSE.Chemistry import ATOMS_DATABASE
-from MDANSE.Core.Error import Error
-from MDANSE.Core.Singleton import Singleton
-
-<<<<<<< HEAD
-=======
-
-def create_mmtk_atom_entry(entryname, name, symbol, mass, **props):
-    """
-    Creates a new atom in mmtk database.
-
-    :param entryname: the basename of the file in which the atom entry will be stored
-    :type entryname: str
-    :param name: the name of the atom as will be recorded in the file
-    :type name: str
-    :param symbol:
-    :type symbol: str
-    :param mass: the mass of the atom
-    :type mass: float
-
-    :return: the absolute path of the file that stores the newly created atom
-    :rtype: str
-    """
-
-    # Every entry of the MMTK database is searched in lower case.
-    entryname = entryname.lower()
-
-    filename = os.path.join(PLATFORM.local_mmtk_database_directory(), "Atoms", entryname)
-
-    f = open(filename, 'w')
-    # This three entries are compulsory for a MMTK.Atom to be valid
-    f.write('name = "%s"' % name)
-    f.write('\n\nsymbol = "%s"' % symbol)
-    f.write('\n\nmass = %f' % mass)
-
-    for k, v in list(props.items()):
-        f.write('\n\n%s = %r' % (k, v))
-
-    f.close()
-
-    return filename
-
-
->>>>>>> d64161c0
-class ElementsDatabaseError(Error):
-    pass
-
-
-class NewElementDialog(wx.Dialog):
-    """
-    This class pops up a dialog that prompts the user for registering a new element in the database.
-    """
-
-    def __init__(self, *args, **kwargs):
-        """
-        The constructor.
-        """
-
-        # The base class constructor
-        wx.Dialog.__init__(self, *args, **kwargs)
-
-        self.Center()
-
-        panel = wx.Panel(self, wx.ID_ANY)
-
-        # Create text and answer box widgets
-        staticLabel0 = wx.StaticText(panel, -1, "Enter element settings")
-        staticLabel1 = wx.StaticText(panel, wx.ID_ANY, "Short name")
-        self._entry = wx.TextCtrl(panel, wx.ID_ANY)
-        staticLabel2 = wx.StaticText(panel, wx.ID_ANY, "Long name")
-        self._element = wx.TextCtrl(panel, id=wx.ID_ANY)
-        staticLabel3 = wx.StaticText(panel, wx.ID_ANY, "Symbol")
-        self._symbol = wx.TextCtrl(panel, wx.ID_ANY)
-
-        # Create buttons
-        ok = wx.Button(panel, wx.ID_OK, "OK")
-        ok.SetDefault()
-        cancel = wx.Button(panel, wx.ID_CANCEL, "Cancel")
-
-        # Create main sizer and add the instruction text to the top
-        main_sizer = wx.FlexGridSizer(rows=3, cols=1, vgap=10, hgap=10)
-        main_sizer.Add(staticLabel0, 0, wx.ALL | wx.ALIGN_LEFT, 5)
-
-        # Place the other text and answer box widgets in a grid
-        body_sizer = wx.FlexGridSizer(rows=4, cols=2, vgap=10, hgap=20)
-        body_sizer.Add(staticLabel1, flag=wx.ALIGN_CENTER_VERTICAL | wx.LEFT, border=10)
-        body_sizer.Add(self._entry, flag=wx.ALIGN_CENTER_VERTICAL | wx.RIGHT | wx.EXPAND, border=10)
-        body_sizer.Add(staticLabel2, flag=wx.ALIGN_CENTER_VERTICAL | wx.LEFT, border=10)
-        body_sizer.Add(self._element, flag=wx.ALIGN_CENTER_VERTICAL | wx.RIGHT | wx.EXPAND, border=10)
-        body_sizer.Add(staticLabel3, flag=wx.ALIGN_CENTER_VERTICAL | wx.LEFT, border=10)
-        body_sizer.Add(self._symbol, flag=wx.ALIGN_CENTER_VERTICAL | wx.RIGHT | wx.EXPAND, border=10)
-        main_sizer.Add(body_sizer, 0, wx.ALL | wx.EXPAND, 5)
-
-        # Place buttons to appear as a standard dialogue
-        button_sizer = wx.StdDialogButtonSizer()
-        button_sizer.AddButton(cancel)
-        button_sizer.AddButton(ok)
-        main_sizer.Add(button_sizer, 0, wx.EXPAND)
-        button_sizer.Realize()
-
-        # Add growth properties
-        main_sizer.AddGrowableCol(0)
-        main_sizer.AddGrowableRow(0)
-        body_sizer.AddGrowableCol(1)
-
-        # Give a minimum size for the dialog but ensure that everything fits inside
-        self.SetMinSize(wx.Size(400, 160))
-        panel.SetSizerAndFit(main_sizer)
-        self.Fit()
-
-    def GetValue(self, event=None):
-        """
-        Handler called when the user clicks on the OK button of the property dialog.
-        """
-
-        entry = str(self._entry.GetValue().strip())
-        if not entry:
-            raise ElementsDatabaseError("Empty entry name")
-
-        element = str(self._element.GetValue().strip())
-        if not element:
-            raise ElementsDatabaseError("Empty name")
-
-        symbol = str(self._symbol.GetValue().strip())
-        if not symbol:
-            raise ElementsDatabaseError("Empty symbol")
-
-        return entry, element, symbol
-
-
-class NewPropertyDialog(wx.Dialog):
-    """
-    This class pops up a dialog that prompts the user for registering a new property in the database.
-    """
-
-    def __init__(self, *args, **kwargs):
-        """
-        The constructor.
-        """
-
-        # The base class constructor
-        wx.Dialog.__init__(self, *args, **kwargs)
-
-        self.Center()
-
-        panel = wx.Panel(self, wx.ID_ANY)
-
-        # Create text and answer box widgets
-        staticLabel0 = wx.StaticText(panel, -1, "Enter property settings")
-        staticLabel1 = wx.StaticText(panel, wx.ID_ANY, "Name")
-        self.name = wx.TextCtrl(panel, wx.ID_ANY)
-<<<<<<< HEAD
-        staticLabel2 = wx.StaticText(panel, wx.ID_ANY, "Property type")
-        self.propertyType = wx.ComboBox(panel, id=wx.ID_ANY, choices=list(ATOMS_DATABASE._TYPES.keys()), style=wx.CB_READONLY)
-=======
-        staticLabel2 = wx.StaticText(panel, wx.ID_ANY, "Numeric type")
-        self.propertyType = wx.ComboBox(panel, id=wx.ID_ANY, choices=list(ELEMENTS._TYPES.keys()), style=wx.CB_READONLY)
->>>>>>> d64161c0
-
-        # Create button widgets
-        cancel = wx.Button(panel, wx.ID_CANCEL, "Cancel")
-        ok = wx.Button(panel, wx.ID_OK, "OK")
-        ok.SetDefault()
-
-        # Create the main sizer and add the instruction
-        main_sizer = wx.FlexGridSizer(rows=3, cols=1, vgap=10, hgap=10)
-        main_sizer.Add(staticLabel0, 0, wx.ALL | wx.ALIGN_LEFT, 5)
-
-        # Create sizer for the other texts and the answer boxes, and add the widets
-        body_sizer = wx.FlexGridSizer(rows=2, cols=2, vgap=15, hgap=20)
-        main_sizer.Add(body_sizer, flag=wx.EXPAND)
-        body_sizer.Add(staticLabel1, flag=wx.ALIGN_LEFT | wx.LEFT | wx.ALIGN_CENTER_VERTICAL, border=10)
-        body_sizer.Add(self.name, flag=wx.ALIGN_LEFT | wx.EXPAND | wx.RIGHT, border=10)
-        body_sizer.Add(staticLabel2, flag=wx.ALIGN_LEFT | wx.LEFT, border=10)
-        body_sizer.Add(self.propertyType, flag=wx.ALIGN_LEFT | wx.EXPAND | wx.RIGHT, border=10)
-
-        # Button sizer and widgets
-        button_sizer = wx.StdDialogButtonSizer()
-        button_sizer.AddButton(cancel)
-        button_sizer.AddButton(ok)
-        button_sizer.Realize()
-        main_sizer.Add(button_sizer, 0, wx.EXPAND)
-
-        # Allow for changing size
-        main_sizer.AddGrowableCol(0)
-        main_sizer.AddGrowableRow(1)
-        body_sizer.AddGrowableCol(1)
-
-        # Give a minimum size for the dialog but ensure that everything fits inside
-        self.SetMinSize(wx.Size(400, 160))
-        panel.SetSizerAndFit(main_sizer)
-        self.Fit()
-
-    def GetValue(self, event=None):
-        """
-        Handler called when the user clicks on the OK button of the property dialog.
-        """
-
-        pname = str(self.name.GetValue().strip())
-
-        pclass = str(self.propertyType.GetValue())
-
-        return pname, pclass
-
-<<<<<<< HEAD
-class Database(wxgrid.GridTableBase):
-
-=======
-class Database(wxgrid.PyGridTableBase, metaclass=Singleton):
->>>>>>> d64161c0
-    def GetColLabelValue(self, col):
-        return "%s" % ATOMS_DATABASE.properties[col]
-
-    def GetNumberCols(self):
-        return ATOMS_DATABASE.n_properties
-
-    def GetNumberRows(self):
-        return ATOMS_DATABASE.n_atoms
-
-    def GetRowLabelValue(self, row):
-        return ATOMS_DATABASE.atoms[row]
-
-    def GetValue(self, row, col):
-        atom = ATOMS_DATABASE.atoms[row]
-        pname = ATOMS_DATABASE.properties[col] 
-        return ATOMS_DATABASE.get_value(atom,pname)
-
-    def SetValue(self, row, col, val):
-        atom = ATOMS_DATABASE.atoms[row]
-        pname = ATOMS_DATABASE.properties[col]
-
-        ATOMS_DATABASE.set_value(atom,pname,val)
-
-    def add_column(self, pname, ptype):
-        ATOMS_DATABASE.add_property(pname,ptype)
-
-        self.notify_grid(wxgrid.GRIDTABLE_NOTIFY_COLS_APPENDED, 1)
-
-    def add_row(self, entry, element, symbol):
-
-        if ATOMS_DATABASE.has_atom(entry):
-            return
-
-        ATOMS_DATABASE.add_atom(entry)
-        ATOMS_DATABASE.set_value(entry,"element",element)
-        ATOMS_DATABASE.set_value(entry,"symbol",symbol)
-
-        self.notify_grid(wxgrid.GRIDTABLE_NOTIFY_ROWS_APPENDED, 1)
-
-    def notify_grid(self, msg, count):
-        """Notifies the grid of the message and the affected count."""
-
-        tbl_msg = wxgrid.GridTableMessage(self, msg, count)
-
-        self.GetView().ProcessTableMessage(tbl_msg)
-
-    @staticmethod
-    def save():
-        ATOMS_DATABASE.save()
-
-class ElementsDatabaseEditor(wx.Frame):
-
-    def __init__(self, parent):
-        """
-        The constructor.
-        :Parameters:
-            #. parent  (wx window): the parent window.
-        """
-
-        wx.Frame.__init__(self, parent, wx.ID_ANY, title="Elements database editor",
-                          style=wx.DEFAULT_FRAME_STYLE | wx.RESIZE_BORDER)
-
-        self._database = Database()
-
-        self.build_dialog()
-
-        self.build_menu()
-
-        self.CenterOnParent()
-
-    def build_dialog(self):
-
-        mainPanel = wx.Panel(self, wx.ID_ANY)
-
-        mainSizer = wx.BoxSizer(wx.VERTICAL)
-
-        # The wx grid that will store the database.
-        self._grid = wxgrid.Grid(mainPanel)
-
-        # The grid style is set. This will be a standard text editor.
-        self._grid.SetDefaultEditor(wxgrid.GridCellTextEditor())
-
-        self._grid.SetTable(self._database)
-
-        self._grid.SetDefaultCellBackgroundColour(wx.Colour("LIGHT BLUE"))
-
-        self._grid.SetColLabelAlignment(wx.ALIGN_CENTRE, wx.ALIGN_CENTRE)
-
-        self._grid.SetRowLabelAlignment(wx.ALIGN_LEFT, wx.ALIGN_CENTRE)
-
-        self._grid.SetColMinimalAcceptableWidth(100)
-
-        self._grid.Bind(wxgrid.EVT_GRID_CELL_CHANGED, self.on_edit_cell)
-        self._grid.Bind(wxgrid.EVT_GRID_CELL_RIGHT_CLICK, self.on_show_popup_menu)
-        mainSizer.Add(self._grid, 1, wx.EXPAND | wx.ALL, 5)
-
-        mainPanel.SetSizer(mainSizer)
-
-        self.SetSize((800, 400))
-
-        self.Bind(wx.EVT_CONTEXT_MENU, self.on_show_popup_menu)
-
-        self.Bind(wx.EVT_CLOSE, self.on_close)
-
-    def build_menu(self):
-
-        menubar = wx.MenuBar()
-
-        fileMenu = wx.Menu()
-        saveItem = fileMenu.Append(wx.ID_ANY, '&Save database\tCtrl+S')
-        menubar.Append(fileMenu, "File")
-
-        databaseMenu = wx.Menu()
-        addElementItem = databaseMenu.Append(wx.ID_ANY, 'New element')
-        addPropertyItem = databaseMenu.Append(wx.ID_ANY, 'New property')
-        menubar.Append(databaseMenu, "Database")
-
-        self.Bind(wx.EVT_MENU, self.on_add_element, addElementItem)
-        self.Bind(wx.EVT_MENU, self.on_add_property, addPropertyItem)
-
-        self.Bind(wx.EVT_MENU, self.on_save_database, saveItem)
-
-        self.SetMenuBar(menubar)
-
-    def on_show_popup_menu(self, event):
-
-        menu = wx.Menu()
-
-        saveItem = menu.Append(wx.ID_ANY, 'Save database')
-        menu.AppendSeparator()
-
-        addElementItem = menu.Append(wx.ID_ANY, 'New element')
-        addPropertyItem = menu.Append(wx.ID_ANY, 'New property')
-
-        self.Bind(wx.EVT_MENU, self.on_add_element, addElementItem)
-        self.Bind(wx.EVT_MENU, self.on_add_property, addPropertyItem)
-
-        self.Bind(wx.EVT_MENU, self.on_save_database, saveItem)
-
-        self.PopupMenu(menu)
-
-        menu.Destroy()
-
-    def on_close(self, event):
-
-        d = wx.MessageDialog(None, 'This will close the database editor. Continue ?', 'Question',
-                             wx.YES_NO | wx.YES_DEFAULT | wx.ICON_WARNING)
-
-        if d.ShowModal() == wx.ID_NO:
-            return
-
-        self.Destroy()
-
-    def on_edit_cell(self, event):
-
-        event.Skip()
-
-        self._grid.Refresh()
-
-    def on_add_element(self, event):
-        """
-        Handler called when the user add new elements to the database.
-        """
-
-        d = NewElementDialog(self, title="Add element", size=(400, 220))
-
-        # If the new element dialog is closed by clicking on OK.
-        if d.ShowModal() == wx.ID_CANCEL:
-            return
-
-        # Get rid of wxpython unicode string formatting
-        entry, element, symbol = d.GetValue()
-
-        self._database.add_row(entry, element, symbol)
-
-    def on_add_property(self, message):
-        """
-        Handler called when the user add a property to the database.
-        """
-
-        d = NewPropertyDialog(self, title="Add property")
-
-        if d.ShowModal() == wx.ID_CANCEL:
-            return
-
-        pname, ptype = d.GetValue()
-
-        if not pname:
-            return
-
-        # Get rid of wxpython unicode string formatting
-        pname = str(pname)
-
-        self._database.add_column(pname,ptype)
-
-    def on_save_database(self, event=None):
-        """
-        Handler called when the user saves the database to its defaut location.
-        """
-
-        d = wx.MessageDialog(None, 'This will overwrite your database. Continue ?', 'Question',
-                             wx.YES_NO | wx.YES_DEFAULT | wx.ICON_WARNING)
-
-        if d.ShowModal() == wx.ID_NO:
-            return
-
-        self._database.save()
-
-if __name__ == "__main__":
-    app = wx.App(False)
-    f = ElementsDatabaseEditor(None)
-    f.Show()
-    app.MainLoop()
+# **************************************************************************
+#
+# MDANSE: Molecular Dynamics Analysis for Neutron Scattering Experiments
+#
+# @file      Src/GUI/ElementsDatabaseEditor.py
+# @brief     Implements module/class/test ElementsDatabaseEditor
+#
+# @homepage  https://www.isis.stfc.ac.uk/Pages/MDANSEproject.aspx
+# @license   GNU General Public License v3 or higher (see LICENSE)
+# @copyright Institut Laue Langevin 2013-now
+# @copyright ISIS Neutron and Muon Source, STFC, UKRI 2021-now
+# @authors   Scientific Computing Group at ILL (see AUTHORS)
+#
+# **************************************************************************
+
+import wx
+import wx.grid as wxgrid
+
+from MDANSE import PLATFORM
+from MDANSE.Chemistry import ATOMS_DATABASE
+from MDANSE.Core.Error import Error
+from MDANSE.Core.Singleton import Singleton
+
+class ElementsDatabaseError(Error):
+    pass
+
+
+class NewElementDialog(wx.Dialog):
+    """
+    This class pops up a dialog that prompts the user for registering a new element in the database.
+    """
+
+    def __init__(self, *args, **kwargs):
+        """
+        The constructor.
+        """
+
+        # The base class constructor
+        wx.Dialog.__init__(self, *args, **kwargs)
+
+        self.Center()
+
+        panel = wx.Panel(self, wx.ID_ANY)
+
+        # Create text and answer box widgets
+        staticLabel0 = wx.StaticText(panel, -1, "Enter element settings")
+        staticLabel1 = wx.StaticText(panel, wx.ID_ANY, "Short name")
+        self._entry = wx.TextCtrl(panel, wx.ID_ANY)
+        staticLabel2 = wx.StaticText(panel, wx.ID_ANY, "Long name")
+        self._element = wx.TextCtrl(panel, id=wx.ID_ANY)
+        staticLabel3 = wx.StaticText(panel, wx.ID_ANY, "Symbol")
+        self._symbol = wx.TextCtrl(panel, wx.ID_ANY)
+
+        # Create buttons
+        ok = wx.Button(panel, wx.ID_OK, "OK")
+        ok.SetDefault()
+        cancel = wx.Button(panel, wx.ID_CANCEL, "Cancel")
+
+        # Create main sizer and add the instruction text to the top
+        main_sizer = wx.FlexGridSizer(rows=3, cols=1, vgap=10, hgap=10)
+        main_sizer.Add(staticLabel0, 0, wx.ALL | wx.ALIGN_LEFT, 5)
+
+        # Place the other text and answer box widgets in a grid
+        body_sizer = wx.FlexGridSizer(rows=4, cols=2, vgap=10, hgap=20)
+        body_sizer.Add(staticLabel1, flag=wx.ALIGN_CENTER_VERTICAL | wx.LEFT, border=10)
+        body_sizer.Add(self._entry, flag=wx.ALIGN_CENTER_VERTICAL | wx.RIGHT | wx.EXPAND, border=10)
+        body_sizer.Add(staticLabel2, flag=wx.ALIGN_CENTER_VERTICAL | wx.LEFT, border=10)
+        body_sizer.Add(self._element, flag=wx.ALIGN_CENTER_VERTICAL | wx.RIGHT | wx.EXPAND, border=10)
+        body_sizer.Add(staticLabel3, flag=wx.ALIGN_CENTER_VERTICAL | wx.LEFT, border=10)
+        body_sizer.Add(self._symbol, flag=wx.ALIGN_CENTER_VERTICAL | wx.RIGHT | wx.EXPAND, border=10)
+        main_sizer.Add(body_sizer, 0, wx.ALL | wx.EXPAND, 5)
+
+        # Place buttons to appear as a standard dialogue
+        button_sizer = wx.StdDialogButtonSizer()
+        button_sizer.AddButton(cancel)
+        button_sizer.AddButton(ok)
+        main_sizer.Add(button_sizer, 0, wx.EXPAND)
+        button_sizer.Realize()
+
+        # Add growth properties
+        main_sizer.AddGrowableCol(0)
+        main_sizer.AddGrowableRow(0)
+        body_sizer.AddGrowableCol(1)
+
+        # Give a minimum size for the dialog but ensure that everything fits inside
+        self.SetMinSize(wx.Size(400, 160))
+        panel.SetSizerAndFit(main_sizer)
+        self.Fit()
+
+    def GetValue(self, event=None):
+        """
+        Handler called when the user clicks on the OK button of the property dialog.
+        """
+
+        entry = str(self._entry.GetValue().strip())
+        if not entry:
+            raise ElementsDatabaseError("Empty entry name")
+
+        element = str(self._element.GetValue().strip())
+        if not element:
+            raise ElementsDatabaseError("Empty name")
+
+        symbol = str(self._symbol.GetValue().strip())
+        if not symbol:
+            raise ElementsDatabaseError("Empty symbol")
+
+        return entry, element, symbol
+
+
+class NewPropertyDialog(wx.Dialog):
+    """
+    This class pops up a dialog that prompts the user for registering a new property in the database.
+    """
+
+    def __init__(self, *args, **kwargs):
+        """
+        The constructor.
+        """
+
+        # The base class constructor
+        wx.Dialog.__init__(self, *args, **kwargs)
+
+        self.Center()
+
+        panel = wx.Panel(self, wx.ID_ANY)
+
+        # Create text and answer box widgets
+        staticLabel0 = wx.StaticText(panel, -1, "Enter property settings")
+        staticLabel1 = wx.StaticText(panel, wx.ID_ANY, "Name")
+        self.name = wx.TextCtrl(panel, wx.ID_ANY)
+        staticLabel2 = wx.StaticText(panel, wx.ID_ANY, "Property type")
+        self.propertyType = wx.ComboBox(panel, id=wx.ID_ANY, choices=list(ATOMS_DATABASE._TYPES.keys()), style=wx.CB_READONLY)
+
+        # Create button widgets
+        cancel = wx.Button(panel, wx.ID_CANCEL, "Cancel")
+        ok = wx.Button(panel, wx.ID_OK, "OK")
+        ok.SetDefault()
+
+        # Create the main sizer and add the instruction
+        main_sizer = wx.FlexGridSizer(rows=3, cols=1, vgap=10, hgap=10)
+        main_sizer.Add(staticLabel0, 0, wx.ALL | wx.ALIGN_LEFT, 5)
+
+        # Create sizer for the other texts and the answer boxes, and add the widets
+        body_sizer = wx.FlexGridSizer(rows=2, cols=2, vgap=15, hgap=20)
+        main_sizer.Add(body_sizer, flag=wx.EXPAND)
+        body_sizer.Add(staticLabel1, flag=wx.ALIGN_LEFT | wx.LEFT | wx.ALIGN_CENTER_VERTICAL, border=10)
+        body_sizer.Add(self.name, flag=wx.ALIGN_LEFT | wx.EXPAND | wx.RIGHT, border=10)
+        body_sizer.Add(staticLabel2, flag=wx.ALIGN_LEFT | wx.LEFT, border=10)
+        body_sizer.Add(self.propertyType, flag=wx.ALIGN_LEFT | wx.EXPAND | wx.RIGHT, border=10)
+
+        # Button sizer and widgets
+        button_sizer = wx.StdDialogButtonSizer()
+        button_sizer.AddButton(cancel)
+        button_sizer.AddButton(ok)
+        button_sizer.Realize()
+        main_sizer.Add(button_sizer, 0, wx.EXPAND)
+
+        # Allow for changing size
+        main_sizer.AddGrowableCol(0)
+        main_sizer.AddGrowableRow(1)
+        body_sizer.AddGrowableCol(1)
+
+        # Give a minimum size for the dialog but ensure that everything fits inside
+        self.SetMinSize(wx.Size(400, 160))
+        panel.SetSizerAndFit(main_sizer)
+        self.Fit()
+
+    def GetValue(self, event=None):
+        """
+        Handler called when the user clicks on the OK button of the property dialog.
+        """
+
+        pname = str(self.name.GetValue().strip())
+
+        pclass = str(self.propertyType.GetValue())
+
+        return pname, pclass
+
+
+class Database(wxgrid.PyGridTableBase, metaclass=Singleton):
+    def GetColLabelValue(self, col):
+        return "%s" % ATOMS_DATABASE.properties[col]
+
+    def GetNumberCols(self):
+        return ATOMS_DATABASE.n_properties
+
+    def GetNumberRows(self):
+        return ATOMS_DATABASE.n_atoms
+
+    def GetRowLabelValue(self, row):
+        return ATOMS_DATABASE.atoms[row]
+
+    def GetValue(self, row, col):
+        atom = ATOMS_DATABASE.atoms[row]
+        pname = ATOMS_DATABASE.properties[col] 
+        return ATOMS_DATABASE.get_value(atom,pname)
+
+    def SetValue(self, row, col, val):
+        atom = ATOMS_DATABASE.atoms[row]
+        pname = ATOMS_DATABASE.properties[col]
+
+        ATOMS_DATABASE.set_value(atom,pname,val)
+
+    def add_column(self, pname, ptype):
+        ATOMS_DATABASE.add_property(pname,ptype)
+
+        self.notify_grid(wxgrid.GRIDTABLE_NOTIFY_COLS_APPENDED, 1)
+
+    def add_row(self, entry, element, symbol):
+
+        if ATOMS_DATABASE.has_atom(entry):
+            return
+
+        ATOMS_DATABASE.add_atom(entry)
+        ATOMS_DATABASE.set_value(entry,"element",element)
+        ATOMS_DATABASE.set_value(entry,"symbol",symbol)
+
+        self.notify_grid(wxgrid.GRIDTABLE_NOTIFY_ROWS_APPENDED, 1)
+
+    def notify_grid(self, msg, count):
+        """Notifies the grid of the message and the affected count."""
+
+        tbl_msg = wxgrid.GridTableMessage(self, msg, count)
+
+        self.GetView().ProcessTableMessage(tbl_msg)
+
+    @staticmethod
+    def save():
+        ATOMS_DATABASE.save()
+
+class ElementsDatabaseEditor(wx.Frame):
+
+    def __init__(self, parent):
+        """
+        The constructor.
+        :Parameters:
+            #. parent  (wx window): the parent window.
+        """
+
+        wx.Frame.__init__(self, parent, wx.ID_ANY, title="Elements database editor",
+                          style=wx.DEFAULT_FRAME_STYLE | wx.RESIZE_BORDER)
+
+        self._database = Database()
+
+        self.build_dialog()
+
+        self.build_menu()
+
+        self.CenterOnParent()
+
+    def build_dialog(self):
+
+        mainPanel = wx.Panel(self, wx.ID_ANY)
+
+        mainSizer = wx.BoxSizer(wx.VERTICAL)
+
+        # The wx grid that will store the database.
+        self._grid = wxgrid.Grid(mainPanel)
+
+        # The grid style is set. This will be a standard text editor.
+        self._grid.SetDefaultEditor(wxgrid.GridCellTextEditor())
+
+        self._grid.SetTable(self._database)
+
+        self._grid.SetDefaultCellBackgroundColour(wx.Colour("LIGHT BLUE"))
+
+        self._grid.SetColLabelAlignment(wx.ALIGN_CENTRE, wx.ALIGN_CENTRE)
+
+        self._grid.SetRowLabelAlignment(wx.ALIGN_LEFT, wx.ALIGN_CENTRE)
+
+        self._grid.SetColMinimalAcceptableWidth(100)
+
+        self._grid.Bind(wxgrid.EVT_GRID_CELL_CHANGED, self.on_edit_cell)
+        self._grid.Bind(wxgrid.EVT_GRID_CELL_RIGHT_CLICK, self.on_show_popup_menu)
+        mainSizer.Add(self._grid, 1, wx.EXPAND | wx.ALL, 5)
+
+        mainPanel.SetSizer(mainSizer)
+
+        self.SetSize((800, 400))
+
+        self.Bind(wx.EVT_CONTEXT_MENU, self.on_show_popup_menu)
+
+        self.Bind(wx.EVT_CLOSE, self.on_close)
+
+    def build_menu(self):
+
+        menubar = wx.MenuBar()
+
+        fileMenu = wx.Menu()
+        saveItem = fileMenu.Append(wx.ID_ANY, '&Save database\tCtrl+S')
+        menubar.Append(fileMenu, "File")
+
+        databaseMenu = wx.Menu()
+        addElementItem = databaseMenu.Append(wx.ID_ANY, 'New element')
+        addPropertyItem = databaseMenu.Append(wx.ID_ANY, 'New property')
+        menubar.Append(databaseMenu, "Database")
+
+        self.Bind(wx.EVT_MENU, self.on_add_element, addElementItem)
+        self.Bind(wx.EVT_MENU, self.on_add_property, addPropertyItem)
+
+        self.Bind(wx.EVT_MENU, self.on_save_database, saveItem)
+
+        self.SetMenuBar(menubar)
+
+    def on_show_popup_menu(self, event):
+
+        menu = wx.Menu()
+
+        saveItem = menu.Append(wx.ID_ANY, 'Save database')
+        menu.AppendSeparator()
+
+        addElementItem = menu.Append(wx.ID_ANY, 'New element')
+        addPropertyItem = menu.Append(wx.ID_ANY, 'New property')
+
+        self.Bind(wx.EVT_MENU, self.on_add_element, addElementItem)
+        self.Bind(wx.EVT_MENU, self.on_add_property, addPropertyItem)
+
+        self.Bind(wx.EVT_MENU, self.on_save_database, saveItem)
+
+        self.PopupMenu(menu)
+
+        menu.Destroy()
+
+    def on_close(self, event):
+
+        d = wx.MessageDialog(None, 'This will close the database editor. Continue ?', 'Question',
+                             wx.YES_NO | wx.YES_DEFAULT | wx.ICON_WARNING)
+
+        if d.ShowModal() == wx.ID_NO:
+            return
+
+        self.Destroy()
+
+    def on_edit_cell(self, event):
+
+        event.Skip()
+
+        self._grid.Refresh()
+
+    def on_add_element(self, event):
+        """
+        Handler called when the user add new elements to the database.
+        """
+
+        d = NewElementDialog(self, title="Add element", size=(400, 220))
+
+        # If the new element dialog is closed by clicking on OK.
+        if d.ShowModal() == wx.ID_CANCEL:
+            return
+
+        # Get rid of wxpython unicode string formatting
+        entry, element, symbol = d.GetValue()
+
+        self._database.add_row(entry, element, symbol)
+
+    def on_add_property(self, message):
+        """
+        Handler called when the user add a property to the database.
+        """
+
+        d = NewPropertyDialog(self, title="Add property")
+
+        if d.ShowModal() == wx.ID_CANCEL:
+            return
+
+        pname, ptype = d.GetValue()
+
+        if not pname:
+            return
+
+        # Get rid of wxpython unicode string formatting
+        pname = str(pname)
+
+        self._database.add_column(pname,ptype)
+
+    def on_save_database(self, event=None):
+        """
+        Handler called when the user saves the database to its defaut location.
+        """
+
+        d = wx.MessageDialog(None, 'This will overwrite your database. Continue ?', 'Question',
+                             wx.YES_NO | wx.YES_DEFAULT | wx.ICON_WARNING)
+
+        if d.ShowModal() == wx.ID_NO:
+            return
+
+        self._database.save()
+
+if __name__ == "__main__":
+    app = wx.App(False)
+    f = ElementsDatabaseEditor(None)
+    f.Show()
+    app.MainLoop()