--- conflicted
+++ resolved
@@ -1,127 +1,122 @@
-# **************************************************************************
-#
-# MDANSE: Molecular Dynamics Analysis for Neutron Scattering Experiments
-#
-# @file      Src/GUI/Widgets/UserDefinitionWidget.py
-# @brief     Implements module/class/test UserDefinitionWidget
-#
-# @homepage  https://www.isis.stfc.ac.uk/Pages/MDANSEproject.aspx
-# @license   GNU General Public License v3 or higher (see LICENSE)
-# @copyright Institut Laue Langevin 2013-now
-# @copyright ISIS Neutron and Muon Source, STFC, UKRI 2021-now
-# @authors   Scientific Computing Group at ILL (see AUTHORS)
-#
-# **************************************************************************
-
-import abc
-import os
-
-import wx
-import wx.aui as wxaui
-
-from MDANSE import LOGGER, REGISTRY
-from MDANSE.Framework.UserDefinitionStore import UD_STORE
-
-from MDANSE.GUI import PUBLISHER
-from MDANSE.GUI.DataController import DATA_CONTROLLER
-from MDANSE.GUI.Widgets.IWidget import IWidget
-
-class UserDefinitionDialog(wx.Dialog):
-    
-    def __init__(self,parent,trajectory,udType,*args,**kwargs):
-
-        wx.Dialog.__init__(self, parent, style=wx.DEFAULT_DIALOG_STYLE|wx.RESIZE_BORDER|wx.MINIMIZE_BOX|wx.MAXIMIZE_BOX)
-        
-        self._mgr = wxaui.AuiManager(self)
-
-        self.datakey = trajectory.filename
-         
-        self._plugin = REGISTRY['plugin'][udType](self,*args,**kwargs)
-        
-        self.SetTitle(self._plugin.label)
-        
-        self.SetSize(self._plugin.GetSize())
-        
-        self._plugin.set_trajectory(trajectory)
-                
-        PUBLISHER.sendMessage("msg_set_data", message=self._plugin)
-        
-    @property
-    def plugin(self):
-        
-        return self._plugin
-
-<<<<<<< HEAD
-class UserDefinitionWidget(IWidget,metaclass=abc.ABCMeta):
-                        
-=======
-class UserDefinitionWidget(IWidget, metaclass=abc.ABCMeta):
-    
->>>>>>> d64161c0
-    def add_widgets(self):
-
-        sizer = wx.BoxSizer(wx.HORIZONTAL)
-        
-        self._availableUDs = wx.Choice(self._widgetPanel, wx.ID_ANY,style=wx.CB_SORT)
-        viewUD = wx.Button(self._widgetPanel, wx.ID_ANY, label="View selected definition")
-        newUD = wx.Button(self._widgetPanel, wx.ID_ANY, label="New definition")
-        sizer.Add(self._availableUDs, 1, wx.ALL|wx.EXPAND, 5)
-        sizer.Add(viewUD, 0, wx.ALL|wx.EXPAND, 5)
-        sizer.Add(newUD, 0, wx.ALL|wx.EXPAND, 5)
-
-        PUBLISHER.subscribe(self.msg_set_ud, "msg_set_ud")
-
-        self.Bind(wx.EVT_BUTTON, self.on_view_definition, viewUD)
-        self.Bind(wx.EVT_BUTTON, self.on_new_definition, newUD)
-
-        return sizer
-
-    def OnDestroy(self,event):
-        
-        PUBLISHER.unsubscribe(self.msg_set_ud, 'msg_set_ud')
-        IWidget.OnDestroy(self,event)
-        
-    def on_view_definition(self,event):
-        
-        viewUD = event.GetEventObject()
-        ud = viewUD.Parent.GetChildren()[0].GetStringSelection()       
-        if not ud:
-            LOGGER("Please select a user definition","error",["dialog"])
-            return
-        
-        from MDANSE.GUI.UserDefinitionViewer import UserDefinitionViewer
-        
-        f = UserDefinitionViewer(self,ud=[self._basename,self._type,ud])
-        
-        f.Show()
-    
-    def on_new_definition(self,event):
-        
-        dlg = UserDefinitionDialog(None,self._trajectory,self._type)
-        
-        dlg.ShowModal()
-        
-    def get_widget_value(self):
-        
-        return str(self._availableUDs.GetStringSelection())    
-
-    def set_data(self, datakey):
-
-        self._filename = datakey
-
-        self._trajectory = DATA_CONTROLLER[datakey]
-
-        self._basename = os.path.basename(self._filename)
-        
-        self.msg_set_ud(None)
-
-    def msg_set_ud(self,message):
-         
-        uds = UD_STORE.filter(self._basename, self._type)
-
-        currentSelection = self._availableUDs.GetStringSelection()
-        
-        self._availableUDs.SetItems(uds)
-        
-        if currentSelection:
-            self._availableUDs.SetStringSelection(currentSelection)
+# **************************************************************************
+#
+# MDANSE: Molecular Dynamics Analysis for Neutron Scattering Experiments
+#
+# @file      Src/GUI/Widgets/UserDefinitionWidget.py
+# @brief     Implements module/class/test UserDefinitionWidget
+#
+# @homepage  https://www.isis.stfc.ac.uk/Pages/MDANSEproject.aspx
+# @license   GNU General Public License v3 or higher (see LICENSE)
+# @copyright Institut Laue Langevin 2013-now
+# @copyright ISIS Neutron and Muon Source, STFC, UKRI 2021-now
+# @authors   Scientific Computing Group at ILL (see AUTHORS)
+#
+# **************************************************************************
+
+import abc
+import os
+
+import wx
+import wx.aui as wxaui
+
+from MDANSE import LOGGER, REGISTRY
+from MDANSE.Framework.UserDefinitionStore import UD_STORE
+
+from MDANSE.GUI import PUBLISHER
+from MDANSE.GUI.DataController import DATA_CONTROLLER
+from MDANSE.GUI.Widgets.IWidget import IWidget
+
+class UserDefinitionDialog(wx.Dialog):
+    
+    def __init__(self,parent,trajectory,udType,*args,**kwargs):
+
+        wx.Dialog.__init__(self, parent, style=wx.DEFAULT_DIALOG_STYLE|wx.RESIZE_BORDER|wx.MINIMIZE_BOX|wx.MAXIMIZE_BOX)
+        
+        self._mgr = wxaui.AuiManager(self)
+
+        self.datakey = trajectory.filename
+         
+        self._plugin = REGISTRY['plugin'][udType](self,*args,**kwargs)
+        
+        self.SetTitle(self._plugin.label)
+        
+        self.SetSize(self._plugin.GetSize())
+        
+        self._plugin.set_trajectory(trajectory)
+                
+        PUBLISHER.sendMessage("msg_set_data", message=self._plugin)
+        
+    @property
+    def plugin(self):
+        
+        return self._plugin
+
+class UserDefinitionWidget(IWidget, metaclass=abc.ABCMeta):
+    
+    def add_widgets(self):
+
+        sizer = wx.BoxSizer(wx.HORIZONTAL)
+        
+        self._availableUDs = wx.Choice(self._widgetPanel, wx.ID_ANY,style=wx.CB_SORT)
+        viewUD = wx.Button(self._widgetPanel, wx.ID_ANY, label="View selected definition")
+        newUD = wx.Button(self._widgetPanel, wx.ID_ANY, label="New definition")
+        sizer.Add(self._availableUDs, 1, wx.ALL|wx.EXPAND, 5)
+        sizer.Add(viewUD, 0, wx.ALL|wx.EXPAND, 5)
+        sizer.Add(newUD, 0, wx.ALL|wx.EXPAND, 5)
+
+        PUBLISHER.subscribe(self.msg_set_ud, "msg_set_ud")
+
+        self.Bind(wx.EVT_BUTTON, self.on_view_definition, viewUD)
+        self.Bind(wx.EVT_BUTTON, self.on_new_definition, newUD)
+
+        return sizer
+
+    def OnDestroy(self,event):
+        
+        PUBLISHER.unsubscribe(self.msg_set_ud, 'msg_set_ud')
+        IWidget.OnDestroy(self,event)
+        
+    def on_view_definition(self,event):
+        
+        viewUD = event.GetEventObject()
+        ud = viewUD.Parent.GetChildren()[0].GetStringSelection()       
+        if not ud:
+            LOGGER("Please select a user definition","error",["dialog"])
+            return
+        
+        from MDANSE.GUI.UserDefinitionViewer import UserDefinitionViewer
+        
+        f = UserDefinitionViewer(self,ud=[self._basename,self._type,ud])
+        
+        f.Show()
+    
+    def on_new_definition(self,event):
+        
+        dlg = UserDefinitionDialog(None,self._trajectory,self._type)
+        
+        dlg.ShowModal()
+        
+    def get_widget_value(self):
+        
+        return str(self._availableUDs.GetStringSelection())    
+
+    def set_data(self, datakey):
+
+        self._filename = datakey
+
+        self._trajectory = DATA_CONTROLLER[datakey]
+
+        self._basename = os.path.basename(self._filename)
+        
+        self.msg_set_ud(None)
+
+    def msg_set_ud(self,message):
+         
+        uds = UD_STORE.filter(self._basename, self._type)
+
+        currentSelection = self._availableUDs.GetStringSelection()
+        
+        self._availableUDs.SetItems(uds)
+        
+        if currentSelection:
+            self._availableUDs.SetStringSelection(currentSelection)