# **************************************************************************
#
# MDANSE: Molecular Dynamics Analysis for Neutron Scattering Experiments
#
# @file      Src/GUI/Widgets/InputFileWidget.py
# @brief     Implements module/class/test InputFileWidget
#
# @homepage  https://mdanse.org
# @license   GNU General Public License v3 or higher (see LICENSE)
# @copyright Institut Laue Langevin 2013-now
<<<<<<< HEAD
=======
# @copyright ISIS Neutron and Muon Source, STFC, UKRI 2021-now
>>>>>>> 71a93b3c
# @authors   Scientific Computing Group at ILL (see AUTHORS)
#
# **************************************************************************

import wx
import wx.lib.filebrowsebutton as wxfile

from MDANSE import REGISTRY
from MDANSE.Framework.Configurable import ConfigurationError
from MDANSE.GUI import PUBLISHER
from MDANSE.GUI.Widgets.IWidget import IWidget

class InputFileWidget(IWidget):
        
    def add_widgets(self):
        
        default = self._configurator.default
        wildcard = self._configurator.wildcard

        sizer = wx.BoxSizer(wx.VERTICAL)
                
        self._browser = wxfile.FileBrowseButton(self._widgetPanel, 
                                                    wx.ID_ANY, 
                                                    labelText="", 
                                                    initialValue=default, 
                                                    startDirectory=default,
                                                    fileMask=wildcard,
                                                    changeCallback=self.on_file_browsed)        

        sizer.Add(self._browser, 1, wx.ALL|wx.EXPAND, 5)

        return sizer
        
    def get_widget_value(self):

        filename = self._browser.GetValue()

        if not filename:
            raise ConfigurationError("No input file selected", self)

        return filename
    
    def on_file_browsed(self,event):

        filename = self._browser.GetValue()
        PUBLISHER.sendMessage("input_file_loaded",message=(self._configurator,filename))

REGISTRY["input_file"] = InputFileWidget
<|MERGE_RESOLUTION|>--- conflicted
+++ resolved
@@ -1,62 +1,59 @@
-# **************************************************************************
-#
-# MDANSE: Molecular Dynamics Analysis for Neutron Scattering Experiments
-#
-# @file      Src/GUI/Widgets/InputFileWidget.py
-# @brief     Implements module/class/test InputFileWidget
-#
-# @homepage  https://mdanse.org
-# @license   GNU General Public License v3 or higher (see LICENSE)
-# @copyright Institut Laue Langevin 2013-now
-<<<<<<< HEAD
-=======
-# @copyright ISIS Neutron and Muon Source, STFC, UKRI 2021-now
->>>>>>> 71a93b3c
-# @authors   Scientific Computing Group at ILL (see AUTHORS)
-#
-# **************************************************************************
-
-import wx
-import wx.lib.filebrowsebutton as wxfile
-
-from MDANSE import REGISTRY
-from MDANSE.Framework.Configurable import ConfigurationError
-from MDANSE.GUI import PUBLISHER
-from MDANSE.GUI.Widgets.IWidget import IWidget
-
-class InputFileWidget(IWidget):
-        
-    def add_widgets(self):
-        
-        default = self._configurator.default
-        wildcard = self._configurator.wildcard
-
-        sizer = wx.BoxSizer(wx.VERTICAL)
-                
-        self._browser = wxfile.FileBrowseButton(self._widgetPanel, 
-                                                    wx.ID_ANY, 
-                                                    labelText="", 
-                                                    initialValue=default, 
-                                                    startDirectory=default,
-                                                    fileMask=wildcard,
-                                                    changeCallback=self.on_file_browsed)        
-
-        sizer.Add(self._browser, 1, wx.ALL|wx.EXPAND, 5)
-
-        return sizer
-        
-    def get_widget_value(self):
-
-        filename = self._browser.GetValue()
-
-        if not filename:
-            raise ConfigurationError("No input file selected", self)
-
-        return filename
-    
-    def on_file_browsed(self,event):
-
-        filename = self._browser.GetValue()
-        PUBLISHER.sendMessage("input_file_loaded",message=(self._configurator,filename))
-
-REGISTRY["input_file"] = InputFileWidget
+# **************************************************************************
+#
+# MDANSE: Molecular Dynamics Analysis for Neutron Scattering Experiments
+#
+# @file      Src/GUI/Widgets/InputFileWidget.py
+# @brief     Implements module/class/test InputFileWidget
+#
+# @homepage  https://mdanse.org
+# @license   GNU General Public License v3 or higher (see LICENSE)
+# @copyright Institut Laue Langevin 2013-now
+# @copyright ISIS Neutron and Muon Source, STFC, UKRI 2021-now
+# @authors   Scientific Computing Group at ILL (see AUTHORS)
+#
+# **************************************************************************
+
+import wx
+import wx.lib.filebrowsebutton as wxfile
+
+from MDANSE import REGISTRY
+from MDANSE.Framework.Configurable import ConfigurationError
+from MDANSE.GUI import PUBLISHER
+from MDANSE.GUI.Widgets.IWidget import IWidget
+
+class InputFileWidget(IWidget):
+        
+    def add_widgets(self):
+        
+        default = self._configurator.default
+        wildcard = self._configurator.wildcard
+
+        sizer = wx.BoxSizer(wx.VERTICAL)
+                
+        self._browser = wxfile.FileBrowseButton(self._widgetPanel, 
+                                                    wx.ID_ANY, 
+                                                    labelText="", 
+                                                    initialValue=default, 
+                                                    startDirectory=default,
+                                                    fileMask=wildcard,
+                                                    changeCallback=self.on_file_browsed)        
+
+        sizer.Add(self._browser, 1, wx.ALL|wx.EXPAND, 5)
+
+        return sizer
+        
+    def get_widget_value(self):
+
+        filename = self._browser.GetValue()
+
+        if not filename:
+            raise ConfigurationError("No input file selected", self)
+
+        return filename
+    
+    def on_file_browsed(self,event):
+
+        filename = self._browser.GetValue()
+        PUBLISHER.sendMessage("input_file_loaded",message=(self._configurator,filename))
+
+REGISTRY["input_file"] = InputFileWidget