import abc
import collections

import numpy

import netCDF4

import h5py

from MDANSE.Core.Decorators import compatibleabstractproperty
<<<<<<< HEAD

class _IPlotterVariable(metaclass=abc.ABCMeta):
    """This is the base abstract class for plotter variable.

    Basically, this class allows to have a common interface for the data supported by the plotter (netcdf currently,
    hdf in the future, ...)
    """

    def __init__(self, variable):
        self._variable = variable

    def __getattr__(self, name):
        return getattr(self._variable, name)

    def __hasattr__(self, name):
        return hasattr(self._variable, name)

    @property
    def variable(self):
        return self._variable

    @abc.abstractmethod
    def get_array(self):
        """Returns the actual data stored by the plotter data.

        :return: the data
        :rtype: numpy array
        """
        pass

    @abc.abstractmethod
    def get_attributes(self):
        """Returns the attributes stored by the plotter data.

        :return: the attributes
        :rtype: dict
        """
        pass


class NetCDFPlotterVariable(_IPlotterVariable):
    """Wrapper for NetCDF plotter data."""

    def get_array(self):
        """Returns the actual data stored by the plotter data.

        :return: the data
        :rtype: numpy array
        """
        return self._variable[:]

    def get_attributes(self):
        """Returns the attributes stored by the plotter data.

        :return: the attributes
        :rtype: dict
        """
        return self._variable.__dict__


class HDFPlotterVariable(_IPlotterVariable):
    """Wrapper for HDF plotter data."""

    def get_array(self):
        """Returns the actual data stored by the plotter data.

        :return: the data
        :rtype: numpy array
        """
        return self._variable[:]

    def get_attributes(self):
        """Returns the attributes stored by the plotter data.

        :return: the attributes
        :rtype: dict
        """
        return self._variable.attrs
=======
from MDANSE.IO.NetCDF import find_numeric_variables as netcdf_find_numeric_variables
from MDANSE.IO.HDF5 import find_numeric_variables as hdf_find_numeric_variables
>>>>>>> 4c3bbed1


class _IPlotterData(metaclass=abc.ABCMeta):
    """
    This is the interface for plotter data.

    Plotter data are data supported by the plotter. Currently, only NetCDF is supported but HDF should be supported soon.
    """

    @abc.abstractmethod
    def __init__(self):
        self._file = None

    def __enter__(self):
        return self

    def  __exit__(self, exc_type, exc_val, exc_tb):
        self.close()

    @compatibleabstractproperty
    def variables(self):
        pass

    def close(self):
        """Close the data."""
        self._file.close()
        
class NetCDFPlotterData(_IPlotterData):
    """This class implements the plotter data interface for NetCDF data."""

    def __init__(self, *args, **kwargs):
        """Constructor. It takes any arguments that can be passed to netCDF4.Dataset to create an instance of it."""

        self._file = netCDF4.Dataset(*args, **kwargs)

        self._variables = netcdf_find_numeric_variables(collections.OrderedDict(), self._file)

    @property
    def variables(self):
        return self._variables


class HDFPlotterData(_IPlotterData):
    """This class implements the plotter data interface for HDF data."""

    def __init__(self, *args, **kwargs):
        """Constructor. It takes any arguments that can be passed to HDF.File to create an instance of it."""

        self._file = h5py.File(*args, **kwargs)

        self._variables = collections.OrderedDict()

        hdf_find_numeric_variables(self._variables, self._file)

    @property
    def variables(self):
        return self._variables


PLOTTER_DATA_TYPES = {
    '.nc': NetCDFPlotterData,
    '.cdf': NetCDFPlotterData,
    '.netcdf': NetCDFPlotterData,
    '.hdf': HDFPlotterData,
    '.h5': HDFPlotterData}<|MERGE_RESOLUTION|>--- conflicted
+++ resolved
@@ -8,89 +8,8 @@
 import h5py
 
 from MDANSE.Core.Decorators import compatibleabstractproperty
-<<<<<<< HEAD
-
-class _IPlotterVariable(metaclass=abc.ABCMeta):
-    """This is the base abstract class for plotter variable.
-
-    Basically, this class allows to have a common interface for the data supported by the plotter (netcdf currently,
-    hdf in the future, ...)
-    """
-
-    def __init__(self, variable):
-        self._variable = variable
-
-    def __getattr__(self, name):
-        return getattr(self._variable, name)
-
-    def __hasattr__(self, name):
-        return hasattr(self._variable, name)
-
-    @property
-    def variable(self):
-        return self._variable
-
-    @abc.abstractmethod
-    def get_array(self):
-        """Returns the actual data stored by the plotter data.
-
-        :return: the data
-        :rtype: numpy array
-        """
-        pass
-
-    @abc.abstractmethod
-    def get_attributes(self):
-        """Returns the attributes stored by the plotter data.
-
-        :return: the attributes
-        :rtype: dict
-        """
-        pass
-
-
-class NetCDFPlotterVariable(_IPlotterVariable):
-    """Wrapper for NetCDF plotter data."""
-
-    def get_array(self):
-        """Returns the actual data stored by the plotter data.
-
-        :return: the data
-        :rtype: numpy array
-        """
-        return self._variable[:]
-
-    def get_attributes(self):
-        """Returns the attributes stored by the plotter data.
-
-        :return: the attributes
-        :rtype: dict
-        """
-        return self._variable.__dict__
-
-
-class HDFPlotterVariable(_IPlotterVariable):
-    """Wrapper for HDF plotter data."""
-
-    def get_array(self):
-        """Returns the actual data stored by the plotter data.
-
-        :return: the data
-        :rtype: numpy array
-        """
-        return self._variable[:]
-
-    def get_attributes(self):
-        """Returns the attributes stored by the plotter data.
-
-        :return: the attributes
-        :rtype: dict
-        """
-        return self._variable.attrs
-=======
 from MDANSE.IO.NetCDF import find_numeric_variables as netcdf_find_numeric_variables
 from MDANSE.IO.HDF5 import find_numeric_variables as hdf_find_numeric_variables
->>>>>>> 4c3bbed1
 
 
 class _IPlotterData(metaclass=abc.ABCMeta):
