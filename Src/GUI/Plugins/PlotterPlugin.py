# **************************************************************************
#
# MDANSE: Molecular Dynamics Analysis for Neutron Scattering Experiments
#
# @file      Src/GUI/Plugins/PlotterPlugin.py
# @brief     Implements module/class/test PlotterPlugin
#
# @homepage  https://www.isis.stfc.ac.uk/Pages/MDANSEproject.aspx
# @license   GNU General Public License v3 or higher (see LICENSE)
# @copyright Institut Laue Langevin 2013-now
# @copyright ISIS Neutron and Muon Source, STFC, UKRI 2021-now
# @authors   Scientific Computing Group at ILL (see AUTHORS)
#
# **************************************************************************

import collections
import os

<<<<<<< HEAD
import numpy

=======
>>>>>>> d64161c0
from matplotlib.figure import Figure
from matplotlib.backends.backend_wxagg import FigureCanvasWxAgg

import wx
import wx.aui as wxaui

from MDANSE import REGISTRY
from MDANSE.Core.Error import Error
from MDANSE.GUI.Plugins.ComponentPlugin import ComponentPlugin
from MDANSE.GUI.Plugins.PlotterData import PLOTTER_DATA_TYPES
from MDANSE.GUI.Plugins.Plotter1D import Plotter1D
from MDANSE.GUI.Plugins.Plotter2D import Plotter2D
from MDANSE.GUI.Plugins.Plotter3D import Plotter3D
from MDANSE.GUI.Icons import ICONS
from MDANSE.IO.IOUtils import load_variables


class PlotterError(Error):
    pass


class PlotterPanel(wx.Panel):
    
    def __init__(self, parent):
        wx.Panel.__init__(self, parent, wx.ID_ANY)
        self.parent = parent
        self._mgr = wxaui.AuiManager(self)
        
        self.build_panel()
        self.build_layout()
        
    @property
    def dataproxy(self):
        return self.parent._data
    
    @property
    def active_plot(self):
        try :
            page = self.plot_notebook.GetPage(self.plot_notebook.GetSelection())
            return page  
        except: 
            return None
        
    def build_panel(self):
        self.plot_notebook = wxaui.AuiNotebook(self)
    
    def build_layout(self):
        self._mgr.AddPane(self.plot_notebook, wxaui.AuiPaneInfo().Center().Dock().CloseButton(False).Caption("Multiple Plot Window"))
        self._mgr.Update()

class MultiViewPanel(wx.Panel):

    def __init__(self, parent):
        wx.Panel.__init__(self, parent, wx.ID_ANY)
        self.parent = parent
 
        self.type = 'image'
        
        self.unique_slicer = None
        self.related_slicer_checkbox=None
        
        self._mgr = wxaui.AuiManager(self)
        self.Layout()

    @property
    def dataproxy(self):
        return self.parent.dataproxy

    def AddPane(self, *args, **kwds):
        self._mgr.AddPane(*args, **kwds)

    def Update(self):
        self._mgr.Update()


class DataPanel(wx.Panel):

    def __init__(self, parent, *args,**kwds):
        wx.Panel.__init__(self, parent, *args, **kwds)
        self.parent = parent
        self._mgr = wxaui.AuiManager(self)
        
        self.selectedVar = None
        self.activePlot = None
        self.selectedPlot = None
        
        self.unique_slicer = None
        self.related_slicer_checkbox=None
        
        self.build_panel()
                
    def build_panel(self):    
        
        self.setup = wx.Panel(self)
        
        self._dataPanelSizer =  wx.BoxSizer(wx.VERTICAL)
        
        if self.standalone:
            splitterWindow = wx.SplitterWindow(self.setup, style=wx.SP_LIVE_UPDATE)
            splitterWindow.SetMinimumPaneSize(50)

            self.datasetlist = wx.ListCtrl(splitterWindow, wx.ID_ANY,style = wx.LC_REPORT|wx.LC_SINGLE_SEL)
            self.datasetlist.InsertColumn(0, 'key', width=100)
            self.datasetlist.InsertColumn(1, 'filename', width=100)
            self.datasetlist.InsertColumn(2, 'path', width=500)
            
            self.Bind(wx.EVT_LIST_ITEM_SELECTED, self.on_select_dataset,  self.datasetlist) 
            self.Bind(wx.EVT_LIST_KEY_DOWN, self.delete_dataset, self.datasetlist)

            self.datalist = wx.ListCtrl(splitterWindow, wx.ID_ANY,style = wx.LC_REPORT|wx.LC_SINGLE_SEL)
        else:
            self.datalist = wx.ListCtrl(self.setup, wx.ID_ANY,style = wx.LC_REPORT|wx.LC_SINGLE_SEL)

        self.datalist.InsertColumn(0, 'Variable', width=100)
        self.datalist.InsertColumn(1, 'Axis', width=50)
        self.datalist.InsertColumn(2, 'Dimension')
        self.datalist.InsertColumn(3, 'Size')
        self.datalist.InsertColumn(4, 'Path', width=100)
        
        if self.standalone:
            splitterWindow.SplitHorizontally(self.datasetlist,self.datalist)

        self._plotTypeSizer =  wx.BoxSizer(wx.HORIZONTAL)
       
        self.plot_type_label = wx.StaticText(self.setup, label="Select Plotter")
        self.plotter_list = {'Line':1, 'Image':2, 'Elevation':2, '2D Slice':3,'Iso-Surface':3,'Scalar-Field':3}
        self.plot_type  = wx.ComboBox(self.setup, style=wx.CB_READONLY)
        
        self._plotTypeSizer.Add(self.plot_type_label, 0, wx.ALIGN_CENTER_VERTICAL)
        self._plotTypeSizer.Add(self.plot_type, 1, wx.ALIGN_CENTER_VERTICAL)
        
        self._2DSliceSizer = wx.BoxSizer(wx.HORIZONTAL)
        dimText = wx.StaticText(self.setup, label="Dim:")
        self._selectedDimension = wx.SpinCtrl(self.setup, id=wx.ID_ANY, style=wx.SP_WRAP|wx.SP_ARROW_KEYS)
        self._selectedDimension.SetRange(0,2)
        sliceText = wx.StaticText(self.setup, label="Slice:")
        self._selectedSlice = wx.SpinCtrl(self.setup, id=wx.ID_ANY, style=wx.SP_WRAP|wx.SP_ARROW_KEYS)
        self._2DSliceSizer.Add(dimText,0,wx.CENTER|wx.ALL,2)
        self._2DSliceSizer.Add(self._selectedDimension,0,wx.ALL,2)
        self._2DSliceSizer.Add(sliceText,0,wx.CENTER|wx.ALL,2)
        self._2DSliceSizer.Add(self._selectedSlice,0,wx.ALL,2)

        self._plotSizer =  wx.BoxSizer(wx.HORIZONTAL)
        
        self.plot_button  = wx.Button(self.setup, wx.ID_ANY, label="Plot in new window")
        self.replot_button  = wx.Button(self.setup, wx.ID_ANY, label="Plot in current figure")
        
        self._plotSizer.Add(self.plot_button, 1, wx.ALIGN_CENTER_VERTICAL|wx.EXPAND)
        self._plotSizer.Add(self.replot_button, 1, wx.ALIGN_CENTER_VERTICAL|wx.EXPAND)
        
        if self.standalone:        
            self._dataPanelSizer.Add(splitterWindow, 2, wx.ALL|wx.EXPAND, 2)
        else:
            self._dataPanelSizer.Add(self.datalist, 2, wx.ALL|wx.EXPAND, 2)
        self._dataPanelSizer.Add(self._plotTypeSizer, 0, wx.ALL|wx.EXPAND, 2)
        self._dataPanelSizer.Add(self._2DSliceSizer, 0, wx.ALL|wx.EXPAND, 2)
        self._dataPanelSizer.Add(self._plotSizer, 0, wx.ALL|wx.EXPAND, 2)
        
        self.setup.SetSizer(self._dataPanelSizer)        
        self._dataPanelSizer.Fit(self.setup)
        self.setup.Layout()
        
        qviewPanel = wx.Panel(self)
        sb_sizer2 =  wx.BoxSizer(wx.VERTICAL)
                      
        self.qvFigure = Figure(figsize=(1,1))
        self.qvCanvas = FigureCanvasWxAgg(qviewPanel, wx.ID_ANY, self.qvFigure)
        self.qvPlot = self.qvFigure.add_axes([0.01,0.01,0.98,0.98])
        sb_sizer2.Add(self.qvCanvas, 1, wx.ALL|wx.EXPAND, 2)
        
        qviewPanel.SetSizer(sb_sizer2)        
        sb_sizer2.Fit(qviewPanel)
        qviewPanel.Layout()
        
        self._mgr.AddPane(qviewPanel, wxaui.AuiPaneInfo().Dock().Bottom().Floatable(False).CloseButton(False)
                          .Caption("Quick View").MinSize((300, 300)).BestSize((300, 300)))
        self._mgr.AddPane(self.setup,wxaui.AuiPaneInfo().Dock().Center().Floatable(False).CloseButton(False)
                          .Caption("Data"))
        
        self._mgr.Update()
        self._mgr.GetPane(qviewPanel).MinSize((100, 100))
        self._mgr.Update()

        self.Bind(wx.EVT_LIST_ITEM_SELECTED, self.on_select_variables,  self.datalist) 
        self.Bind(wx.EVT_BUTTON, self.on_plot, self.plot_button)
        self.Bind(wx.EVT_BUTTON, self.on_replot, self.replot_button)
        self.Bind(wx.EVT_COMBOBOX,self.on_select_plot_type, self.plot_type)
        self.Bind(wx.EVT_SPINCTRL,self.on_change_dimension, self._selectedDimension)

    @property
    def dataDict(self):
        if self.standalone:
            return self.parent._dataDict
        else:
            return None
    
    @property
    def standalone(self):
        return self.parent.standalone
        
    @property
    def dataproxy(self):
        return self.parent._data
    
    @property
    def plotterPanel(self):
        return self.parent._plotterPanel
    
    @property
    def plotterNotebook(self):
        return self.parent._plotterPanel.plot_notebook
   
    def delete_dataset(self, event):
        keycode = event.GetKeyCode()
        if keycode == wx.WXK_DELETE:
            dataset = self.datasetlist.GetItemText(self.datasetlist.GetFocusedItem())
            self.dataDict.pop(dataset)
            self.datasetlist.DeleteItem(self.datasetlist.GetFocusedItem())
            self.datalist.DeleteAllItems()
            self.datasetlist.Select(0,1) 
            
    def on_change_dimension(self,event):

        if self.plot_type.GetValue() != '2D Slice':
            return

        if self.selectedVar is None:
            return
        selectedDim = self._selectedDimension.GetValue()
        data = self.dataproxy[self.selectedVar]['data']
        self._selectedSlice.SetRange(0,data.shape[selectedDim]-1)

    def on_select_dataset(self, event):
        if event is None:
            return
        currentItem = event.GetItem()
        var = currentItem.GetText()
        self.parent._data = self.dataDict[var]['data']
        self.show_data()
        
    def on_select_plot_type(self, event):

        if self.plot_type.GetValue() == '2D Slice':
            self._dataPanelSizer.Show(self._2DSliceSizer)
        else:
            self._dataPanelSizer.Hide(self._2DSliceSizer)
        self._dataPanelSizer.Layout()

    def show_dataset(self, index=0):
        self.datasetlist.DeleteAllItems()
        for i, k in enumerate(self.dataDict.keys()):
            self.datasetlist.InsertItem(i, k)
            self.datasetlist.SetItem(i, 1,self.dataDict[k]['basename'])
            self.datasetlist.SetItem(i, 2,self.dataDict[k]['path'])
        self.datasetlist.Select(index, True)
        
    def show_data(self):
        self.datalist.DeleteAllItems()
        variables = list(self.dataproxy.keys())
        for i, var in enumerate(sorted(variables)):
            self.datalist.InsertItem(i, var)
            axis = ','.join(self.dataproxy[var]['axis'])
            self.datalist.SetItem(i, 1,axis)
            self.datalist.SetItem(i, 2,str(self.dataproxy[var]['data'].ndim))
            self.datalist.SetItem(i, 3,str(self.dataproxy[var]['data'].shape))
            self.datalist.SetItem(i, 4, self.dataproxy[var]['path'])
        self.datalist.Select(0, True)
            
    def on_select_variables(self, event = None):
        if event is None:
            return
        currentItem = event.GetItem()
        var = currentItem.GetText()
        data = self.dataproxy[var]['data']
        ndim = data.ndim
        self.plot_type.Clear()
        types = []
        for _type, req_dim in list(self.plotter_list.items()):
            if ndim == req_dim:
                types += [_type]
        self.plot_type.SetItems(types)
        if not self.plot_type.IsEmpty():            
            self.plot_type.SetStringSelection(types[-1])

        self.selectedVar = var
        self.on_change_dimension(None)
        self.on_select_plot_type(None)
        self.plot_quickview(data)            
    
    def plot_quickview(self, data):
        self.qvPlot.clear()
        ndim = data.ndim

        if ndim == 1:
            self.qvPlot.plot(data)
            self.qvFigure.gca().legend((self.selectedVar,None), loc = 'best', frameon = True, shadow = True, fancybox = False) 
        elif ndim == 2:
            self.qvPlot.imshow(data.T, interpolation='nearest', origin='lower')
            
        else:
            self.qvPlot.text(0.1, 0.5, 'No QuickView for data with dimension > 2 ')
        self.qvPlot.set_aspect('auto')

        self.qvCanvas.draw()

    def on_plot(self, event=None):
        if self.selectedVar is None:
            return
        
        data = self.dataproxy[self.selectedVar]['data']
        plot_type = self.plot_type.GetValue()
        if plot_type == 'Line':
            Plotter = Plotter1D(self)
            self.plotterNotebook.AddPage(Plotter, "%s(%s)"%(self.selectedVar,plot_type))
            Plotter.plot(data, self.selectedVar)
            
        elif plot_type == 'Image':
            Plotter = Plotter2D(self)
            self.plotterNotebook.AddPage(Plotter, "%s(%s)"%(self.selectedVar,plot_type))
            Plotter.plot(data, self.selectedVar)

        elif plot_type == '2D Slice':
            Plotter = Plotter2D(self)
            self.plotterNotebook.AddPage(Plotter, "%s(%s)"%(self.selectedVar,plot_type))
            dim = self._selectedDimension.GetValue()
            slice = self._selectedSlice.GetValue()
            if dim == 0:
                Plotter.plot(data[slice,:,:], self.selectedVar)
            elif dim == 1:
                Plotter.plot(data[:,slice,:], self.selectedVar)
            elif dim == 2:
                Plotter.plot(data[:,:,slice], self.selectedVar)

        elif plot_type == 'Elevation':
            Plotter = Plotter3D(self.parent)
            self.plotterNotebook.AddPage(Plotter, "%s(%s)"%(self.selectedVar,plot_type))
            Plotter.elevation(data)
            
        elif plot_type == 'Iso-Surface':
            Plotter = Plotter3D(self.parent)
            self.plotterNotebook.AddPage(Plotter, "%s(%s)"%(self.selectedVar,plot_type))
            Plotter.isosurface(data,data.mean(), 'w')
            
        elif plot_type == 'Scalar-Field':
            Plotter = Plotter3D(self.parent)
            self.plotterNotebook.AddPage(Plotter, "%s(%s)"%(self.selectedVar,plot_type))
            Plotter.scalarfield(data)
        else :
            raise PlotterError("Unrecognized plotter type : %s"%plot_type)
        
    def on_replot(self, event=None):
        self.selectedPlot = self.plotterPanel.active_plot
        
        if self.selectedPlot is None:
            return
        
        plot_type = self.plot_type.GetValue()
        if plot_type == 'Line' and self.selectedPlot.type == 'line':     
            data = self.dataproxy[self.selectedVar]['data']
            self.selectedPlot.plot(data, self.selectedVar)
            
        if plot_type == 'Image' and self.selectedPlot.type == 'image': 
            data = self.dataproxy[self.selectedVar]['data']
            if hasattr(self.selectedPlot, 'AddPane'):
                Plotter = Plotter2D(self.selectedPlot)
                Plotter.plot(data, self.selectedVar)
                self.selectedPlot.AddPane(Plotter, wxaui.AuiPaneInfo().Right().CloseButton(True).CaptionVisible(True).Caption(self.selectedVar).MinSize((200,-1)))
                self.selectedPlot.Update()
            else:
                li_idx = self.plotterNotebook.GetPageIndex(self.selectedPlot)
                
                multiplot = MultiViewPanel(self)
                
                NewPlotter = Plotter2D(multiplot)
                NewPlotter.plot(data, self.selectedVar)
                
                OldPlotter = Plotter2D(multiplot)
                OldPlotter.replot(self.selectedPlot)

                multiplot.AddPane(NewPlotter, wxaui.AuiPaneInfo().Right().CloseButton(True).CaptionVisible(True).Caption(self.selectedVar).MinSize((200,-1)))
                multiplot.AddPane(OldPlotter, wxaui.AuiPaneInfo().Center().CloseButton(True).CaptionVisible(True).Caption(self.selectedPlot.varname))
                multiplot.Update()
                
                self.selectedPlot.Destroy()
                self.selectedPlot = None
                self.plotterNotebook.RemovePage(li_idx)
                self.plotterNotebook.AddPage(multiplot, '*MultiView*(Image)', select=True)
       
class PlotterPlugin(ComponentPlugin):
    
    label = "2D/3D Plotter"
    
    ancestor = ["netcdf_data"]
    
    category = ("Plotter",)
    
    def __init__(self, parent, mode='embeded'):
        
        self.standalone = False
        
        if mode == 'standalone':
            self.make_standalone()
        
        ComponentPlugin.__init__(self,parent)
        
    def build_panel(self):
        self._dataPanel = DataPanel(self)
        self._plotterPanel = PlotterPanel(self)
        
        self._mgr.AddPane(self._dataPanel, wxaui.AuiPaneInfo().Dock().Left().Floatable(False).CloseButton(False).CaptionVisible(False).MinSize((300,-1)))
        self._mgr.AddPane(self._plotterPanel, wxaui.AuiPaneInfo().Center().Dock().Floatable(False).CloseButton(False).CaptionVisible(False))
    
    def make_standalone(self):
        self.standalone = True
        self._dataDict = collections.OrderedDict()
        
    def plug(self):
        self._data = self.dataproxy.data
        self._dataPanel.show_data()

        self._parent._mgr.GetPane(self).Dock().Floatable(False).Center().CloseButton(True).Caption("2D/3D Plotter")
        self._parent._mgr.Update()


class PlotterFrame(wx.Frame):
    
    def __init__(self, parent, title="2D/3D Plotter"):
        wx.Frame.__init__(self, parent, wx.ID_ANY, title, style=wx.DEFAULT_FRAME_STYLE|wx.MINIMIZE_BOX|wx.MAXIMIZE_BOX|wx.RESIZE_BORDER)
        self.__build_dialog()
        self.__build_menu()
 
    def __build_menu(self):
        mainMenu = wx.MenuBar()
        fileMenu = wx.Menu()
        loadData = fileMenu.Append(wx.ID_ANY, 'Load')

        mainMenu.Append(fileMenu, 'File')

        icon = wx.Icon()
        icon.CopyFromBitmap(ICONS["plot",32,32])        
        self.SetIcon(icon) 
        
        self.SetMenuBar(mainMenu)
        
        self.Bind(wx.EVT_MENU, self.on_load_data, loadData)
        self.Bind(wx.EVT_CLOSE,self.on_close,self)
   
    def on_close(self, event=None):
    
        self.plugin._dataPanel._mgr.UnInit()
        self.plugin._plotterPanel._mgr.UnInit()
        self.plugin._mgr.UnInit()
        self.Destroy()
                
    def on_load_data(self, event=None):
        
        filters = 'NetCDF and HDF files (*.nc;*.netcdf;*.h5;*.hdf)|*.nc;*.netcdf;*.h5;*.hdf|' \
                  'NetCDF file (*.nc)|*.nc|HDF file (*.h5)|*.h5|All files (*.*)|*.*'
        dialog = wx.FileDialog ( self, message = 'Open file...', wildcard=filters, style=wx.FD_MULTIPLE)
        if dialog.ShowModal() == wx.ID_CANCEL:
            return
        
        baselist = dialog.GetFilenames()
        filelist = dialog.GetPaths()
        
        for basename, filename in zip(baselist, filelist):

            ext = os.path.splitext(filename)[1]
            with PLOTTER_DATA_TYPES[ext](filename, 'r') as f:
                data = load_variables(f.variables)

                unique_name = self.unique(basename, self.plugin._dataDict)

                self.plugin._dataDict[unique_name]={'data': data, 'path': filename, 'basename': basename}
                self.plugin._dataPanel.show_dataset(-1)
    
    def unique(self, key, dic):
        skey = key
        i = 0
        while key in list(dic.keys()):
            key = skey + '_%d'%i
            i += 1
        return key 
    
    def __build_dialog(self):
        mainPanel = wx.Panel(self, wx.ID_ANY)
        
        mainSizer = wx.BoxSizer(wx.VERTICAL)
        
        self.plugin = PlotterPlugin(mainPanel, 'standalone')
         
        mainSizer.Add(self.plugin, 1, wx.ALL|wx.EXPAND, 5)

        mainPanel.SetSizer(mainSizer)        
        mainSizer.Fit(mainPanel)
        mainPanel.Layout()

        self.SetSize((1000, 700))

REGISTRY["plotter"] = PlotterPlugin

if __name__ == "__main__":
    app = wx.App(False)
    f = PlotterFrame(None)
    f.Show()
    app.MainLoop()
    <|MERGE_RESOLUTION|>--- conflicted
+++ resolved
@@ -16,11 +16,8 @@
 import collections
 import os
 
-<<<<<<< HEAD
 import numpy
 
-=======
->>>>>>> d64161c0
 from matplotlib.figure import Figure
 from matplotlib.backends.backend_wxagg import FigureCanvasWxAgg
 
