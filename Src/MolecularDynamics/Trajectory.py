# **************************************************************************
#
# MDANSE: Molecular Dynamics Analysis for Neutron Scattering Experiments
#
# @file      Src/MolecularDynamics/Trajectory.py
# @brief     Implements module/class/test Trajectory
#
# @homepage  https://www.isis.stfc.ac.uk/Pages/MDANSEproject.aspx
# @license   GNU General Public License v3 or higher (see LICENSE)
# @copyright Institut Laue Langevin 2013-now
# @authors   Scientific Computing Group at ILL (see AUTHORS)
#
# **************************************************************************

import os

import numpy as np
from icecream import ic
import h5py

from MDANSE.Chemistry import ATOMS_DATABASE
from MDANSE.Chemistry.ChemicalEntity import Atom, ChemicalSystem
from MDANSE.Extensions import atomic_trajectory, com_trajectory, fold_coordinates
from MDANSE.MolecularDynamics.Configuration import PeriodicRealConfiguration, RealConfiguration
from MDANSE.MolecularDynamics.TrajectoryUtils import build_connectivity, resolve_undefined_molecules_name, sorted_atoms
from MDANSE.MolecularDynamics.UnitCell import UnitCell

class TrajectoryError(Exception):
    pass

class Trajectory:

    def __init__(self, h5_filename):
        """Constructor.

        :param h5_filename: the trajectory filename
        :type h5_filename: str
        """
        
        ic("Trajectory.__init__ started")
        self._h5_filename = h5_filename

<<<<<<< HEAD
        self._h5_file = h5py.File(self._h5_filename,'r')

        ic("Trajectory.__init__ h5py.File created")
        # Load the chemical system
        self._chemical_system = ChemicalSystem(os.path.splitext(os.path.basename(self._h5_filename))[0])
        self._chemical_system.load(self._h5_filename)

        ic("Trajectory.__init__ created ChemicalSystem")
        # Load all the unit cells
        self._load_unit_cells()

        ic("Trajectory.__init__ loaded unit cells")
        # Load the first configuration
        coords = self._h5_file['/configuration/coordinates'][0,:,:]
        if self._unit_cells:
            unit_cell = self._unit_cells[0]
            conf = PeriodicRealConfiguration(self._chemical_system,coords,unit_cell)
        else:
            conf = RealConfiguration(self._chemical_system,coords)
        self._chemical_system.configuration = conf

        ic("Trajectory.__init__ read coordinates")
        # Define a default name for all chemical entities which have no name
        resolve_undefined_molecules_name(self._chemical_system)

        # Retrieve the connectivity
        build_connectivity(self._chemical_system)
        ic("Trajectory.__init__ ended")

    def close(self):
        """Close the trajectory.
        """

        self._h5_file.close()

    def __getitem__(self,frame):
        """Return the configuration at a given frame

        :param frame: the frame
        :type frame: int

        :return: the configuration
        :rtype: dict of ndarray
        """

        grp = self._h5_file['/configuration']

        configuration = {}
        for k, v in grp.items():
            configuration[k] = v[frame].astype(np.float64)

        return configuration

    def __getstate__(self):
        d = self.__dict__.copy()
        del d['_h5_file']
        return d

    def __setstate__(self,state):
        self.__dict__ = state
        self._h5_file = h5py.File(state['_h5_filename'],'r')

    def coordinates(self,frame):
        """Return the coordinates at a given frame.

        :param frame: the frame
        :type frame: int

        :return: the coordinates
        :rtype: ndarray
        """

        if frame < 0 or frame >= len(self):
            raise TrajectoryError('Invalid frame number')

        grp = self._h5_file['/configuration']

        return grp['coordinates'][frame].astype(np.float64)

    def configuration(self,frame):
        """Build and return a configuration at a given frame.

        :param frame: the frame
        :type frame: int

        :return: the configuration
        :rtype: MDANSE.MolecularDynamics.Configuration.Configuration
        """

        if frame < 0 or frame >= len(self):
            raise TrajectoryError('Invalid frame number')

        if self._unit_cells is not None:
            unit_cell = self._unit_cells[frame]
        else:
            unit_cell = None

        variables = {}
        for k,v in self._h5_file['configuration'].items():
            variables[k] = v[frame,:,:].astype(np.float64)

        coordinates = variables.pop('coordinates')

        if unit_cell is None:
            conf = RealConfiguration(self._chemical_system,coordinates,**variables)
        else:
            conf = PeriodicRealConfiguration(self._chemical_system,coordinates,unit_cell,**variables)

        return conf

    def _load_unit_cells(self):
        """Load all the unit cells.
        """
        ic("_load_unit_cells")
        if 'unit_cell' in self._h5_file:
            ic("_load_unit_cells: unit_cell IS in self._h5_file")
            self._unit_cells = [UnitCell(uc) for uc in self._h5_file['unit_cell'][:]]
            ic("_load_unit_cells: got unit_cell from self._h5_file")
        else:
            ic("_load_unit_cells: unit_cell IS NOT in self._h5_file")
            self._unit_cells = None
        ic("_load_unit_cells finished")

    def unit_cell(self,frame):
        """Return the unit cell at a given frame. If no unit cell is defined, returns None.

        :param frame: the frame number
        :type frame: int

        :return: the unit cell
        :rtype: ndarray
        """

        if frame < 0 or frame >= len(self):
            raise TrajectoryError('Invalid frame number')

        if self._unit_cells is not None:
            return self._unit_cells[frame]
        else:
            return None

    def __len__(self):
        """Returns the length of the trajectory.

        :return: the number of frames of the trajectory
        :rtype: int
        """

        grp = self._h5_file['/configuration']

        return grp['coordinates'].shape[0]

    def read_com_trajectory(self, atoms, first=0, last=None, step=1, box_coordinates=False):
        """Build the trajectory of the center of mass of a set of atoms.

        :param atoms: the atoms for which the center of mass should be computed
        :type atoms: list MDANSE.Chemistry.ChemicalEntity.Atom
        :param first: the index of the first frame
        :type first: int
        :param last: the index of the last frame
        :type last: int
        :param step: the step in frame
        :type step: int
        :param box_coordinates: if True, the coordiniates are returned in box coordinates
        :type step: bool

        :return: 2D array containing the center of mass trajectory for the selected frames
        :rtype: ndarray
        """

        if last is None:
            last = len(self)

        indexes = [at.index for at in atoms]
        masses = np.array([ATOMS_DATABASE[at.symbol]['atomic_weight'] for at in atoms])

        grp = self._h5_file['/configuration']

        coords = grp['coordinates'][first:last:step,:,:].astype(np.float64)

        if coords.ndim == 2:
            coords = coords[np.newaxis,:,:]

        if self._unit_cells is not None:

            direct_cells = np.array([uc.transposed_direct for uc in self._unit_cells])
            inverse_cells = np.array([uc.transposed_inverse for uc in self._unit_cells])

            top_lvl_chemical_entities = set([at.top_level_chemical_entity() for at in atoms])
            top_lvl_chemical_entities_indexes = [[at.index for at in e.atom_list()] for e in top_lvl_chemical_entities]
            bonds = {}
            for e in top_lvl_chemical_entities:
                for at in e.atom_list():
                    bonds[at.index] = [idx for idx in at.bonds]

            com_traj = com_trajectory.com_trajectory(
                coords,
                direct_cells,
                inverse_cells,
                masses,
                top_lvl_chemical_entities_indexes,
                indexes,
                bonds,
                box_coordinates=box_coordinates)
=======
def get_chemical_objects_size(universe):
    
    d = {}
    for obj in universe.objectList():
        if isChemicalObject(obj):
            if obj.name in d:
                continue
            d[obj.name] = obj.numberOfAtoms()
>>>>>>> d64161c0
        
        else:
            com_traj = np.sum(coords[:,indexes,:]*masses[np.newaxis,:,np.newaxis],axis=1)
            com_traj /= np.sum(masses)

        return com_traj

    def to_real_coordinates(self, box_coordinates, first, last, step):
        """Convert box coordinates to real coordinates for a set of frames.

        :param box_coordinates: a 2D array containing the box coordinates
        :type box_coordinates: ndarray
        :param first: the index of the first frame
        :type first: int
        :param last: the index of the last frame
        :type last: int
        :param step: the step in frame
        :type step: int

        :return: 2D array containing the real coordinates converted from box coordinates.
        :rtype: ndarray
        """

        if self._unit_cells is not None:
            real_coordinates = np.empty(box_coordinates.shape,dtype=np.float)
            comp = 0
            for i in range(first,last,step):
                direct_cell = self._unit_cells[i].transposed_direct
                real_coordinates[comp,:] = np.matmul(direct_cell,box_coordinates[comp,:])
                comp += 1
            return real_coordinates
        else:
            return box_coordinates

    def read_atomic_trajectory(self, index, first=0, last=None, step=1, box_coordinates=False):
        """Read an atomic trajectory. The trajectory is corrected from box jumps.

        :param index: the index of the atom
        :type index: int
        :param first: the index of the first frame
        :type first: int
        :param last: the index of the last frame
        :type last: int
        :param step: the step in frame
        :type step: int
        :param box_coordinates: if True, the coordiniates are returned in box coordinates
        :type step: bool

        :return: 2D array containing the atomic trajectory for the selected frames
        :rtype: ndarray
        """

        if last is None:
            last = len(self)

        grp = self._h5_file['/configuration']
        coords = grp['coordinates'][first:last:step,index,:].astype(np.float64)

        if self._unit_cells is not None:
            direct_cells = np.array([uc.transposed_direct for uc in self._unit_cells])
            inverse_cells = np.array([uc.transposed_inverse for uc in self._unit_cells])
            atomic_traj = atomic_trajectory.atomic_trajectory(
                coords,
                direct_cells,
                inverse_cells,
                box_coordinates)
            return atomic_traj
        else:
            return coords    

    def read_configuration_trajectory(self, index, first=0, last=None, step=1,variable='velocities'):
        """Read a given configuration variable through the trajectory for a given ato.

        :param index: the index of the atom
        :type index: int
        :param first: the index of the first frame
        :type first: int
        :param last: the index of the last frame
        :type last: int
        :param step: the step in frame
        :type step: int
        :param variable: the configuration variable to read
        :type variable: str

        :return: 2D array containing the atomic trajectory for the selected frames
        :rtype: ndarray
        """

        if last is None:
            last = len(self)

        grp = self._h5_file['/configuration']

        if variable not in grp:
            raise TrajectoryError('The variable {} is not stored in the trajectory'.format(variable))

        variable = grp[variable][first:last:step,index,:].astype(np.float64)

        return variable

    @property
    def chemical_system(self):
        """Return the chemical system stored in the trajectory.

        :return: the chemical system
        :rtype: MDANSE.Chemistry.ChemicalEntity.ChemicalSystem
        """
        return self._chemical_system

    @property
    def file(self):
        """Return the trajectory file object.

        :return: the trajectory file object
        :rtype: HDF5 file object
        """

        return self._h5_file

    @property
    def filename(self):
        """Return the trajectory filename.

        :return: the trajectory filename
        :rtype: str
        """

        return self._h5_filename

    def variables(self):
        """Return the configuration variables stored in this trajectory.

        :return; the configuration variable
        :rtype: list
        """

        grp = self._h5_file['/configuration']

        return list(grp.keys())

class TrajectoryWriterError(Exception):
    pass

class TrajectoryWriter:

    allowed_compression = ['gzip', 'lzf']

    def __init__(self, h5_filename, chemical_system, n_steps, selected_atoms=None,
                       positions_dtype = np.float64, chunking_axis = 1,
                       compression = 'none'):
        """Constructor.

        :param h5_filename: the trajectory filename
        :type h5_filename: str
        :param chemical_system: the chemical system
        :type h5_filename: MDANSE.Chemistry.ChemicalEntity.ChemicalSystem
        :param h5_filename: the number of steps
        :type h5_filename: int
        :param selected_atoms: the selected atoms of the chemical system to write
        :type selected_atoms: list of MDANSE.Chemistry.ChemicalEntity.Atom
        """

        self._h5_filename = h5_filename

        self._h5_file = h5py.File(self._h5_filename,'w')

        self._chemical_system = chemical_system.copy()

        if selected_atoms is None:
            self._selected_atoms = self._chemical_system.atom_list()
        else:
            for at in selected_atoms:
                if at.root_chemical_system() != chemical_system:
                    raise TrajectoryWriterError('One or more atoms of the selection comes from a different chemical system')
            self._selected_atoms = sorted_atoms(selected_atoms)
            
        self._selected_atoms = [at.index for at in self._selected_atoms]

        all_atoms = self._chemical_system.atom_list()
        for idx in self._selected_atoms:
            all_atoms[idx] = False

        self._dump_chemical_system()

        self._h5_file.create_group('/configuration')

        self._n_steps = n_steps

        self._current_index = 0

        self._dtype = positions_dtype

        self._chunking_axis = chunking_axis

        self._compression = compression

    def _dump_chemical_system(self):
        """Dump the chemical system to the trajectory file.
        """

        self._chemical_system.serialize(self._h5_file)

    @property
    def chemical_system(self):

        return self._chemical_system

    def close(self):
        """Close the trajectory file
        """

        self._h5_file.close()

    def dump_configuration(self, time, units=None):
        """Dump the chemical system configuration at a given time.

        :param time: the time
        :type time: float

        :param units: the units
        :type units: dict
        """

        if self._current_index >= self._n_steps:
            raise TrajectoryError('The current steps is greater than the actual number of steps of the trajectory')

        configuration = self._chemical_system.configuration
        if configuration is None:
            return

        if units is None:
            units = {}

        n_atoms = self._chemical_system.total_number_of_atoms()

        if self._chunking_axis == 1:
            chunk_tuple = (1,n_atoms,3)
        else:
            chunk_tuple = (self._n_steps,1,3)

        # Write the configuration variables
        configuration_grp = self._h5_file['/configuration']
        for k, v in configuration.variables.items():
            data = np.empty(v.shape)
            data[:] = np.nan
            data[self._selected_atoms,:] = v[self._selected_atoms,:]
            dset = configuration_grp.get(k,None)
            if dset is None:
                if self._compression in TrajectoryWriter.allowed_compression:
                    dset = configuration_grp.create_dataset(
                        k,
                        shape=(self._n_steps,n_atoms,3),
                        chunks=(1,n_atoms,3),                    
                        dtype=self._dtype,
                        compression=self._compression)
                else:
                    dset = configuration_grp.create_dataset(
                        k,
                        shape=(self._n_steps,n_atoms,3),
                        chunks=(1,n_atoms,3),                    
                        dtype=self._dtype)
                dset.attrs['units'] = units.get(k,'')
            dset[self._current_index] = data

        # Write the unit cell
        if configuration.is_periodic:
            unit_cell = configuration.unit_cell
            unit_cell_dset = self._h5_file.get('unit_cell',None)            
            if unit_cell_dset is None:
                unit_cell_dset = self._h5_file.create_dataset(
                    'unit_cell',
                    shape=(self._n_steps,3,3),
                    chunks=(1,3,3),
                    dtype=np.float)
                unit_cell_dset.attrs['units'] = units.get('unit_cell','')
            unit_cell_dset[self._current_index] = unit_cell.direct

        # Write the time
        time_dset = self._h5_file.get('time',None)
        if time_dset is None:
            time_dset = self._h5_file.create_dataset(
                'time',
                shape=(self._n_steps,),
                dtype=np.float)
            time_dset.attrs['units'] = units.get('time','')
        time_dset[self._current_index] = time

        self._current_index += 1

class RigidBodyTrajectoryGenerator:
    """Compute the Rigid-body trajectory data

    If rbt is a RigidBodyTrajectory object, then

     * len(rbt) is the number of steps stored in it
     * rbt[i] is the value at step i (a vector for the center of mass
       and a quaternion for the orientation)
    """
    
    def __init__(self, trajectory, chemical_entity, reference, first=0, last=None, step=1):
        """Constructor.

        :param trajectory: the input trajectory
        :type trajectory: MDANSE.Trajectory.Trajectory
        :param chemical_entity: the chemical enitty for which the Rigig-Body trajectory should be computed
        :type chemical_entity: MDANSE.Chemistry.ChemicalEntity.ChemicalEntity
        :param reference: the reference configuration. Must be continuous.
        :type reference: MDANSE.MolecularDynamics.Configuration.Configuration
        :param first: the index of the first frame
        :type first: int
        :param last: the index of the last frame
        :type last: int
        :param step: the step in frame
        :type step: int
        """

        self._trajectory = trajectory
        
<<<<<<< HEAD
        if last is None:
            last = len(self._trajectory)

        atoms = chemical_entity.atom_list()

        masses = [ATOMS_DATABASE[at.symbol]['atomic_weight'] for at in atoms]

        mass = sum(masses)

        ref_com = chemical_entity.center_of_mass(reference)

        n_steps = len(range(first,last,step))

        possq = np.zeros((n_steps,), np.float)
        cross = np.zeros((n_steps, 3, 3), np.float)

        rcms = self._trajectory.read_com_trajectory(atoms,first,last,step,box_coordinates=True)

        # relative coords of the CONTIGUOUS reference
        r_ref = np.zeros((len(atoms), 3), np.float)
        for i, at in enumerate(atoms):
            r_ref[i] = reference['coordinates'][at.index,:] - ref_com

        unit_cells, inverse_unit_cells = self._trajectory.get_unit_cells()
        if unit_cells is not None:
            unit_cells = unit_cells[first:last:step,:,:]
            inverse_unit_cells = inverse_unit_cells[first:last:step,:,:]

        for i, at in enumerate(atoms):
            r = self._trajectory.read_atomic_trajectory(at.index,first, last, step, True)
            r = r - rcms

            r = r[:,np.newaxis,:]
            r = fold_coordinates.fold_coordinates(
                r,
                unit_cells,
                inverse_unit_cells,
                True
            )
            r = np.squeeze(r)            

            r = self._trajectory.to_real_coordinates(r,first,last,step)
            w = masses[i]/mass
            np.add(possq, w*np.add.reduce(r*r, -1), possq)
            np.add(possq, w*np.add.reduce(r_ref[i]*r_ref[i],-1),possq)
            np.add(cross, w*r[:,:,np.newaxis]*r_ref[np.newaxis,i,:],cross)
            
        rcms = self._trajectory.to_real_coordinates(rcms, first, last, step)

        # filling matrix M
        k = np.zeros((n_steps, 4, 4), np.float)
        k[:, 0, 0] = -cross[:, 0, 0]-cross[:, 1, 1]-cross[:, 2, 2]
        k[:, 0, 1] =  cross[:, 1, 2]-cross[:, 2, 1]
        k[:, 0, 2] =  cross[:, 2, 0]-cross[:, 0, 2]
        k[:, 0, 3] =  cross[:, 0, 1]-cross[:, 1, 0]
        k[:, 1, 1] = -cross[:, 0, 0]+cross[:, 1, 1]+cross[:, 2, 2]
        k[:, 1, 2] = -cross[:, 0, 1]-cross[:, 1, 0]
        k[:, 1, 3] = -cross[:, 0, 2]-cross[:, 2, 0]
        k[:, 2, 2] =  cross[:, 0, 0]-cross[:, 1, 1]+cross[:, 2, 2]
        k[:, 2, 3] = -cross[:, 1, 2]-cross[:, 2, 1]
        k[:, 3, 3] =  cross[:, 0, 0]+cross[:, 1, 1]-cross[:, 2, 2]

        for i in range(1, 4):
            for j in range(i):
                k[:, i, j] = k[:, j, i]
        np.multiply(k, 2., k)
        for i in range(4):
            np.add(k[:,i,i], possq, k[:,i,i])

        quaternions = np.zeros((n_steps, 4), np.float)
        fit = np.zeros((n_steps,), np.float)
        for i in range(n_steps):
            e, v = np.linalg.eig(k[i])
            v = np.transpose(v)
            j = np.argmin(e)
            if e[j] < 0.0:
                fit[i] = 0.
=======
def get_chemical_objects_number(universe):
    
    d = {}
    for obj in universe.objectList():
        if isChemicalObject(obj):
            if obj.name in d:
                d[obj.name] += 1
>>>>>>> d64161c0
            else:
                fit[i] = np.sqrt(e[j])
            if v[j,0] < 0.0:
                quaternions[i] = -v[j]
            else:
                quaternions[i] = v[j]

<<<<<<< HEAD
        self.fit = fit
        self.cms = rcms
        self.quaternions = quaternions
=======
def read_atoms_trajectory(trajectory, atoms, first, last=None, step=1, variable="configuration", weights=None, dtype=numpy.float64):
    
    if not isinstance(atoms,(list,tuple)):
        atoms = [atoms]
        
    if last is None:
        last = len(trajectory)
        
    nFrames = len(list(range(first, last, step)))
    
    serie = numpy.zeros((nFrames,3), dtype=dtype)
    
    if weights is None or len(atoms) == 1:
        weights = [1.0]*len(atoms)

    for i,at in enumerate(atoms):
        w = weights[i]
        serie += w*trajectory.readParticleTrajectory(at, first, last, step, variable).array
                
    serie /= sum(weights)
    
    return serie
>>>>>>> d64161c0

    def __len__(self):
        return self.cms.shape[0]

    def __getitem__(self, index):
        from MDANSE.Mathematics.Geometry import Vector
        from MDANSE.Mathematics.LinearAlgebra import Quaternion
        return Vector(self.cms[index]), Quaternion(self.quaternions[index])

if __name__ == '__main__':

    # t = Trajectory('test.h5')
    # cs = t.chemical_system
    # t.close()
    
    # from Configuration import RealConfiguration
    # import numpy as np

    # coordinates = np.random.uniform(0,10,(30714,3))
    # unit_cell = np.random.uniform(0,10,(3,3))
    # conf = RealConfiguration(cs,coordinates,unit_cell)

    # cs.configuration = conf

    # tw = TrajectoryWriter('toto.h5',cs)
    # tw.dump_configuration()
    # tw.close()

    # t = Trajectory('toto.h5')
    # print(t.read_atom_trajectory(2))
    # t.close()

    # import numpy as np

    # from MDANSE.MolecularDynamics.Configuration import RealConfiguration

    # from MDANSE.Chemistry.ChemicalEntity import Atom
    # cs = ChemicalSystem()
    # for i in range(768):
    #     cs.add_chemical_entity(Atom(symbol='H'))

    # coords = np.load('coords.npy')
    # unit_cell = np.load('unit_cell.npy')
    
    # tw = TrajectoryWriter('waterbox.h5',cs)

    # n_frames = coords.shape[0]
    # for i in range(n_frames):
    #     c = RealConfiguration(cs,coords[i,:,:],unit_cell[i,:,:])
    #     cs.configuration = c
    #     tw.dump_configuration()
    
    # tw.close()

    # t = Trajectory('waterbox.h5')
    # t.close()

    from MDANSE.MolecularDynamics.Configuration import RealConfiguration

    from MDANSE.Chemistry.ChemicalEntity import Atom
    cs = ChemicalSystem()
    for i in range(2):
        cs.add_chemical_entity(Atom(symbol='H'))

    tw = TrajectoryWriter('test.h5',cs)
    unit_cell = 10.0*np.identity(3)

    coords = np.empty((2,3),dtype=np.float)
    coords[0,:] = [-4,0,0]
    coords[1,:] = [ 4,0,0]

    c = RealConfiguration(cs,coords,unit_cell)
    cs.configuration = c
    tw.dump_configuration(1.0)
    tw.close()

    t = Trajectory('test.h5')
    print(t.read_cog_trajectory([0,1],0,10,1).shape)
    t.close()

<|MERGE_RESOLUTION|>--- conflicted
+++ resolved
@@ -40,7 +40,6 @@
         ic("Trajectory.__init__ started")
         self._h5_filename = h5_filename
 
-<<<<<<< HEAD
         self._h5_file = h5py.File(self._h5_filename,'r')
 
         ic("Trajectory.__init__ h5py.File created")
@@ -245,16 +244,6 @@
                 indexes,
                 bonds,
                 box_coordinates=box_coordinates)
-=======
-def get_chemical_objects_size(universe):
-    
-    d = {}
-    for obj in universe.objectList():
-        if isChemicalObject(obj):
-            if obj.name in d:
-                continue
-            d[obj.name] = obj.numberOfAtoms()
->>>>>>> d64161c0
         
         else:
             com_traj = np.sum(coords[:,indexes,:]*masses[np.newaxis,:,np.newaxis],axis=1)
@@ -573,7 +562,6 @@
 
         self._trajectory = trajectory
         
-<<<<<<< HEAD
         if last is None:
             last = len(self._trajectory)
 
@@ -651,15 +639,6 @@
             j = np.argmin(e)
             if e[j] < 0.0:
                 fit[i] = 0.
-=======
-def get_chemical_objects_number(universe):
-    
-    d = {}
-    for obj in universe.objectList():
-        if isChemicalObject(obj):
-            if obj.name in d:
-                d[obj.name] += 1
->>>>>>> d64161c0
             else:
                 fit[i] = np.sqrt(e[j])
             if v[j,0] < 0.0:
@@ -667,34 +646,9 @@
             else:
                 quaternions[i] = v[j]
 
-<<<<<<< HEAD
         self.fit = fit
         self.cms = rcms
         self.quaternions = quaternions
-=======
-def read_atoms_trajectory(trajectory, atoms, first, last=None, step=1, variable="configuration", weights=None, dtype=numpy.float64):
-    
-    if not isinstance(atoms,(list,tuple)):
-        atoms = [atoms]
-        
-    if last is None:
-        last = len(trajectory)
-        
-    nFrames = len(list(range(first, last, step)))
-    
-    serie = numpy.zeros((nFrames,3), dtype=dtype)
-    
-    if weights is None or len(atoms) == 1:
-        weights = [1.0]*len(atoms)
-
-    for i,at in enumerate(atoms):
-        w = weights[i]
-        serie += w*trajectory.readParticleTrajectory(at, first, last, step, variable).array
-                
-    serie /= sum(weights)
-    
-    return serie
->>>>>>> d64161c0
 
     def __len__(self):
         return self.cms.shape[0]
@@ -704,18 +658,62 @@
         from MDANSE.Mathematics.LinearAlgebra import Quaternion
         return Vector(self.cms[index]), Quaternion(self.quaternions[index])
 
-if __name__ == '__main__':
+def get_chemical_objects_size(universe):
+    
+    d = {}
+    for obj in universe.objectList():
+        if isChemicalObject(obj):
+            if obj.name in d:
+                continue
+            d[obj.name] = obj.numberOfAtoms()
+        
+    return d
 
     # t = Trajectory('test.h5')
     # cs = t.chemical_system
     # t.close()
     
-    # from Configuration import RealConfiguration
-    # import numpy as np
-
-    # coordinates = np.random.uniform(0,10,(30714,3))
-    # unit_cell = np.random.uniform(0,10,(3,3))
-    # conf = RealConfiguration(cs,coordinates,unit_cell)
+    d = {}
+    for obj in universe.objectList():
+        if isChemicalObject(obj):
+            d.setdefault(obj.name, []).append(obj)
+        
+    return d
+        
+def get_chemical_objects_number(universe):
+    
+    d = {}
+    for obj in universe.objectList():
+        if isChemicalObject(obj):
+            if obj.name in d:
+                d[obj.name] += 1
+            else:
+                d[obj.name] = 1
+        
+    return d
+                                                                    
+def partition_universe(universe,groups):
+    
+    atoms = sorted(universe.atomList(), key = operator.attrgetter('index'))
+                                        
+    coll = [Collection([atoms[index] for index in gr]) for gr in groups]
+    
+    return coll
+
+def read_atoms_trajectory(trajectory, atoms, first, last=None, step=1, variable="configuration", weights=None, dtype=numpy.float64):
+    
+    if not isinstance(atoms,(list,tuple)):
+        atoms = [atoms]
+        
+    if last is None:
+        last = len(trajectory)
+        
+    nFrames = len(list(range(first, last, step)))
+    
+    serie = np.zeros((nFrames,3), dtype=dtype)
+    
+    if weights is None or len(atoms) == 1:
+        weights = [1.0]*len(atoms)
 
     # cs.configuration = conf
 
@@ -752,6 +750,8 @@
     # t = Trajectory('waterbox.h5')
     # t.close()
 
+if __name__ == '__main__':
+
     from MDANSE.MolecularDynamics.Configuration import RealConfiguration
 
     from MDANSE.Chemistry.ChemicalEntity import Atom
