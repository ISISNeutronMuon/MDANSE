# **************************************************************************
#
# MDANSE: Molecular Dynamics Analysis for Neutron Scattering Experiments
#
# @file      Src/Framework/Configurators/PartialChargeConfigurator.py
# @brief     Implements module/class/test PartialChargeConfigurator
#
# @homepage  https://www.isis.stfc.ac.uk/Pages/MDANSEproject.aspx
# @license   GNU General Public License v3 or higher (see LICENSE)
# @copyright Institut Laue Langevin 2013-now
# @copyright ISIS Neutron and Muon Source, STFC, UKRI 2021-now
# @authors   Scientific Computing Group at ILL (see AUTHORS)
#
# **************************************************************************

import os

from MDANSE import REGISTRY
from MDANSE.Framework.Configurators.IConfigurator import IConfigurator,ConfiguratorError
from MDANSE.Framework.UserDefinitionStore import UD_STORE

class PartialChargeConfigurator(IConfigurator):
    """
    This configurator allows to input partial charges.
    """
        
    _default = ''
                   
    def configure(self, value):
        '''
        Configure a python script. 
                
        :param value: the path for the python script.
        :type value: str 
        '''

        trajConfig = self._configurable[self._dependencies['trajectory']]
        
        if UD_STORE.has_definition(trajConfig["basename"],'partial_charges',value):
            self.update(UD_STORE.get_definition(trajConfig["basename"],'partial_charges',value))
        else:
            if isinstance(value,str):                
                # Case of a python script
                if os.path.exists(value):
                    namespace = {}
                    
<<<<<<< HEAD
                    exec(open(value,'r').read(),self.__dict__,namespace)
=======
                    exec(compile(open(value, "rb").read(), value, 'exec'),self.__dict__,namespace)
>>>>>>> d64161c0
                            
                    if 'charges' not in namespace:
                        raise ConfiguratorError("The variable 'charges' is not defined in the %r python script file" % (self["value"],))
                        
                    self.update(namespace)
                else:
                    raise ConfiguratorError("The python script defining partial charges %s could not be found." % value)
                    
            elif isinstance(value,dict):
                self['charges'] = value
            else:
                raise ConfiguratorError("Invalid type for partial charges.")
                
            
    def get_information(self):
        '''
        Returns some basic informations about the partial charges.
        
        :return: the informations about the partial charges.
        :rtype: str
        '''
        
        info = 'Sum of partial charges = %8.3f' % sum(self['charges'].values())
        
        return info

REGISTRY['partial_charges'] = PartialChargeConfigurator
<|MERGE_RESOLUTION|>--- conflicted
+++ resolved
@@ -1,78 +1,74 @@
-# **************************************************************************
-#
-# MDANSE: Molecular Dynamics Analysis for Neutron Scattering Experiments
-#
-# @file      Src/Framework/Configurators/PartialChargeConfigurator.py
-# @brief     Implements module/class/test PartialChargeConfigurator
-#
-# @homepage  https://www.isis.stfc.ac.uk/Pages/MDANSEproject.aspx
-# @license   GNU General Public License v3 or higher (see LICENSE)
-# @copyright Institut Laue Langevin 2013-now
-# @copyright ISIS Neutron and Muon Source, STFC, UKRI 2021-now
-# @authors   Scientific Computing Group at ILL (see AUTHORS)
-#
-# **************************************************************************
-
-import os
-
-from MDANSE import REGISTRY
-from MDANSE.Framework.Configurators.IConfigurator import IConfigurator,ConfiguratorError
-from MDANSE.Framework.UserDefinitionStore import UD_STORE
-
-class PartialChargeConfigurator(IConfigurator):
-    """
-    This configurator allows to input partial charges.
-    """
-        
-    _default = ''
-                   
-    def configure(self, value):
-        '''
-        Configure a python script. 
-                
-        :param value: the path for the python script.
-        :type value: str 
-        '''
-
-        trajConfig = self._configurable[self._dependencies['trajectory']]
-        
-        if UD_STORE.has_definition(trajConfig["basename"],'partial_charges',value):
-            self.update(UD_STORE.get_definition(trajConfig["basename"],'partial_charges',value))
-        else:
-            if isinstance(value,str):                
-                # Case of a python script
-                if os.path.exists(value):
-                    namespace = {}
-                    
-<<<<<<< HEAD
-                    exec(open(value,'r').read(),self.__dict__,namespace)
-=======
-                    exec(compile(open(value, "rb").read(), value, 'exec'),self.__dict__,namespace)
->>>>>>> d64161c0
-                            
-                    if 'charges' not in namespace:
-                        raise ConfiguratorError("The variable 'charges' is not defined in the %r python script file" % (self["value"],))
-                        
-                    self.update(namespace)
-                else:
-                    raise ConfiguratorError("The python script defining partial charges %s could not be found." % value)
-                    
-            elif isinstance(value,dict):
-                self['charges'] = value
-            else:
-                raise ConfiguratorError("Invalid type for partial charges.")
-                
-            
-    def get_information(self):
-        '''
-        Returns some basic informations about the partial charges.
-        
-        :return: the informations about the partial charges.
-        :rtype: str
-        '''
-        
-        info = 'Sum of partial charges = %8.3f' % sum(self['charges'].values())
-        
-        return info
-
-REGISTRY['partial_charges'] = PartialChargeConfigurator
+# **************************************************************************
+#
+# MDANSE: Molecular Dynamics Analysis for Neutron Scattering Experiments
+#
+# @file      Src/Framework/Configurators/PartialChargeConfigurator.py
+# @brief     Implements module/class/test PartialChargeConfigurator
+#
+# @homepage  https://www.isis.stfc.ac.uk/Pages/MDANSEproject.aspx
+# @license   GNU General Public License v3 or higher (see LICENSE)
+# @copyright Institut Laue Langevin 2013-now
+# @copyright ISIS Neutron and Muon Source, STFC, UKRI 2021-now
+# @authors   Scientific Computing Group at ILL (see AUTHORS)
+#
+# **************************************************************************
+
+import os
+
+from MDANSE import REGISTRY
+from MDANSE.Framework.Configurators.IConfigurator import IConfigurator,ConfiguratorError
+from MDANSE.Framework.UserDefinitionStore import UD_STORE
+
+class PartialChargeConfigurator(IConfigurator):
+    """
+    This configurator allows to input partial charges.
+    """
+        
+    _default = ''
+                   
+    def configure(self, value):
+        '''
+        Configure a python script. 
+                
+        :param value: the path for the python script.
+        :type value: str 
+        '''
+
+        trajConfig = self._configurable[self._dependencies['trajectory']]
+        
+        if UD_STORE.has_definition(trajConfig["basename"],'partial_charges',value):
+            self.update(UD_STORE.get_definition(trajConfig["basename"],'partial_charges',value))
+        else:
+            if isinstance(value,str):                
+                # Case of a python script
+                if os.path.exists(value):
+                    namespace = {}
+                    
+                    exec(compile(open(value, "rb").read(), value, 'exec'),self.__dict__,namespace)
+                            
+                    if 'charges' not in namespace:
+                        raise ConfiguratorError("The variable 'charges' is not defined in the %r python script file" % (self["value"],))
+                        
+                    self.update(namespace)
+                else:
+                    raise ConfiguratorError("The python script defining partial charges %s could not be found." % value)
+                    
+            elif isinstance(value,dict):
+                self['charges'] = value
+            else:
+                raise ConfiguratorError("Invalid type for partial charges.")
+                
+            
+    def get_information(self):
+        '''
+        Returns some basic informations about the partial charges.
+        
+        :return: the informations about the partial charges.
+        :rtype: str
+        '''
+        
+        info = 'Sum of partial charges = %8.3f' % sum(self['charges'].values())
+        
+        return info
+
+REGISTRY['partial_charges'] = PartialChargeConfigurator