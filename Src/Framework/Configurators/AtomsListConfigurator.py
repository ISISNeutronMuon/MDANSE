# **************************************************************************
#
# MDANSE: Molecular Dynamics Analysis for Neutron Scattering Experiments
#
# @file      Src/Framework/Configurators/AtomsListConfigurator.py
# @brief     Implements module/class/test AtomsListConfigurator
#
# @homepage  https://www.isis.stfc.ac.uk/Pages/MDANSEproject.aspx
# @license   GNU General Public License v3 or higher (see LICENSE)
# @copyright Institut Laue Langevin 2013-now
# @copyright ISIS Neutron and Muon Source, STFC, UKRI 2021-now
# @authors   Scientific Computing Group at ILL (see AUTHORS)
#
# **************************************************************************

from MDANSE import REGISTRY
from MDANSE.Framework.UserDefinitionStore import UD_STORE
from MDANSE.Framework.Configurators.IConfigurator import IConfigurator
from MDANSE.MolecularDynamics.TrajectoryUtils import find_atoms_in_molecule

class AtomsListConfigurator(IConfigurator):    
    '''
    This configurator allows of a given list of atom names.

    The atoms has to belong to the same molecule.
        
    :note: this configurator depends on 'trajectory'
    '''
    
    _default = None
                    
    def __init__(self, name, nAtoms=2, **kwargs):
        '''
        Initializes the configurator.

        :param name: the name of the configurator as it will appear in the configuration.
        :type name: str
        :param nAtoms: the (exact) number of atoms of the list.
        :type nAtoms: int
        '''
        
        IConfigurator.__init__(self, name, **kwargs)
        
        self._nAtoms = nAtoms
        
    @property
    def nAtoms(self):
        
        return self._nAtoms
    
    def configure(self, value):
        '''
        Configure an input value. 
        
        The value must be a string that can be either an atom selection string or a valid user 
        definition.
        
        :param value: the input value
        :type value: str
        '''
                          
        traj_configurator = self._configurable[self._dependencies['trajectory']]
                
<<<<<<< HEAD
        if UD_STORE.has_definition(traj_configurator["basename"],"%d_atoms_list" % self._nAtoms,value): 
            molecule,atoms = UD_STORE.get_definition(traj_configurator["basename"],"%d_atoms_list" % self._nAtoms,value)
=======
        if UD_STORE.has_definition(trajConfig["basename"],"%d_atoms_list" % self._nAtoms,value): 
            molecule,atoms = UD_STORE.get_definition(trajConfig["basename"],"%d_atoms_list" % self._nAtoms,value)
        elif UD_STORE.has_definition(trajConfig["basename"],"atoms_list",value):
            tempdict = UD_STORE.get_definition(trajConfig["basename"],"atoms_list",value)
            natoms = tempdict['natoms']
            if not natoms == self._nAtoms:
                raise ValueError("The atom list must have " + str(self._nAtoms) + " atoms per molecule, but " + str(natoms) + " were found.")
            atoms = tempdict['indexes']
            self["value"] = value
            self['atoms'] = atoms
            self['n_values'] = len(self['atoms'])
            return None  # this new section should be self-sufficient.
>>>>>>> d64161c0
        else:
            molecule,atoms=value

        self["value"] = value
        
        self['atoms'] = find_atoms_in_molecule(
            traj_configurator['instance'].chemical_system,
            molecule,
            atoms,
            True)
                        
        self['n_values'] = len(self['atoms'])
                                    
    def get_information(self):
        '''
        Returns some informations the atom selection.
        
        :return: the information about the atom selection.
        :rtype: str
        '''

        if "atoms" not in self:
            return "No configured yet"
        
        info = []
        info.append("Number of selected %d-tuplets:%d" % (self._nAtoms,self["n_values"]))
        
        return "\n".join(info)
    
REGISTRY["atoms_list"] = AtomsListConfigurator
    
<|MERGE_RESOLUTION|>--- conflicted
+++ resolved
@@ -1,111 +1,106 @@
-# **************************************************************************
-#
-# MDANSE: Molecular Dynamics Analysis for Neutron Scattering Experiments
-#
-# @file      Src/Framework/Configurators/AtomsListConfigurator.py
-# @brief     Implements module/class/test AtomsListConfigurator
-#
-# @homepage  https://www.isis.stfc.ac.uk/Pages/MDANSEproject.aspx
-# @license   GNU General Public License v3 or higher (see LICENSE)
-# @copyright Institut Laue Langevin 2013-now
-# @copyright ISIS Neutron and Muon Source, STFC, UKRI 2021-now
-# @authors   Scientific Computing Group at ILL (see AUTHORS)
-#
-# **************************************************************************
-
-from MDANSE import REGISTRY
-from MDANSE.Framework.UserDefinitionStore import UD_STORE
-from MDANSE.Framework.Configurators.IConfigurator import IConfigurator
-from MDANSE.MolecularDynamics.TrajectoryUtils import find_atoms_in_molecule
-
-class AtomsListConfigurator(IConfigurator):    
-    '''
-    This configurator allows of a given list of atom names.
-
-    The atoms has to belong to the same molecule.
-        
-    :note: this configurator depends on 'trajectory'
-    '''
-    
-    _default = None
-                    
-    def __init__(self, name, nAtoms=2, **kwargs):
-        '''
-        Initializes the configurator.
-
-        :param name: the name of the configurator as it will appear in the configuration.
-        :type name: str
-        :param nAtoms: the (exact) number of atoms of the list.
-        :type nAtoms: int
-        '''
-        
-        IConfigurator.__init__(self, name, **kwargs)
-        
-        self._nAtoms = nAtoms
-        
-    @property
-    def nAtoms(self):
-        
-        return self._nAtoms
-    
-    def configure(self, value):
-        '''
-        Configure an input value. 
-        
-        The value must be a string that can be either an atom selection string or a valid user 
-        definition.
-        
-        :param value: the input value
-        :type value: str
-        '''
-                          
-        traj_configurator = self._configurable[self._dependencies['trajectory']]
-                
-<<<<<<< HEAD
-        if UD_STORE.has_definition(traj_configurator["basename"],"%d_atoms_list" % self._nAtoms,value): 
-            molecule,atoms = UD_STORE.get_definition(traj_configurator["basename"],"%d_atoms_list" % self._nAtoms,value)
-=======
-        if UD_STORE.has_definition(trajConfig["basename"],"%d_atoms_list" % self._nAtoms,value): 
-            molecule,atoms = UD_STORE.get_definition(trajConfig["basename"],"%d_atoms_list" % self._nAtoms,value)
-        elif UD_STORE.has_definition(trajConfig["basename"],"atoms_list",value):
-            tempdict = UD_STORE.get_definition(trajConfig["basename"],"atoms_list",value)
-            natoms = tempdict['natoms']
-            if not natoms == self._nAtoms:
-                raise ValueError("The atom list must have " + str(self._nAtoms) + " atoms per molecule, but " + str(natoms) + " were found.")
-            atoms = tempdict['indexes']
-            self["value"] = value
-            self['atoms'] = atoms
-            self['n_values'] = len(self['atoms'])
-            return None  # this new section should be self-sufficient.
->>>>>>> d64161c0
-        else:
-            molecule,atoms=value
-
-        self["value"] = value
-        
-        self['atoms'] = find_atoms_in_molecule(
-            traj_configurator['instance'].chemical_system,
-            molecule,
-            atoms,
-            True)
-                        
-        self['n_values'] = len(self['atoms'])
-                                    
-    def get_information(self):
-        '''
-        Returns some informations the atom selection.
-        
-        :return: the information about the atom selection.
-        :rtype: str
-        '''
-
-        if "atoms" not in self:
-            return "No configured yet"
-        
-        info = []
-        info.append("Number of selected %d-tuplets:%d" % (self._nAtoms,self["n_values"]))
-        
-        return "\n".join(info)
-    
-REGISTRY["atoms_list"] = AtomsListConfigurator
-    
+# **************************************************************************
+#
+# MDANSE: Molecular Dynamics Analysis for Neutron Scattering Experiments
+#
+# @file      Src/Framework/Configurators/AtomsListConfigurator.py
+# @brief     Implements module/class/test AtomsListConfigurator
+#
+# @homepage  https://www.isis.stfc.ac.uk/Pages/MDANSEproject.aspx
+# @license   GNU General Public License v3 or higher (see LICENSE)
+# @copyright Institut Laue Langevin 2013-now
+# @copyright ISIS Neutron and Muon Source, STFC, UKRI 2021-now
+# @authors   Scientific Computing Group at ILL (see AUTHORS)
+#
+# **************************************************************************
+
+from MDANSE import REGISTRY
+from MDANSE.Framework.UserDefinitionStore import UD_STORE
+from MDANSE.Framework.Configurators.IConfigurator import IConfigurator
+from MDANSE.MolecularDynamics.TrajectoryUtils import find_atoms_in_molecule
+
+class AtomsListConfigurator(IConfigurator):    
+    '''
+    This configurator allows of a given list of atom names.
+
+    The atoms has to belong to the same molecule.
+        
+    :note: this configurator depends on 'trajectory'
+    '''
+    
+    _default = None
+                    
+    def __init__(self, name, nAtoms=2, **kwargs):
+        '''
+        Initializes the configurator.
+
+        :param name: the name of the configurator as it will appear in the configuration.
+        :type name: str
+        :param nAtoms: the (exact) number of atoms of the list.
+        :type nAtoms: int
+        '''
+        
+        IConfigurator.__init__(self, name, **kwargs)
+        
+        self._nAtoms = nAtoms
+        
+    @property
+    def nAtoms(self):
+        
+        return self._nAtoms
+    
+    def configure(self, value):
+        '''
+        Configure an input value. 
+        
+        The value must be a string that can be either an atom selection string or a valid user 
+        definition.
+        
+        :param value: the input value
+        :type value: str
+        '''
+                          
+        traj_configurator = self._configurable[self._dependencies['trajectory']]
+                
+        if UD_STORE.has_definition(trajConfig["basename"],"%d_atoms_list" % self._nAtoms,value): 
+            molecule,atoms = UD_STORE.get_definition(trajConfig["basename"],"%d_atoms_list" % self._nAtoms,value)
+        elif UD_STORE.has_definition(trajConfig["basename"],"atoms_list",value):
+            tempdict = UD_STORE.get_definition(trajConfig["basename"],"atoms_list",value)
+            natoms = tempdict['natoms']
+            if not natoms == self._nAtoms:
+                raise ValueError("The atom list must have " + str(self._nAtoms) + " atoms per molecule, but " + str(natoms) + " were found.")
+            atoms = tempdict['indexes']
+            self["value"] = value
+            self['atoms'] = atoms
+            self['n_values'] = len(self['atoms'])
+            return None  # this new section should be self-sufficient.
+        else:
+            molecule,atoms=value
+
+        self["value"] = value
+        
+        self['atoms'] = find_atoms_in_molecule(
+            traj_configurator['instance'].chemical_system,
+            molecule,
+            atoms,
+            True)
+                        
+        self['n_values'] = len(self['atoms'])
+                                    
+    def get_information(self):
+        '''
+        Returns some informations the atom selection.
+        
+        :return: the information about the atom selection.
+        :rtype: str
+        '''
+
+        if "atoms" not in self:
+            return "No configured yet"
+        
+        info = []
+        info.append("Number of selected %d-tuplets:%d" % (self._nAtoms,self["n_values"]))
+        
+        return "\n".join(info)
+    
+REGISTRY["atoms_list"] = AtomsListConfigurator
+    