# **************************************************************************
#
# MDANSE: Molecular Dynamics Analysis for Neutron Scattering Experiments
#
# @file      Src/Framework/Configurators/IntegerConfigurator.py
# @brief     Implements module/class/test IntegerConfigurator
#
# @homepage  https://mdanse.org
# @license   GNU General Public License v3 or higher (see LICENSE)
# @copyright Institut Laue Langevin 2013-now
<<<<<<< HEAD
=======
# @copyright ISIS Neutron and Muon Source, STFC, UKRI 2021-now
>>>>>>> a548513c
# @authors   Scientific Computing Group at ILL (see AUTHORS)
#
# **************************************************************************

from MDANSE import REGISTRY
from MDANSE.Framework.Configurators.IConfigurator import IConfigurator, ConfiguratorError
    
class IntegerConfigurator(IConfigurator):
    """
    This Configurator allows to input an integer.
    """
        
    _default = 0
    
    def __init__(self, name, mini=None, maxi=None, choices=None, exclude=None, **kwargs):
        '''
        Initializes the configurator.
        
        :param name: the name of the configurator as it will appear in the configuration.
        :type name: str
        :param mini: the minimum value allowed for the input value. If None, no restriction for the minimum.
        :type mini: int or None
        :param maxi: the maximum value allowed for the input value. If None, no restriction for the maximum.
        :type maxi: int or None
        :param choices: the list of integers allowed for the input value. If None, any value will be allowed.
        :type choices: int-list or None
        '''
        
        # The base class constructor.
        IConfigurator.__init__(self, name, **kwargs)
        
        self._mini = int(mini) if mini is not None else None

        self._maxi = int(maxi) if maxi is not None else None
        
        self._choices = choices if choices is not None else []

        self._exclude = exclude if exclude is not None else ()
                
    def configure(self, value):
        '''
        Configure an integer value.
                
        :param value: the integer to be configured.
        :type value: int
        '''

        try:
            value = int(value)
        except (TypeError,ValueError) as e:
            raise ConfiguratorError(e)
            
        if self._choices:
            if not value in self._choices:
                raise ConfiguratorError('the input value is not a valid choice.', self)
                        
        if self._mini is not None:
            if value < self._mini:
                raise ConfiguratorError("the input value is lower than %r." % self._mini, self)

        if self._maxi is not None:
            if value > self._maxi:
                raise ConfiguratorError("the input value is higher than %r." % self._maxi, self)

        if self._exclude:
            if value in self._exclude:
                raise ConfiguratorError("the input value is forbidden; forbidden values are %r." % self._exclude, self)

        self['value'] = value

    @property
    def mini(self):
        '''
        Returns the minimum value allowed for an input integer.
        
        :return: the minimum value allowed for an input value integer.
        :rtype: int or None
        '''
                        
        return self._mini

    @property
    def maxi(self):
        '''
        Returns the maximum value allowed for an input integer.
        
        :return: the maximum value allowed for an input value integer.
        :rtype: int or None
        '''
                
        return self._maxi

    @property
    def choices(self):
        '''
        Returns the list of integers allowed for an input float.
        
        :return: the choices allowed for an input float.
        :rtype: int-list or None
        '''
        
        return self._choices

    def get_information(self):
        '''
        Returns some informations about this configurator.
        
        :return: the information about this configurator
        :rtype: str
        '''
        
        return "Value: %r" % self["value"]
    
REGISTRY['integer'] = IntegerConfigurator
<|MERGE_RESOLUTION|>--- conflicted
+++ resolved
@@ -1,128 +1,127 @@
-# **************************************************************************
-#
-# MDANSE: Molecular Dynamics Analysis for Neutron Scattering Experiments
-#
-# @file      Src/Framework/Configurators/IntegerConfigurator.py
-# @brief     Implements module/class/test IntegerConfigurator
-#
-# @homepage  https://mdanse.org
-# @license   GNU General Public License v3 or higher (see LICENSE)
-# @copyright Institut Laue Langevin 2013-now
-<<<<<<< HEAD
-=======
-# @copyright ISIS Neutron and Muon Source, STFC, UKRI 2021-now
->>>>>>> a548513c
-# @authors   Scientific Computing Group at ILL (see AUTHORS)
-#
-# **************************************************************************
-
-from MDANSE import REGISTRY
-from MDANSE.Framework.Configurators.IConfigurator import IConfigurator, ConfiguratorError
-    
-class IntegerConfigurator(IConfigurator):
-    """
-    This Configurator allows to input an integer.
-    """
-        
-    _default = 0
-    
-    def __init__(self, name, mini=None, maxi=None, choices=None, exclude=None, **kwargs):
-        '''
-        Initializes the configurator.
-        
-        :param name: the name of the configurator as it will appear in the configuration.
-        :type name: str
-        :param mini: the minimum value allowed for the input value. If None, no restriction for the minimum.
-        :type mini: int or None
-        :param maxi: the maximum value allowed for the input value. If None, no restriction for the maximum.
-        :type maxi: int or None
-        :param choices: the list of integers allowed for the input value. If None, any value will be allowed.
-        :type choices: int-list or None
-        '''
-        
-        # The base class constructor.
-        IConfigurator.__init__(self, name, **kwargs)
-        
-        self._mini = int(mini) if mini is not None else None
-
-        self._maxi = int(maxi) if maxi is not None else None
-        
-        self._choices = choices if choices is not None else []
-
-        self._exclude = exclude if exclude is not None else ()
-                
-    def configure(self, value):
-        '''
-        Configure an integer value.
-                
-        :param value: the integer to be configured.
-        :type value: int
-        '''
-
-        try:
-            value = int(value)
-        except (TypeError,ValueError) as e:
-            raise ConfiguratorError(e)
-            
-        if self._choices:
-            if not value in self._choices:
-                raise ConfiguratorError('the input value is not a valid choice.', self)
-                        
-        if self._mini is not None:
-            if value < self._mini:
-                raise ConfiguratorError("the input value is lower than %r." % self._mini, self)
-
-        if self._maxi is not None:
-            if value > self._maxi:
-                raise ConfiguratorError("the input value is higher than %r." % self._maxi, self)
-
-        if self._exclude:
-            if value in self._exclude:
-                raise ConfiguratorError("the input value is forbidden; forbidden values are %r." % self._exclude, self)
-
-        self['value'] = value
-
-    @property
-    def mini(self):
-        '''
-        Returns the minimum value allowed for an input integer.
-        
-        :return: the minimum value allowed for an input value integer.
-        :rtype: int or None
-        '''
-                        
-        return self._mini
-
-    @property
-    def maxi(self):
-        '''
-        Returns the maximum value allowed for an input integer.
-        
-        :return: the maximum value allowed for an input value integer.
-        :rtype: int or None
-        '''
-                
-        return self._maxi
-
-    @property
-    def choices(self):
-        '''
-        Returns the list of integers allowed for an input float.
-        
-        :return: the choices allowed for an input float.
-        :rtype: int-list or None
-        '''
-        
-        return self._choices
-
-    def get_information(self):
-        '''
-        Returns some informations about this configurator.
-        
-        :return: the information about this configurator
-        :rtype: str
-        '''
-        
-        return "Value: %r" % self["value"]
-    
-REGISTRY['integer'] = IntegerConfigurator
+# **************************************************************************
+#
+# MDANSE: Molecular Dynamics Analysis for Neutron Scattering Experiments
+#
+# @file      Src/Framework/Configurators/IntegerConfigurator.py
+# @brief     Implements module/class/test IntegerConfigurator
+#
+# @homepage  https://mdanse.org
+# @license   GNU General Public License v3 or higher (see LICENSE)
+# @copyright Institut Laue Langevin 2013-now
+# @copyright ISIS Neutron and Muon Source, STFC, UKRI 2021-now
+# @authors   Scientific Computing Group at ILL (see AUTHORS)
+#
+# **************************************************************************
+
+from MDANSE import REGISTRY
+from MDANSE.Framework.Configurators.IConfigurator import IConfigurator, ConfiguratorError
+
+
+class IntegerConfigurator(IConfigurator):
+    """
+    This Configurator allows to input an integer.
+    """
+        
+    _default = 0
+    
+    def __init__(self, name, mini=None, maxi=None, choices=None, exclude=None, **kwargs):
+        '''
+        Initializes the configurator.
+        
+        :param name: the name of the configurator as it will appear in the configuration.
+        :type name: str
+        :param mini: the minimum value allowed for the input value. If None, no restriction for the minimum.
+        :type mini: int or None
+        :param maxi: the maximum value allowed for the input value. If None, no restriction for the maximum.
+        :type maxi: int or None
+        :param choices: the list of integers allowed for the input value. If None, any value will be allowed.
+        :type choices: int-list or None
+        '''
+        
+        # The base class constructor.
+        IConfigurator.__init__(self, name, **kwargs)
+        
+        self._mini = int(mini) if mini is not None else None
+
+        self._maxi = int(maxi) if maxi is not None else None
+        
+        self._choices = choices if choices is not None else []
+
+        self._exclude = exclude if exclude is not None else ()
+                
+    def configure(self, value):
+        '''
+        Configure an integer value.
+                
+        :param value: the integer to be configured.
+        :type value: int
+        '''
+
+        try:
+            value = int(value)
+        except (TypeError,ValueError) as e:
+            raise ConfiguratorError(e)
+            
+        if self._choices:
+            if not value in self._choices:
+                raise ConfiguratorError('the input value is not a valid choice.', self)
+                        
+        if self._mini is not None:
+            if value < self._mini:
+                raise ConfiguratorError("the input value is lower than %r." % self._mini, self)
+
+        if self._maxi is not None:
+            if value > self._maxi:
+                raise ConfiguratorError("the input value is higher than %r." % self._maxi, self)
+
+        if self._exclude:
+            if value in self._exclude:
+                raise ConfiguratorError("the input value is forbidden; forbidden values are %r." % self._exclude, self)
+
+        self['value'] = value
+
+    @property
+    def mini(self):
+        '''
+        Returns the minimum value allowed for an input integer.
+        
+        :return: the minimum value allowed for an input value integer.
+        :rtype: int or None
+        '''
+                        
+        return self._mini
+
+    @property
+    def maxi(self):
+        '''
+        Returns the maximum value allowed for an input integer.
+        
+        :return: the maximum value allowed for an input value integer.
+        :rtype: int or None
+        '''
+                
+        return self._maxi
+
+    @property
+    def choices(self):
+        '''
+        Returns the list of integers allowed for an input float.
+        
+        :return: the choices allowed for an input float.
+        :rtype: int-list or None
+        '''
+        
+        return self._choices
+
+    def get_information(self):
+        '''
+        Returns some informations about this configurator.
+        
+        :return: the information about this configurator
+        :rtype: str
+        '''
+        
+        return "Value: %r" % self["value"]
+
+
+REGISTRY['integer'] = IntegerConfigurator