--- conflicted
+++ resolved
@@ -15,20 +15,7 @@
 
 import collections
 
-<<<<<<< HEAD
 import numpy as np
-=======
-import numpy
-
-import netCDF4
-
-from Scientific.Geometry import Vector
-from Scientific.Geometry.Quaternion import Quaternion
-from Scientific.Geometry.Transformation import Translation
-
-from MMTK.Collections import Collection
-from MMTK.Trajectory import SnapshotGenerator, Trajectory, TrajectoryOutput
->>>>>>> 71e22cc9
 
 from MDANSE import REGISTRY
 from MDANSE.Chemistry.ChemicalEntity import AtomCluster
@@ -163,13 +150,13 @@
         outputFile.createDimension('XYZ',3)
 
         # The NetCDF variable that stores the quaternions.
-        QUATERNIONS = outputFile.createVariable('quaternions', numpy.dtype(numpy.float64).char, ('NGROUPS','NFRAMES','QUATERNIONLENGTH'))
+        QUATERNIONS = outputFile.createVariable('quaternions', np.dtype(np.float64).char, ('NGROUPS','NFRAMES','QUATERNIONLENGTH'))
   
         # The NetCDF variable that stores the centers of mass.
-        COM = outputFile.createVariable('coms', numpy.dtype(numpy.float64).char, ('NGROUPS','NFRAMES','XYZ'))
+        COM = outputFile.createVariable('coms', np.dtype(np.float64).char, ('NGROUPS','NFRAMES','XYZ'))
               
         # The NetCDF variable that stores the rigid-body fit.
-        FIT = outputFile.createVariable('fits', numpy.dtype(numpy.float64).char, ('NGROUPS','NFRAMES'))
+        FIT = outputFile.createVariable('fits', np.dtype(np.float64).char, ('NGROUPS','NFRAMES'))
   
         outputFile.info = str(self)
    
