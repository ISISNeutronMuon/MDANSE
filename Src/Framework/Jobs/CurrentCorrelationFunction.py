# **************************************************************************
#
# MDANSE: Molecular Dynamics Analysis for Neutron Scattering Experiments
#
# @file      Src/Framework/Jobs/CurrentCorrelationFunction.py
# @brief     Implements module/class/test CurrentCorrelationFunction
#
# @homepage  https://mdanse.org
# @license   GNU General Public License v3 or higher (see LICENSE)
# @copyright Institut Laue Langevin 2013-now
<<<<<<< HEAD
=======
# @copyright ISIS Neutron and Muon Source, STFC, UKRI 2021-now
>>>>>>> a548513c
# @authors   Scientific Computing Group at ILL (see AUTHORS)
#
# **************************************************************************

import collections
import itertools
from math import ceil
import os
from tempfile import gettempdir, tempdir

import netCDF4
import numpy

from MDANSE import REGISTRY
from MDANSE.Framework.Jobs.IJob import IJob
from MDANSE.Mathematics.Arithmetic import weight
from MDANSE.Mathematics.Signal import correlation, differentiate, normalize, get_spectrum
from MDANSE.MolecularDynamics.Trajectory import read_atoms_trajectory


class CurrentCorrelationFunction(IJob):
    """
    Computes the current correlation function for a set of atoms.
    The transverse and longitudinal current correlation functions are typically used to study the propagation of excitations in disordered systems.
    The longitudinal current is directly related to density fluctuations and the transverse current is linked to propagating 'shear modes'.
    
    For more information, see e.g. 'J.-P. Hansen and I. R. McDonald, Theory of Simple Liquids (3rd ed., Elsevier), chapter 7.4: Correlations
    in space and time)' 
    """
    
    label = "Current Correlation Function"

    category = ('Analysis','Scattering',)
    
    ancestor = ["mmtk_trajectory","molecular_viewer"]

    settings = collections.OrderedDict()
    settings['trajectory'] = ('mmtk_trajectory',{})
    settings['frames'] = ('frames', {'dependencies':{'trajectory':'trajectory'}})
    settings['instrument_resolution'] = ('instrument_resolution',{'dependencies':{'trajectory':'trajectory','frames' : 'frames'}})
    settings['interpolation_order'] = ('interpolation_order', {'label': "velocities",
                                                               'dependencies': {'trajectory': 'trajectory'},
                                                               'default': 'no interpolation'})
    settings['interpolation_mode'] = ('single_choice', {'choices': ['one-time in-memory interpolation',
                                                                    'repeated interpolation',
                                                                    'one-time disk interpolation'],
                                                        'default': 'repeated interpolation'})
    settings['preload'] = ('integer', {'default': 50, 'mini': -1, 'exclude': (0,)})
    settings['q_vectors'] = ('q_vectors',{'dependencies':{'trajectory':'trajectory'}})
    settings['atom_selection'] = ('atom_selection',{'dependencies':{'trajectory':'trajectory'}})
    settings['normalize'] = ('boolean', {'default':False})
    settings['atom_transmutation'] = ('atom_transmutation',{'dependencies':{'trajectory':'trajectory','atom_selection':'atom_selection'}})
    settings['weights'] = ('weights', {'default':'b_coherent',"dependencies":{'trajectory':'trajectory','atom_selection':'atom_selection', 'atom_transmutation':'atom_transmutation'}})
    settings['output_files'] = ('output_files', {'formats':["netcdf","ascii"]})
    settings['running_mode'] = ('running_mode',{})

    def initialize(self):
        """
        Initialize the input parameters and analysis self variables
        """

        self.numberOfSteps = self.configuration['q_vectors']['n_shells']

        nQShells = self.configuration["q_vectors"]["n_shells"]
        
        self._nFrames = self.configuration['frames']['number']
        
        self._instrResolution = self.configuration["instrument_resolution"]
        
        self._nOmegas = self._instrResolution['n_omegas']
                
        self._outputData.add("q","line", numpy.array(self.configuration["q_vectors"]["shells"]), units="1/nm") 

        self._outputData.add("time","line", self.configuration['frames']['duration'], units='ps')
        self._outputData.add("time_window","line", self._instrResolution["time_window"], units="au") 

        self._outputData.add("omega","line", self._instrResolution["omega"],units='rad/ps')
        self._outputData.add("omega_window","line", self._instrResolution["omega_window"], axis="omega", units="au") 

        self._elements = self.configuration['atom_selection']['unique_names']
        self._elementsPairs = sorted(itertools.combinations_with_replacement(self._elements,2))
        
        self._indexesPerElement = self.configuration['atom_selection'].get_indexes()

        for pair in self._elementsPairs:
            self._outputData.add("j(q,t)_long_%s%s"  % pair,"surface", (nQShells,self._nFrames), axis="q|time", units="au")                                                 
            self._outputData.add("j(q,t)_trans_%s%s" % pair,"surface", (nQShells,self._nFrames), axis="q|time", units="au")                                                 
            self._outputData.add("J(q,f)_long_%s%s"  % pair,"surface", (nQShells,self._nOmegas), axis="q|omega", units="au") 
            self._outputData.add("J(q,f)_trans_%s%s" % pair,"surface", (nQShells,self._nOmegas), axis="q|omega", units="au") 

        self._outputData.add("j(q,t)_long_total","surface", (nQShells,self._nFrames), axis="q|time"    , units="au")                                                 
        self._outputData.add("J(q,f)_long_total","surface", (nQShells,self._nOmegas), axis="q|omega", units="au") 
        self._outputData.add("j(q,t)_trans_total","surface", (nQShells,self._nFrames), axis="q|time"    , units="au")                                                 
        self._outputData.add("J(q,f)_trans_total","surface", (nQShells,self._nOmegas), axis="q|omega", units="au")

        # Interpolate velocities of all atoms throughout the entire trajectory
        self._order = self.configuration["interpolation_order"]["value"]
        self._mode = self.configuration['interpolation_mode']['index']
        self._preload = self.configuration['preload']['value']

        traj = self.configuration['trajectory']['instance']
        nAtoms = traj.universe.numberOfAtoms()
        nFrames = self.configuration['frames']['n_frames']
        if self._order != "no interpolation" and self._mode == 0:
            self._velocities = numpy.empty((nAtoms,nFrames,3),dtype=float)
            # Loop over the selected indexes and fill only this part of the 
            # self._velocities array, the rest, which is useless, remaining unset. 
            for idx in self.configuration['atom_selection']['flatten_indexes']:
                atomicTraj = read_atoms_trajectory(traj,
                                                    [idx],
                                                    first=self.configuration['frames']['first'],
                                                    last=self.configuration['frames']['last']+1,
                                                    step=self.configuration['frames']['step'],
                                                    variable=self.configuration['interpolation_order']["variable"])
                for axis in range(3):
                    self._velocities[idx,:,axis] = differentiate(atomicTraj[:, axis], order=self._order,
                                                                 dt=self.configuration['frames']['time_step'])

        # An alternative interpolation method which saves the velocities to an HDF5-style .nc file to save on memory
        elif self._order != "no interpolation" and self._mode == 2:
            with netCDF4.Dataset(os.path.join(gettempdir(), 'mdanse_ccf_velocities.nc'), 'w') as velocities:
                velocities.createDimension('particles', nAtoms+1)
                velocities.createDimension('time', nFrames)
                velocities.createDimension('axis', 3)

                if self._preload < 25:
                    # Chunking into 10x10 grid has shown to be faster at low self._preload values
                    velocities.createVariable('velocities', 'f8', ('particles', 'time', 'axis'),
                                              chunksizes=(ceil((nAtoms + 1) / 10), ceil(nFrames / 10), 3))
                else:
                    # At high self._preload values, chunks consisting of all atoms x preload number of frames are faster
                    velocities.createVariable('velocities', 'f8', ('particles', 'time', 'axis'),
                                              chunksizes=((nAtoms + 1), self._preload, 3))

                vels = numpy.empty((nFrames, 3))
                for idx in self.configuration['atom_selection']['flatten_indexes']:
                    atomicTraj = read_atoms_trajectory(traj,
                                                       [idx],
                                                       first=self.configuration['frames']['first'],
                                                       last=self.configuration['frames']['last'] + 1,
                                                       step=self.configuration['frames']['step'],
                                                       variable=self.configuration['interpolation_order']["variable"])
                    for axis in range(3):
                        vels[:, axis] = differentiate(atomicTraj[:, axis], order=self._order,
                                                      dt=self.configuration['frames']['time_step'])
                    velocities['velocities'][idx, :, :] = vels
            self._netcdf = netCDF4.Dataset(os.path.join(tempdir, 'mdanse_ccf_velocities.nc'), 'r')
            self._velocities = self._netcdf['velocities']

    def run_step(self, index):
        """
        Runs a single step of the job.\n
 
        :Parameters:
            #. index (int): The index of the step.
        :Returns:
            #. index (int): The index of the step. 
            #. rho (numpy.array): The exponential part of I(q,t)
        """

        shell = self.configuration["q_vectors"]["shells"][index]
        
        if not shell in self.configuration["q_vectors"]["value"]:
            return index, None

        traj = self.configuration['trajectory']['instance']

        qVectors = self.configuration["q_vectors"]["value"][shell]["q_vectors"]

        nQVectors = qVectors.shape[1]

        rho = {}
        rho_loop = {}
        rhoLong = {}
        rhoTrans = {}
        rhoLong_loop = {}
        rhoTrans_loop = {}
        for element in self._elements:
            rho[element] = numpy.zeros((self._nFrames, 3, nQVectors), dtype = numpy.complex64)
            rho_loop[element] = numpy.zeros((self._nFrames, 3, nQVectors), dtype = numpy.complex64)
            rhoLong_loop[element] = numpy.zeros((self._nFrames, 3, nQVectors), dtype = numpy.complex64)
            rhoTrans_loop[element] = numpy.zeros((self._nFrames, 3, nQVectors), dtype = numpy.complex64)

        # Certain interpolation strategies are faster when looping occurs primarily over elements
        if self._order != 'no interpolation' and (self._mode == 1 or (self._mode == 2 and self._preload == -1)):
            for element, idxs in self._indexesPerElement.items():
                nFrames = self.configuration['frames']['n_frames']
                all_velocities = numpy.empty((len(idxs), nFrames, 3), dtype=float)

                if self._mode == 1:
                    # Looping over elements is the only way to make repeated interpolation feasible at all
                    for i, __ in enumerate(idxs):
                        atomicTraj = read_atoms_trajectory(traj,
                                                           [i],
                                                           first=self.configuration['frames']['first'],
                                                           last=self.configuration['frames']['last'] + 1,
                                                           step=self.configuration['frames']['step'],
                                                           variable=self.configuration['interpolation_order'][
                                                               "variable"])
                        for axis in range(3):
                            all_velocities[i, :, axis] = differentiate(atomicTraj[:, axis], order=self._order,
                                                                       dt=self.configuration['frames']['time_step'])
                elif self._mode == 2:
                    # Loading the whole trajectory of atoms of 1 element into memory can be faster than above, and
                    # is much faster than accessing the disk repeatedly, but it takes more memory too.
                    all_velocities[:, :, :] = self._velocities[idxs, :, :]

                for i, frame in enumerate(self.configuration['frames']['value']):
                    coordinates = traj.configuration[frame].array[idxs, :]
                    velocities = numpy.transpose(all_velocities[:, i, :])[:, :, numpy.newaxis]
                    tmp = numpy.exp(1j * numpy.dot(coordinates, qVectors))[numpy.newaxis, :, :]
                    rho[element][i, :, :] = numpy.add.reduce(velocities * tmp, 1)

                Q2 = numpy.sum(qVectors ** 2, axis=0)

                qj = numpy.sum(rho[element] * qVectors, axis=1)
                rhoLong[element] = (qj[:, numpy.newaxis, :] * qVectors[numpy.newaxis, :, :]) / Q2
                rhoTrans[element] = rho[element] - rhoLong[element]

        # No interpolation and some interpolation approaches are faster when looping occurs primarily over frames
        else:
            # loop over the trajectory time steps
            for i, frame in enumerate(self.configuration['frames']['value']):
                conf = traj.configuration[frame]

                if self._order == 'no interpolation':
                    vel = traj.velocities[frame].array
                elif self._mode == 0:
                    vel = self._velocities[:, i, :]
                else:
                    # When accessing disk repeatedly (minimum memory usage), it is faster to load a whole frame at once
                    # as it requires fewer I/O. This does take more memory, but only as much as if there were no
                    # interpolation, since that also loads one whole frame at a time.
                    if i % self._preload == 0:
                        try:
                            preloaded_velocities = self._velocities[:, [j+i for j in range(self._preload)], :]
                        except IndexError:
                            preloaded_velocities = vel = self._velocities[:, i:, :]
                    vel = preloaded_velocities[:, i%self._preload, :]

                for element, idxs in self._indexesPerElement.items():
                    selectedCoordinates = conf.array[idxs,:]
                    selectedVelocities = vel[idxs,:]
                    selectedVelocities = numpy.transpose(selectedVelocities)[:,:,numpy.newaxis]
                    tmp = numpy.exp(1j*numpy.dot(selectedCoordinates, qVectors))[numpy.newaxis,:,:]
                    rho[element][i,:,:] = numpy.add.reduce(selectedVelocities*tmp,1)

            Q2 = numpy.sum(qVectors ** 2, axis=0)

            for element in self._elements:
                qj = numpy.sum(rho[element] * qVectors, axis=1)
                rhoLong[element] = (qj[:, numpy.newaxis, :] * qVectors[numpy.newaxis, :, :]) / Q2
                rhoTrans[element] = rho[element] - rhoLong[element]

        return index, (rhoLong, rhoTrans)

    def combine(self, index, x):
        """
        Combines returned results of run_step.\n
        :Parameters:
            #. index (int): The index of the step.\n
            #. x (any): The returned result(s) of run_step
        """

        if x is None:
            return
        
        jLong, jTrans = x
        
        for at1,at2 in self._elementsPairs:
            
            corrLong = numpy.zeros((self._nFrames,),dtype=numpy.float64)
            corrTrans = numpy.zeros((self._nFrames,),dtype=numpy.float64)
            
            for i in range(3):
                corrLong += correlation(jLong[at1][:,i,:],jLong[at2][:,i,:], axis=0, average=1)
                corrTrans += correlation(jTrans[at1][:,i,:],jTrans[at2][:,i,:], axis=0, average=1)
                            
            self._outputData["j(q,t)_long_%s%s" % (at1,at2)][index,:] += corrLong
            self._outputData["j(q,t)_trans_%s%s" % (at1,at2)][index,:] += corrTrans

    def finalize(self):
        """
        Finalizes the calculations (e.g. averaging the total term, output files creations ...)
        """
                        
        nAtomsPerElement = self.configuration['atom_selection'].get_natoms()
        for pair in self._elementsPairs:
            at1,at2 = pair
            ni = nAtomsPerElement[at1]
            nj = nAtomsPerElement[at2]
            self._outputData["j(q,t)_long_%s%s" % pair][:] /= ni*nj
            self._outputData["j(q,t)_trans_%s%s" % pair][:] /= ni*nj
            self._outputData["J(q,f)_long_%s%s" % pair][:] = get_spectrum(self._outputData["j(q,t)_long_%s%s" % pair],
                                                                          self.configuration["instrument_resolution"]["time_window"],
                                                                          self.configuration["instrument_resolution"]["time_step"],
                                                                          axis=1)        
            self._outputData["J(q,f)_trans_%s%s" % pair][:] = get_spectrum(self._outputData["j(q,t)_trans_%s%s" % pair],
                                                                           self.configuration["instrument_resolution"]["time_window"],
                                                                           self.configuration["instrument_resolution"]["time_step"],
                                                                           axis=1)        

        if self.configuration['normalize']["value"]:
            for pair in self._elementsPairs:
                self._outputData["j(q,t)_long_%s%s" % pair] = normalize(self._outputData["j(q,t)_long_%s%s" % pair],axis=1)
                self._outputData["j(q,t)_trans_%s%s" % pair] = normalize(self._outputData["j(q,t)_trans_%s%s" % pair],axis=1)

        jqtLongTotal = weight(self.configuration["weights"].get_weights(),self._outputData,nAtomsPerElement,2,"j(q,t)_long_%s%s")
        self._outputData["j(q,t)_long_total"][:] = jqtLongTotal

        jqtTransTotal = weight(self.configuration["weights"].get_weights(),self._outputData,nAtomsPerElement,2,"j(q,t)_trans_%s%s")
        self._outputData["j(q,t)_trans_total"][:] = jqtTransTotal
        
        sqfLongTotal = weight(self.configuration["weights"].get_weights(),self._outputData,nAtomsPerElement,2,"J(q,f)_long_%s%s")
        self._outputData["J(q,f)_long_total"][:] = sqfLongTotal

        sqfTransTotal = weight(self.configuration["weights"].get_weights(),self._outputData,nAtomsPerElement,2,"J(q,f)_trans_%s%s")
        self._outputData["J(q,f)_trans_total"][:] = sqfTransTotal
    
        self._outputData.write(self.configuration['output_files']['root'], self.configuration['output_files']['formats'], self._info)
        
        self.configuration['trajectory']['instance'].close()

        try:
            self._netcdf.close()
        except (AttributeError, RuntimeError):
            pass

        try:
            os.remove(os.path.join(tempdir, 'mdanse_ccf_velocities.nc'))
        except OSError:
            pass


REGISTRY['ccf'] = CurrentCorrelationFunction
        
<|MERGE_RESOLUTION|>--- conflicted
+++ resolved
@@ -1,350 +1,347 @@
-# **************************************************************************
-#
-# MDANSE: Molecular Dynamics Analysis for Neutron Scattering Experiments
-#
-# @file      Src/Framework/Jobs/CurrentCorrelationFunction.py
-# @brief     Implements module/class/test CurrentCorrelationFunction
-#
-# @homepage  https://mdanse.org
-# @license   GNU General Public License v3 or higher (see LICENSE)
-# @copyright Institut Laue Langevin 2013-now
-<<<<<<< HEAD
-=======
-# @copyright ISIS Neutron and Muon Source, STFC, UKRI 2021-now
->>>>>>> a548513c
-# @authors   Scientific Computing Group at ILL (see AUTHORS)
-#
-# **************************************************************************
-
-import collections
-import itertools
-from math import ceil
-import os
-from tempfile import gettempdir, tempdir
-
-import netCDF4
-import numpy
-
-from MDANSE import REGISTRY
-from MDANSE.Framework.Jobs.IJob import IJob
-from MDANSE.Mathematics.Arithmetic import weight
-from MDANSE.Mathematics.Signal import correlation, differentiate, normalize, get_spectrum
-from MDANSE.MolecularDynamics.Trajectory import read_atoms_trajectory
-
-
-class CurrentCorrelationFunction(IJob):
-    """
-    Computes the current correlation function for a set of atoms.
-    The transverse and longitudinal current correlation functions are typically used to study the propagation of excitations in disordered systems.
-    The longitudinal current is directly related to density fluctuations and the transverse current is linked to propagating 'shear modes'.
-    
-    For more information, see e.g. 'J.-P. Hansen and I. R. McDonald, Theory of Simple Liquids (3rd ed., Elsevier), chapter 7.4: Correlations
-    in space and time)' 
-    """
-    
-    label = "Current Correlation Function"
-
-    category = ('Analysis','Scattering',)
-    
-    ancestor = ["mmtk_trajectory","molecular_viewer"]
-
-    settings = collections.OrderedDict()
-    settings['trajectory'] = ('mmtk_trajectory',{})
-    settings['frames'] = ('frames', {'dependencies':{'trajectory':'trajectory'}})
-    settings['instrument_resolution'] = ('instrument_resolution',{'dependencies':{'trajectory':'trajectory','frames' : 'frames'}})
-    settings['interpolation_order'] = ('interpolation_order', {'label': "velocities",
-                                                               'dependencies': {'trajectory': 'trajectory'},
-                                                               'default': 'no interpolation'})
-    settings['interpolation_mode'] = ('single_choice', {'choices': ['one-time in-memory interpolation',
-                                                                    'repeated interpolation',
-                                                                    'one-time disk interpolation'],
-                                                        'default': 'repeated interpolation'})
-    settings['preload'] = ('integer', {'default': 50, 'mini': -1, 'exclude': (0,)})
-    settings['q_vectors'] = ('q_vectors',{'dependencies':{'trajectory':'trajectory'}})
-    settings['atom_selection'] = ('atom_selection',{'dependencies':{'trajectory':'trajectory'}})
-    settings['normalize'] = ('boolean', {'default':False})
-    settings['atom_transmutation'] = ('atom_transmutation',{'dependencies':{'trajectory':'trajectory','atom_selection':'atom_selection'}})
-    settings['weights'] = ('weights', {'default':'b_coherent',"dependencies":{'trajectory':'trajectory','atom_selection':'atom_selection', 'atom_transmutation':'atom_transmutation'}})
-    settings['output_files'] = ('output_files', {'formats':["netcdf","ascii"]})
-    settings['running_mode'] = ('running_mode',{})
-
-    def initialize(self):
-        """
-        Initialize the input parameters and analysis self variables
-        """
-
-        self.numberOfSteps = self.configuration['q_vectors']['n_shells']
-
-        nQShells = self.configuration["q_vectors"]["n_shells"]
-        
-        self._nFrames = self.configuration['frames']['number']
-        
-        self._instrResolution = self.configuration["instrument_resolution"]
-        
-        self._nOmegas = self._instrResolution['n_omegas']
-                
-        self._outputData.add("q","line", numpy.array(self.configuration["q_vectors"]["shells"]), units="1/nm") 
-
-        self._outputData.add("time","line", self.configuration['frames']['duration'], units='ps')
-        self._outputData.add("time_window","line", self._instrResolution["time_window"], units="au") 
-
-        self._outputData.add("omega","line", self._instrResolution["omega"],units='rad/ps')
-        self._outputData.add("omega_window","line", self._instrResolution["omega_window"], axis="omega", units="au") 
-
-        self._elements = self.configuration['atom_selection']['unique_names']
-        self._elementsPairs = sorted(itertools.combinations_with_replacement(self._elements,2))
-        
-        self._indexesPerElement = self.configuration['atom_selection'].get_indexes()
-
-        for pair in self._elementsPairs:
-            self._outputData.add("j(q,t)_long_%s%s"  % pair,"surface", (nQShells,self._nFrames), axis="q|time", units="au")                                                 
-            self._outputData.add("j(q,t)_trans_%s%s" % pair,"surface", (nQShells,self._nFrames), axis="q|time", units="au")                                                 
-            self._outputData.add("J(q,f)_long_%s%s"  % pair,"surface", (nQShells,self._nOmegas), axis="q|omega", units="au") 
-            self._outputData.add("J(q,f)_trans_%s%s" % pair,"surface", (nQShells,self._nOmegas), axis="q|omega", units="au") 
-
-        self._outputData.add("j(q,t)_long_total","surface", (nQShells,self._nFrames), axis="q|time"    , units="au")                                                 
-        self._outputData.add("J(q,f)_long_total","surface", (nQShells,self._nOmegas), axis="q|omega", units="au") 
-        self._outputData.add("j(q,t)_trans_total","surface", (nQShells,self._nFrames), axis="q|time"    , units="au")                                                 
-        self._outputData.add("J(q,f)_trans_total","surface", (nQShells,self._nOmegas), axis="q|omega", units="au")
-
-        # Interpolate velocities of all atoms throughout the entire trajectory
-        self._order = self.configuration["interpolation_order"]["value"]
-        self._mode = self.configuration['interpolation_mode']['index']
-        self._preload = self.configuration['preload']['value']
-
-        traj = self.configuration['trajectory']['instance']
-        nAtoms = traj.universe.numberOfAtoms()
-        nFrames = self.configuration['frames']['n_frames']
-        if self._order != "no interpolation" and self._mode == 0:
-            self._velocities = numpy.empty((nAtoms,nFrames,3),dtype=float)
-            # Loop over the selected indexes and fill only this part of the 
-            # self._velocities array, the rest, which is useless, remaining unset. 
-            for idx in self.configuration['atom_selection']['flatten_indexes']:
-                atomicTraj = read_atoms_trajectory(traj,
-                                                    [idx],
-                                                    first=self.configuration['frames']['first'],
-                                                    last=self.configuration['frames']['last']+1,
-                                                    step=self.configuration['frames']['step'],
-                                                    variable=self.configuration['interpolation_order']["variable"])
-                for axis in range(3):
-                    self._velocities[idx,:,axis] = differentiate(atomicTraj[:, axis], order=self._order,
-                                                                 dt=self.configuration['frames']['time_step'])
-
-        # An alternative interpolation method which saves the velocities to an HDF5-style .nc file to save on memory
-        elif self._order != "no interpolation" and self._mode == 2:
-            with netCDF4.Dataset(os.path.join(gettempdir(), 'mdanse_ccf_velocities.nc'), 'w') as velocities:
-                velocities.createDimension('particles', nAtoms+1)
-                velocities.createDimension('time', nFrames)
-                velocities.createDimension('axis', 3)
-
-                if self._preload < 25:
-                    # Chunking into 10x10 grid has shown to be faster at low self._preload values
-                    velocities.createVariable('velocities', 'f8', ('particles', 'time', 'axis'),
-                                              chunksizes=(ceil((nAtoms + 1) / 10), ceil(nFrames / 10), 3))
-                else:
-                    # At high self._preload values, chunks consisting of all atoms x preload number of frames are faster
-                    velocities.createVariable('velocities', 'f8', ('particles', 'time', 'axis'),
-                                              chunksizes=((nAtoms + 1), self._preload, 3))
-
-                vels = numpy.empty((nFrames, 3))
-                for idx in self.configuration['atom_selection']['flatten_indexes']:
-                    atomicTraj = read_atoms_trajectory(traj,
-                                                       [idx],
-                                                       first=self.configuration['frames']['first'],
-                                                       last=self.configuration['frames']['last'] + 1,
-                                                       step=self.configuration['frames']['step'],
-                                                       variable=self.configuration['interpolation_order']["variable"])
-                    for axis in range(3):
-                        vels[:, axis] = differentiate(atomicTraj[:, axis], order=self._order,
-                                                      dt=self.configuration['frames']['time_step'])
-                    velocities['velocities'][idx, :, :] = vels
-            self._netcdf = netCDF4.Dataset(os.path.join(tempdir, 'mdanse_ccf_velocities.nc'), 'r')
-            self._velocities = self._netcdf['velocities']
-
-    def run_step(self, index):
-        """
-        Runs a single step of the job.\n
- 
-        :Parameters:
-            #. index (int): The index of the step.
-        :Returns:
-            #. index (int): The index of the step. 
-            #. rho (numpy.array): The exponential part of I(q,t)
-        """
-
-        shell = self.configuration["q_vectors"]["shells"][index]
-        
-        if not shell in self.configuration["q_vectors"]["value"]:
-            return index, None
-
-        traj = self.configuration['trajectory']['instance']
-
-        qVectors = self.configuration["q_vectors"]["value"][shell]["q_vectors"]
-
-        nQVectors = qVectors.shape[1]
-
-        rho = {}
-        rho_loop = {}
-        rhoLong = {}
-        rhoTrans = {}
-        rhoLong_loop = {}
-        rhoTrans_loop = {}
-        for element in self._elements:
-            rho[element] = numpy.zeros((self._nFrames, 3, nQVectors), dtype = numpy.complex64)
-            rho_loop[element] = numpy.zeros((self._nFrames, 3, nQVectors), dtype = numpy.complex64)
-            rhoLong_loop[element] = numpy.zeros((self._nFrames, 3, nQVectors), dtype = numpy.complex64)
-            rhoTrans_loop[element] = numpy.zeros((self._nFrames, 3, nQVectors), dtype = numpy.complex64)
-
-        # Certain interpolation strategies are faster when looping occurs primarily over elements
-        if self._order != 'no interpolation' and (self._mode == 1 or (self._mode == 2 and self._preload == -1)):
-            for element, idxs in self._indexesPerElement.items():
-                nFrames = self.configuration['frames']['n_frames']
-                all_velocities = numpy.empty((len(idxs), nFrames, 3), dtype=float)
-
-                if self._mode == 1:
-                    # Looping over elements is the only way to make repeated interpolation feasible at all
-                    for i, __ in enumerate(idxs):
-                        atomicTraj = read_atoms_trajectory(traj,
-                                                           [i],
-                                                           first=self.configuration['frames']['first'],
-                                                           last=self.configuration['frames']['last'] + 1,
-                                                           step=self.configuration['frames']['step'],
-                                                           variable=self.configuration['interpolation_order'][
-                                                               "variable"])
-                        for axis in range(3):
-                            all_velocities[i, :, axis] = differentiate(atomicTraj[:, axis], order=self._order,
-                                                                       dt=self.configuration['frames']['time_step'])
-                elif self._mode == 2:
-                    # Loading the whole trajectory of atoms of 1 element into memory can be faster than above, and
-                    # is much faster than accessing the disk repeatedly, but it takes more memory too.
-                    all_velocities[:, :, :] = self._velocities[idxs, :, :]
-
-                for i, frame in enumerate(self.configuration['frames']['value']):
-                    coordinates = traj.configuration[frame].array[idxs, :]
-                    velocities = numpy.transpose(all_velocities[:, i, :])[:, :, numpy.newaxis]
-                    tmp = numpy.exp(1j * numpy.dot(coordinates, qVectors))[numpy.newaxis, :, :]
-                    rho[element][i, :, :] = numpy.add.reduce(velocities * tmp, 1)
-
-                Q2 = numpy.sum(qVectors ** 2, axis=0)
-
-                qj = numpy.sum(rho[element] * qVectors, axis=1)
-                rhoLong[element] = (qj[:, numpy.newaxis, :] * qVectors[numpy.newaxis, :, :]) / Q2
-                rhoTrans[element] = rho[element] - rhoLong[element]
-
-        # No interpolation and some interpolation approaches are faster when looping occurs primarily over frames
-        else:
-            # loop over the trajectory time steps
-            for i, frame in enumerate(self.configuration['frames']['value']):
-                conf = traj.configuration[frame]
-
-                if self._order == 'no interpolation':
-                    vel = traj.velocities[frame].array
-                elif self._mode == 0:
-                    vel = self._velocities[:, i, :]
-                else:
-                    # When accessing disk repeatedly (minimum memory usage), it is faster to load a whole frame at once
-                    # as it requires fewer I/O. This does take more memory, but only as much as if there were no
-                    # interpolation, since that also loads one whole frame at a time.
-                    if i % self._preload == 0:
-                        try:
-                            preloaded_velocities = self._velocities[:, [j+i for j in range(self._preload)], :]
-                        except IndexError:
-                            preloaded_velocities = vel = self._velocities[:, i:, :]
-                    vel = preloaded_velocities[:, i%self._preload, :]
-
-                for element, idxs in self._indexesPerElement.items():
-                    selectedCoordinates = conf.array[idxs,:]
-                    selectedVelocities = vel[idxs,:]
-                    selectedVelocities = numpy.transpose(selectedVelocities)[:,:,numpy.newaxis]
-                    tmp = numpy.exp(1j*numpy.dot(selectedCoordinates, qVectors))[numpy.newaxis,:,:]
-                    rho[element][i,:,:] = numpy.add.reduce(selectedVelocities*tmp,1)
-
-            Q2 = numpy.sum(qVectors ** 2, axis=0)
-
-            for element in self._elements:
-                qj = numpy.sum(rho[element] * qVectors, axis=1)
-                rhoLong[element] = (qj[:, numpy.newaxis, :] * qVectors[numpy.newaxis, :, :]) / Q2
-                rhoTrans[element] = rho[element] - rhoLong[element]
-
-        return index, (rhoLong, rhoTrans)
-
-    def combine(self, index, x):
-        """
-        Combines returned results of run_step.\n
-        :Parameters:
-            #. index (int): The index of the step.\n
-            #. x (any): The returned result(s) of run_step
-        """
-
-        if x is None:
-            return
-        
-        jLong, jTrans = x
-        
-        for at1,at2 in self._elementsPairs:
-            
-            corrLong = numpy.zeros((self._nFrames,),dtype=numpy.float64)
-            corrTrans = numpy.zeros((self._nFrames,),dtype=numpy.float64)
-            
-            for i in range(3):
-                corrLong += correlation(jLong[at1][:,i,:],jLong[at2][:,i,:], axis=0, average=1)
-                corrTrans += correlation(jTrans[at1][:,i,:],jTrans[at2][:,i,:], axis=0, average=1)
-                            
-            self._outputData["j(q,t)_long_%s%s" % (at1,at2)][index,:] += corrLong
-            self._outputData["j(q,t)_trans_%s%s" % (at1,at2)][index,:] += corrTrans
-
-    def finalize(self):
-        """
-        Finalizes the calculations (e.g. averaging the total term, output files creations ...)
-        """
-                        
-        nAtomsPerElement = self.configuration['atom_selection'].get_natoms()
-        for pair in self._elementsPairs:
-            at1,at2 = pair
-            ni = nAtomsPerElement[at1]
-            nj = nAtomsPerElement[at2]
-            self._outputData["j(q,t)_long_%s%s" % pair][:] /= ni*nj
-            self._outputData["j(q,t)_trans_%s%s" % pair][:] /= ni*nj
-            self._outputData["J(q,f)_long_%s%s" % pair][:] = get_spectrum(self._outputData["j(q,t)_long_%s%s" % pair],
-                                                                          self.configuration["instrument_resolution"]["time_window"],
-                                                                          self.configuration["instrument_resolution"]["time_step"],
-                                                                          axis=1)        
-            self._outputData["J(q,f)_trans_%s%s" % pair][:] = get_spectrum(self._outputData["j(q,t)_trans_%s%s" % pair],
-                                                                           self.configuration["instrument_resolution"]["time_window"],
-                                                                           self.configuration["instrument_resolution"]["time_step"],
-                                                                           axis=1)        
-
-        if self.configuration['normalize']["value"]:
-            for pair in self._elementsPairs:
-                self._outputData["j(q,t)_long_%s%s" % pair] = normalize(self._outputData["j(q,t)_long_%s%s" % pair],axis=1)
-                self._outputData["j(q,t)_trans_%s%s" % pair] = normalize(self._outputData["j(q,t)_trans_%s%s" % pair],axis=1)
-
-        jqtLongTotal = weight(self.configuration["weights"].get_weights(),self._outputData,nAtomsPerElement,2,"j(q,t)_long_%s%s")
-        self._outputData["j(q,t)_long_total"][:] = jqtLongTotal
-
-        jqtTransTotal = weight(self.configuration["weights"].get_weights(),self._outputData,nAtomsPerElement,2,"j(q,t)_trans_%s%s")
-        self._outputData["j(q,t)_trans_total"][:] = jqtTransTotal
-        
-        sqfLongTotal = weight(self.configuration["weights"].get_weights(),self._outputData,nAtomsPerElement,2,"J(q,f)_long_%s%s")
-        self._outputData["J(q,f)_long_total"][:] = sqfLongTotal
-
-        sqfTransTotal = weight(self.configuration["weights"].get_weights(),self._outputData,nAtomsPerElement,2,"J(q,f)_trans_%s%s")
-        self._outputData["J(q,f)_trans_total"][:] = sqfTransTotal
-    
-        self._outputData.write(self.configuration['output_files']['root'], self.configuration['output_files']['formats'], self._info)
-        
-        self.configuration['trajectory']['instance'].close()
-
-        try:
-            self._netcdf.close()
-        except (AttributeError, RuntimeError):
-            pass
-
-        try:
-            os.remove(os.path.join(tempdir, 'mdanse_ccf_velocities.nc'))
-        except OSError:
-            pass
-
-
-REGISTRY['ccf'] = CurrentCorrelationFunction
-        
+# **************************************************************************
+#
+# MDANSE: Molecular Dynamics Analysis for Neutron Scattering Experiments
+#
+# @file      Src/Framework/Jobs/CurrentCorrelationFunction.py
+# @brief     Implements module/class/test CurrentCorrelationFunction
+#
+# @homepage  https://mdanse.org
+# @license   GNU General Public License v3 or higher (see LICENSE)
+# @copyright Institut Laue Langevin 2013-now
+# @copyright ISIS Neutron and Muon Source, STFC, UKRI 2021-now
+# @authors   Scientific Computing Group at ILL (see AUTHORS)
+#
+# **************************************************************************
+
+import collections
+import itertools
+from math import ceil
+import os
+from tempfile import gettempdir, tempdir
+
+import netCDF4
+import numpy
+
+from MDANSE import REGISTRY
+from MDANSE.Framework.Jobs.IJob import IJob
+from MDANSE.Mathematics.Arithmetic import weight
+from MDANSE.Mathematics.Signal import correlation, differentiate, normalize, get_spectrum
+from MDANSE.MolecularDynamics.Trajectory import read_atoms_trajectory
+
+
+class CurrentCorrelationFunction(IJob):
+    """
+    Computes the current correlation function for a set of atoms.
+    The transverse and longitudinal current correlation functions are typically used to study the propagation of excitations in disordered systems.
+    The longitudinal current is directly related to density fluctuations and the transverse current is linked to propagating 'shear modes'.
+    
+    For more information, see e.g. 'J.-P. Hansen and I. R. McDonald, Theory of Simple Liquids (3rd ed., Elsevier), chapter 7.4: Correlations
+    in space and time)' 
+    """
+    
+    label = "Current Correlation Function"
+
+    category = ('Analysis','Scattering',)
+    
+    ancestor = ["mmtk_trajectory","molecular_viewer"]
+
+    settings = collections.OrderedDict()
+    settings['trajectory'] = ('mmtk_trajectory',{})
+    settings['frames'] = ('frames', {'dependencies':{'trajectory':'trajectory'}})
+    settings['instrument_resolution'] = ('instrument_resolution',{'dependencies':{'trajectory':'trajectory','frames' : 'frames'}})
+    settings['interpolation_order'] = ('interpolation_order', {'label': "velocities",
+                                                               'dependencies': {'trajectory': 'trajectory'},
+                                                               'default': 'no interpolation'})
+    settings['interpolation_mode'] = ('single_choice', {'choices': ['one-time in-memory interpolation',
+                                                                    'repeated interpolation',
+                                                                    'one-time disk interpolation'],
+                                                        'default': 'repeated interpolation'})
+    settings['preload'] = ('integer', {'default': 50, 'mini': -1, 'exclude': (0,)})
+    settings['q_vectors'] = ('q_vectors',{'dependencies':{'trajectory':'trajectory'}})
+    settings['atom_selection'] = ('atom_selection',{'dependencies':{'trajectory':'trajectory'}})
+    settings['normalize'] = ('boolean', {'default':False})
+    settings['atom_transmutation'] = ('atom_transmutation',{'dependencies':{'trajectory':'trajectory','atom_selection':'atom_selection'}})
+    settings['weights'] = ('weights', {'default':'b_coherent',"dependencies":{'trajectory':'trajectory','atom_selection':'atom_selection', 'atom_transmutation':'atom_transmutation'}})
+    settings['output_files'] = ('output_files', {'formats':["netcdf","ascii"]})
+    settings['running_mode'] = ('running_mode',{})
+
+    def initialize(self):
+        """
+        Initialize the input parameters and analysis self variables
+        """
+
+        self.numberOfSteps = self.configuration['q_vectors']['n_shells']
+
+        nQShells = self.configuration["q_vectors"]["n_shells"]
+        
+        self._nFrames = self.configuration['frames']['number']
+        
+        self._instrResolution = self.configuration["instrument_resolution"]
+        
+        self._nOmegas = self._instrResolution['n_omegas']
+                
+        self._outputData.add("q","line", numpy.array(self.configuration["q_vectors"]["shells"]), units="1/nm") 
+
+        self._outputData.add("time","line", self.configuration['frames']['duration'], units='ps')
+        self._outputData.add("time_window","line", self._instrResolution["time_window"], units="au") 
+
+        self._outputData.add("omega","line", self._instrResolution["omega"],units='rad/ps')
+        self._outputData.add("omega_window","line", self._instrResolution["omega_window"], axis="omega", units="au") 
+
+        self._elements = self.configuration['atom_selection']['unique_names']
+        self._elementsPairs = sorted(itertools.combinations_with_replacement(self._elements,2))
+        
+        self._indexesPerElement = self.configuration['atom_selection'].get_indexes()
+
+        for pair in self._elementsPairs:
+            self._outputData.add("j(q,t)_long_%s%s"  % pair,"surface", (nQShells,self._nFrames), axis="q|time", units="au")                                                 
+            self._outputData.add("j(q,t)_trans_%s%s" % pair,"surface", (nQShells,self._nFrames), axis="q|time", units="au")                                                 
+            self._outputData.add("J(q,f)_long_%s%s"  % pair,"surface", (nQShells,self._nOmegas), axis="q|omega", units="au") 
+            self._outputData.add("J(q,f)_trans_%s%s" % pair,"surface", (nQShells,self._nOmegas), axis="q|omega", units="au") 
+
+        self._outputData.add("j(q,t)_long_total","surface", (nQShells,self._nFrames), axis="q|time"    , units="au")                                                 
+        self._outputData.add("J(q,f)_long_total","surface", (nQShells,self._nOmegas), axis="q|omega", units="au") 
+        self._outputData.add("j(q,t)_trans_total","surface", (nQShells,self._nFrames), axis="q|time"    , units="au")                                                 
+        self._outputData.add("J(q,f)_trans_total","surface", (nQShells,self._nOmegas), axis="q|omega", units="au")
+
+        # Interpolate velocities of all atoms throughout the entire trajectory
+        self._order = self.configuration["interpolation_order"]["value"]
+        self._mode = self.configuration['interpolation_mode']['index']
+        self._preload = self.configuration['preload']['value']
+
+        traj = self.configuration['trajectory']['instance']
+        nAtoms = traj.universe.numberOfAtoms()
+        nFrames = self.configuration['frames']['n_frames']
+        if self._order != "no interpolation" and self._mode == 0:
+            self._velocities = numpy.empty((nAtoms,nFrames,3),dtype=float)
+            # Loop over the selected indexes and fill only this part of the 
+            # self._velocities array, the rest, which is useless, remaining unset. 
+            for idx in self.configuration['atom_selection']['flatten_indexes']:
+                atomicTraj = read_atoms_trajectory(traj,
+                                                    [idx],
+                                                    first=self.configuration['frames']['first'],
+                                                    last=self.configuration['frames']['last']+1,
+                                                    step=self.configuration['frames']['step'],
+                                                    variable=self.configuration['interpolation_order']["variable"])
+                for axis in range(3):
+                    self._velocities[idx,:,axis] = differentiate(atomicTraj[:, axis], order=self._order,
+                                                                 dt=self.configuration['frames']['time_step'])
+
+        # An alternative interpolation method which saves the velocities to an HDF5-style .nc file to save on memory
+        elif self._order != "no interpolation" and self._mode == 2:
+            with netCDF4.Dataset(os.path.join(gettempdir(), 'mdanse_ccf_velocities.nc'), 'w') as velocities:
+                velocities.createDimension('particles', nAtoms+1)
+                velocities.createDimension('time', nFrames)
+                velocities.createDimension('axis', 3)
+
+                if self._preload < 25:
+                    # Chunking into 10x10 grid has shown to be faster at low self._preload values
+                    velocities.createVariable('velocities', 'f8', ('particles', 'time', 'axis'),
+                                              chunksizes=(ceil((nAtoms + 1) / 10), ceil(nFrames / 10), 3))
+                else:
+                    # At high self._preload values, chunks consisting of all atoms x preload number of frames are faster
+                    velocities.createVariable('velocities', 'f8', ('particles', 'time', 'axis'),
+                                              chunksizes=((nAtoms + 1), self._preload, 3))
+
+                vels = numpy.empty((nFrames, 3))
+                for idx in self.configuration['atom_selection']['flatten_indexes']:
+                    atomicTraj = read_atoms_trajectory(traj,
+                                                       [idx],
+                                                       first=self.configuration['frames']['first'],
+                                                       last=self.configuration['frames']['last'] + 1,
+                                                       step=self.configuration['frames']['step'],
+                                                       variable=self.configuration['interpolation_order']["variable"])
+                    for axis in range(3):
+                        vels[:, axis] = differentiate(atomicTraj[:, axis], order=self._order,
+                                                      dt=self.configuration['frames']['time_step'])
+                    velocities['velocities'][idx, :, :] = vels
+            self._netcdf = netCDF4.Dataset(os.path.join(tempdir, 'mdanse_ccf_velocities.nc'), 'r')
+            self._velocities = self._netcdf['velocities']
+
+    def run_step(self, index):
+        """
+        Runs a single step of the job.\n
+ 
+        :Parameters:
+            #. index (int): The index of the step.
+        :Returns:
+            #. index (int): The index of the step. 
+            #. rho (numpy.array): The exponential part of I(q,t)
+        """
+
+        shell = self.configuration["q_vectors"]["shells"][index]
+        
+        if not shell in self.configuration["q_vectors"]["value"]:
+            return index, None
+
+        traj = self.configuration['trajectory']['instance']
+
+        qVectors = self.configuration["q_vectors"]["value"][shell]["q_vectors"]
+
+        nQVectors = qVectors.shape[1]
+
+        rho = {}
+        rho_loop = {}
+        rhoLong = {}
+        rhoTrans = {}
+        rhoLong_loop = {}
+        rhoTrans_loop = {}
+        for element in self._elements:
+            rho[element] = numpy.zeros((self._nFrames, 3, nQVectors), dtype = numpy.complex64)
+            rho_loop[element] = numpy.zeros((self._nFrames, 3, nQVectors), dtype = numpy.complex64)
+            rhoLong_loop[element] = numpy.zeros((self._nFrames, 3, nQVectors), dtype = numpy.complex64)
+            rhoTrans_loop[element] = numpy.zeros((self._nFrames, 3, nQVectors), dtype = numpy.complex64)
+
+        # Certain interpolation strategies are faster when looping occurs primarily over elements
+        if self._order != 'no interpolation' and (self._mode == 1 or (self._mode == 2 and self._preload == -1)):
+            for element, idxs in self._indexesPerElement.items():
+                nFrames = self.configuration['frames']['n_frames']
+                all_velocities = numpy.empty((len(idxs), nFrames, 3), dtype=float)
+
+                if self._mode == 1:
+                    # Looping over elements is the only way to make repeated interpolation feasible at all
+                    for i, __ in enumerate(idxs):
+                        atomicTraj = read_atoms_trajectory(traj,
+                                                           [i],
+                                                           first=self.configuration['frames']['first'],
+                                                           last=self.configuration['frames']['last'] + 1,
+                                                           step=self.configuration['frames']['step'],
+                                                           variable=self.configuration['interpolation_order'][
+                                                               "variable"])
+                        for axis in range(3):
+                            all_velocities[i, :, axis] = differentiate(atomicTraj[:, axis], order=self._order,
+                                                                       dt=self.configuration['frames']['time_step'])
+                elif self._mode == 2:
+                    # Loading the whole trajectory of atoms of 1 element into memory can be faster than above, and
+                    # is much faster than accessing the disk repeatedly, but it takes more memory too.
+                    all_velocities[:, :, :] = self._velocities[idxs, :, :]
+
+                for i, frame in enumerate(self.configuration['frames']['value']):
+                    coordinates = traj.configuration[frame].array[idxs, :]
+                    velocities = numpy.transpose(all_velocities[:, i, :])[:, :, numpy.newaxis]
+                    tmp = numpy.exp(1j * numpy.dot(coordinates, qVectors))[numpy.newaxis, :, :]
+                    rho[element][i, :, :] = numpy.add.reduce(velocities * tmp, 1)
+
+                Q2 = numpy.sum(qVectors ** 2, axis=0)
+
+                qj = numpy.sum(rho[element] * qVectors, axis=1)
+                rhoLong[element] = (qj[:, numpy.newaxis, :] * qVectors[numpy.newaxis, :, :]) / Q2
+                rhoTrans[element] = rho[element] - rhoLong[element]
+
+        # No interpolation and some interpolation approaches are faster when looping occurs primarily over frames
+        else:
+            # loop over the trajectory time steps
+            for i, frame in enumerate(self.configuration['frames']['value']):
+                conf = traj.configuration[frame]
+
+                if self._order == 'no interpolation':
+                    vel = traj.velocities[frame].array
+                elif self._mode == 0:
+                    vel = self._velocities[:, i, :]
+                else:
+                    # When accessing disk repeatedly (minimum memory usage), it is faster to load a whole frame at once
+                    # as it requires fewer I/O. This does take more memory, but only as much as if there were no
+                    # interpolation, since that also loads one whole frame at a time.
+                    if i % self._preload == 0:
+                        try:
+                            preloaded_velocities = self._velocities[:, [j+i for j in range(self._preload)], :]
+                        except IndexError:
+                            preloaded_velocities = vel = self._velocities[:, i:, :]
+                    vel = preloaded_velocities[:, i%self._preload, :]
+
+                for element, idxs in self._indexesPerElement.items():
+                    selectedCoordinates = conf.array[idxs,:]
+                    selectedVelocities = vel[idxs,:]
+                    selectedVelocities = numpy.transpose(selectedVelocities)[:,:,numpy.newaxis]
+                    tmp = numpy.exp(1j*numpy.dot(selectedCoordinates, qVectors))[numpy.newaxis,:,:]
+                    rho[element][i,:,:] = numpy.add.reduce(selectedVelocities*tmp,1)
+
+            Q2 = numpy.sum(qVectors ** 2, axis=0)
+
+            for element in self._elements:
+                qj = numpy.sum(rho[element] * qVectors, axis=1)
+                rhoLong[element] = (qj[:, numpy.newaxis, :] * qVectors[numpy.newaxis, :, :]) / Q2
+                rhoTrans[element] = rho[element] - rhoLong[element]
+
+        return index, (rhoLong, rhoTrans)
+
+    def combine(self, index, x):
+        """
+        Combines returned results of run_step.\n
+        :Parameters:
+            #. index (int): The index of the step.\n
+            #. x (any): The returned result(s) of run_step
+        """
+
+        if x is None:
+            return
+        
+        jLong, jTrans = x
+        
+        for at1,at2 in self._elementsPairs:
+            
+            corrLong = numpy.zeros((self._nFrames,),dtype=numpy.float64)
+            corrTrans = numpy.zeros((self._nFrames,),dtype=numpy.float64)
+            
+            for i in range(3):
+                corrLong += correlation(jLong[at1][:,i,:],jLong[at2][:,i,:], axis=0, average=1)
+                corrTrans += correlation(jTrans[at1][:,i,:],jTrans[at2][:,i,:], axis=0, average=1)
+                            
+            self._outputData["j(q,t)_long_%s%s" % (at1,at2)][index,:] += corrLong
+            self._outputData["j(q,t)_trans_%s%s" % (at1,at2)][index,:] += corrTrans
+
+    def finalize(self):
+        """
+        Finalizes the calculations (e.g. averaging the total term, output files creations ...)
+        """
+                        
+        nAtomsPerElement = self.configuration['atom_selection'].get_natoms()
+        for pair in self._elementsPairs:
+            at1,at2 = pair
+            ni = nAtomsPerElement[at1]
+            nj = nAtomsPerElement[at2]
+            self._outputData["j(q,t)_long_%s%s" % pair][:] /= ni*nj
+            self._outputData["j(q,t)_trans_%s%s" % pair][:] /= ni*nj
+            self._outputData["J(q,f)_long_%s%s" % pair][:] = get_spectrum(self._outputData["j(q,t)_long_%s%s" % pair],
+                                                                          self.configuration["instrument_resolution"]["time_window"],
+                                                                          self.configuration["instrument_resolution"]["time_step"],
+                                                                          axis=1)        
+            self._outputData["J(q,f)_trans_%s%s" % pair][:] = get_spectrum(self._outputData["j(q,t)_trans_%s%s" % pair],
+                                                                           self.configuration["instrument_resolution"]["time_window"],
+                                                                           self.configuration["instrument_resolution"]["time_step"],
+                                                                           axis=1)        
+
+        if self.configuration['normalize']["value"]:
+            for pair in self._elementsPairs:
+                self._outputData["j(q,t)_long_%s%s" % pair] = normalize(self._outputData["j(q,t)_long_%s%s" % pair],axis=1)
+                self._outputData["j(q,t)_trans_%s%s" % pair] = normalize(self._outputData["j(q,t)_trans_%s%s" % pair],axis=1)
+
+        jqtLongTotal = weight(self.configuration["weights"].get_weights(),self._outputData,nAtomsPerElement,2,"j(q,t)_long_%s%s")
+        self._outputData["j(q,t)_long_total"][:] = jqtLongTotal
+
+        jqtTransTotal = weight(self.configuration["weights"].get_weights(),self._outputData,nAtomsPerElement,2,"j(q,t)_trans_%s%s")
+        self._outputData["j(q,t)_trans_total"][:] = jqtTransTotal
+        
+        sqfLongTotal = weight(self.configuration["weights"].get_weights(),self._outputData,nAtomsPerElement,2,"J(q,f)_long_%s%s")
+        self._outputData["J(q,f)_long_total"][:] = sqfLongTotal
+
+        sqfTransTotal = weight(self.configuration["weights"].get_weights(),self._outputData,nAtomsPerElement,2,"J(q,f)_trans_%s%s")
+        self._outputData["J(q,f)_trans_total"][:] = sqfTransTotal
+    
+        self._outputData.write(self.configuration['output_files']['root'], self.configuration['output_files']['formats'], self._info)
+        
+        self.configuration['trajectory']['instance'].close()
+
+        try:
+            self._netcdf.close()
+        except (AttributeError, RuntimeError):
+            pass
+
+        try:
+            os.remove(os.path.join(tempdir, 'mdanse_ccf_velocities.nc'))
+        except OSError:
+            pass
+
+
+REGISTRY['ccf'] = CurrentCorrelationFunction
+        