--- conflicted
+++ resolved
@@ -1,388 +1,383 @@
-# **************************************************************************
-#
-# MDANSE: Molecular Dynamics Analysis for Neutron Scattering Experiments
-#
-# @file      Src/Framework/Jobs/DL_POLY.py
-# @brief     Implements module/class/test DL_POLY
-#
-# @homepage  https://www.isis.stfc.ac.uk/Pages/MDANSEproject.aspx
-# @license   GNU General Public License v3 or higher (see LICENSE)
-# @copyright Institut Laue Langevin 2013-now
-# @copyright ISIS Neutron and Muon Source, STFC, UKRI 2021-now
-# @authors   Scientific Computing Group at ILL (see AUTHORS)
-#
-# **************************************************************************
-
-import collections
-import os
-import re
-
-import numpy
-
-from MDANSE import REGISTRY
-from MDANSE.Chemistry import ATOMS_DATABASE, MOLECULES_DATABASE
-from MDANSE.Chemistry.ChemicalEntity import Atom, AtomCluster, ChemicalSystem, Molecule, is_molecule, translate_atom_names
-from MDANSE.Core.Error import Error
-from MDANSE.Framework.Jobs.Converter import Converter
-from MDANSE.Framework.Units import measure
-from MDANSE.MolecularDynamics.Configuration import PeriodicRealConfiguration, RealConfiguration
-from MDANSE.MolecularDynamics.Trajectory import TrajectoryWriter
-from MDANSE.MolecularDynamics.UnitCell import UnitCell
-
-_HISTORY_FORMAT = {}
-_HISTORY_FORMAT["2"] = {"rec1" : 81, "rec2" : 31, "reci" : 61, "recii" : 37, "reciii" : 37, "reciv" : 37, "reca" : 43, "recb" : 37, "recc" : 37, "recd" : 37}
-_HISTORY_FORMAT["3"] = {"rec1" : 73, "rec2" : 73, "reci" : 73, "recii" : 73, "reciii" : 73, "reciv" : 73, "reca" : 73, "recb" : 73, "recc" : 73, "recd" : 73}
-_HISTORY_FORMAT["4"] = {"rec1" : 73, "rec2" : 73, "reci" : 73, "recii" : 73, "reciii" : 73, "reciv" : 73, "reca" : 73, "recb" : 73, "recc" : 73, "recd" : 73}
-
-class FieldFileError(Error):
-    pass          
-
-class HistoryFileError(Error):
-    pass
-
-class DL_POLYConverterError(Error):
-    pass
-
-class FieldFile(dict):
-
-    def __init__(self, filename, aliases):
-        
-        self._filename = filename
-        
-        self._aliases = aliases
-        
-        self.parse()        
-        
-    def parse(self):
-
-        # The FIELD file is opened for reading, its contents stored into |lines| and then closed.
-        unit = open(self._filename, 'r')
-
-        # Read and remove the empty and comments lines from the contents of the FIELD file.
-        lines = [line.strip() for line in unit.readlines() if line.strip() and not re.match('#',line)]
-    
-        # Close the FIELD file.
-        unit.close()
-
-        self['title'] = lines.pop(0)
-
-        self['units'] = lines.pop(0)
-
-        # Extract the number of molecular types
-        _, self['n_molecular_types'] = re.match("(molecules|molecular types)\s+(\d+)",lines.pop(0), re.IGNORECASE).groups()
-
-        self['n_molecular_types'] = int(self['n_molecular_types'])
-
-        molBlocks = [i for i,line in enumerate(lines) if re.match("finish", line, re.IGNORECASE)]
-        
-        if self['n_molecular_types'] != len(molBlocks):
-            raise FieldFileError("Error in the definition of the molecular types")
-    
-        self['molecules'] = []
-    
-        first = 0
-    
-        for last in molBlocks:
-        
-            moleculeName = lines[first]
-        
-            # Extract the number of molecular types
-            nMolecules = re.match("nummols\s+(\d+)",lines[first+1], re.IGNORECASE).groups()[0]
-            nMolecules = int(nMolecules)
-                
-            for i in range(first+2,last):
-                        
-                match = re.match("atoms\s+(\d+)",lines[i], re.IGNORECASE)
-                if match:
-
-                    nAtoms = int(match.groups()[0])
-                
-                    sumAtoms = 0
-                
-                    comp = i+1
-
-                    atoms = []
-                
-                    while (sumAtoms < nAtoms):
-                                    
-                        sitnam = lines[comp][:8].strip()
-                    
-                        vals = lines[comp][8:].split()
-
-                        if sitnam in self._aliases:
-                            element = self._aliases[sitnam]
-                        else:
-                            element = sitnam
-                            while 1:
-                                if element in ATOMS_DATABASE:
-                                    break
-                                element = element[:-1]
-                                if not element:
-                                    raise FieldFileError("Could not define any element from %r" % sitnam)
-                                              
-                        try:
-                            nrept = int(vals[2])
-                        except IndexError:
-                            nrept = 1
-                    
-                        atoms.extend([(sitnam,element)]*nrept)
-                                            
-                        sumAtoms += nrept
-                        
-                        comp += 1
-                    
-                    self['molecules'].append([moleculeName,nMolecules,atoms])
-                
-                    break
-
-            first = last + 1
-        
-    def build_chemical_system(self, chemicalSystem):
-                
-        chemicalEntities = []
-            
-        for db_name, nMolecules, atomic_contents in self["molecules"]:
-            
-            # Loops over the number of molecules of the current type.
-            for i in range(nMolecules):
-                
-                if is_molecule(db_name):
-                    mol_name = '{:s}'.format(db_name)
-                    mol = Molecule(db_name,mol_name)
-                    renamedAtoms = translate_atom_names(MOLECULES_DATABASE,db_name,[name for name,_ in atomic_contents])
-                    mol.reorder_atoms(renamedAtoms)
-                    chemicalEntities.append(mol)
-                else:
-                    # This list will contains the instances of the atoms of the molecule.
-                    atoms = []
-                    # Loops over the atom of the molecule.
-                    for j, (name, element) in enumerate(atomic_contents):
-                        # The atom is created.
-                        a = Atom(symbol=element, name="%s_%s" % (name,j))
-                        atoms.append(a)
-
-                    if len(atoms) > 1:
-                        ac = AtomCluster('{:s}'.format(db_name), atoms)
-                        chemicalEntities.append(ac)
-                    else:                    
-                        chemicalEntities.append(atoms[0])
-                    
-        for ce in chemicalEntities:
-            chemicalSystem.add_chemical_entity(ce)
-            
-class HistoryFile(dict):
-    
-    def __init__(self, filename, version="2"):
-
-        self['instance'] = open(filename, 'rb')
-
-        testLine = self['instance'].readline()
-
-        lenTestLine = len(testLine)
-        
-        if lenTestLine not in [73,74,81,82]:
-            raise HistoryFileError('Invalid DLPOLY history file')
-
-        self['instance'].seek(0,0)
-        
-        self["version"] = version
-        
-        offset = lenTestLine - _HISTORY_FORMAT[self["version"]]["rec1"]
-
-        self._headerSize = _HISTORY_FORMAT[self["version"]]["rec1"] + _HISTORY_FORMAT[self["version"]]["rec2"] + 2*offset
-
-        self['instance'].read(_HISTORY_FORMAT[self["version"]]["rec1"]+offset)
-
-        data = self['instance'].read(_HISTORY_FORMAT[self["version"]]["rec2"]+offset)
-                                
-        self["keytrj"], self["imcon"], self["natms"] = [int(v) for v in data.split()[0:3]] 
-        
-        if self["keytrj"] not in list(range(3)):
-            raise HistoryFileError("Invalid value for trajectory output key.")
-
-        if self["imcon"] not in list(range(4)):
-            raise HistoryFileError("Invalid value for periodic boundary conditions key.")
-
-        if self["imcon"] == 0:
-            self._configHeaderSize = _HISTORY_FORMAT[self["version"]]["reci"]
-        else:
-            self._configHeaderSize = _HISTORY_FORMAT[self["version"]]["reci"] + 3*_HISTORY_FORMAT[self["version"]]["recii"] + 4*offset
-
-        self._configSize = (_HISTORY_FORMAT[self["version"]]["reca"] + offset + (self["keytrj"]+1)*(_HISTORY_FORMAT[self["version"]]["recb"]+offset))*self["natms"]
-
-        self._frameSize = self._configHeaderSize + self._configSize
-        
-        self['instance'].seek(0,2)
-
-        self["n_frames"] = (self['instance'].tell()-self._headerSize)/self._frameSize
-        
-        self['instance'].seek(self._headerSize)
-
-        data = self['instance'].read(self._configHeaderSize).splitlines()
-              
-        line = data[0].split()
-              
-        self._firstStep = int(line[1])
-
-        self._timeStep = float(line[5])
-
-        self._maskStep = 3+3*(self["keytrj"]+1)+1
-        
-        if (self["version"] == '3') or (self["version"] == '4'):
-            self._maskStep += 1
-        
-        self['instance'].seek(0)        
-                        
-    def read_step(self, step):
-
-        self['instance'].seek(self._headerSize+step*self._frameSize)
-
-        data = self['instance'].read(self._configHeaderSize).splitlines()
-        
-        line = data[0].split()
-        currentStep = int(line[1])
-        
-        timeStep = (currentStep - self._firstStep)*self._timeStep
-        if self['imcon'] > 0:        
-            cell = " ".join(data[1:]).split()
-            cell = numpy.array(cell,dtype=numpy.float64)
-            cell = numpy.reshape(cell,(3,3)).T            
-            cell *= measure(1.0,'ang').toval('nm')
-        else:
-            cell = None
-                
-        data = numpy.array(self['instance'].read(self._configSize).split())
-
-        mask = numpy.ones((len(data),), dtype=numpy.bool)
-        mask[0::self._maskStep] = False
-        mask[1::self._maskStep] = False
-        mask[2::self._maskStep] = False
-        mask[3::self._maskStep] = False
-        if (self["version"] == '3') or (self["version"] == '4'):
-            mask[4::self._maskStep] = False
-
-        config = numpy.array(numpy.compress(mask,data),dtype=numpy.float64)
-
-        config = numpy.reshape(config,(self["natms"],3*(self["keytrj"]+1)))
-                
-        config[:,0:3] *= measure(1.0,'ang').toval('nm')
-        
-        # Case of the velocities
-        if self["keytrj"] == 1:
-            config[:,3:6] *= measure(1.0,'ang/ps').toval('nm/ps')
-            
-        # Case of the velocities + gradients
-        elif self["keytrj"] == 2:
-            config[:,3:6] *= measure(1.0,'ang/ps').toval('nm/ps')
-            config[:,6:9] *= measure(1.0,'uma ang / ps2').toval('uma nm / ps2')
-
-        return timeStep, cell, config
-    
-    def close(self):
-        self["instance"].close()
-                                           
-class DL_POLYConverter(Converter):
-    """
-    Converts a DL_POLY trajectory to a HDF trajectory.
-    """
-    
-    label = "DL-POLY"
-
-    settings = collections.OrderedDict()   
-    settings['field_file'] = ('input_file',{'wildcard':"FIELD files|FIELD*|All files|*",
-                                            'default':os.path.join('..','..','..','Data','Trajectories','DL_Poly','FIELD_cumen')})
-    settings['history_file'] = ('input_file',{'wildcard':"HISTORY files|HISTORY*|All files|*",
-                                              'default':os.path.join('..','..','..','Data','Trajectories','DL_Poly','HISTORY_cumen')})
-    settings['atom_aliases'] = ('python_object',{'default':{}})
-<<<<<<< HEAD
-    settings['fold'] = ('boolean', {'default':False,'label':"Fold coordinates in to box"})    
-    settings['version'] = ('single_choice', {'choices':list(_HISTORY_FORMAT.keys()), 'default':'2', 'label':'Version'})
-    # settings['output_files'] = ('output_files', {'formats':["hdf"]})
-    settings['output_file'] = ('single_output_file', {'format':"hdf",'root':'history_file'})
-=======
-    settings['version'] = ('single_choice', {'choices':list(_HISTORY_FORMAT.keys()), 'default':'2'})
-    settings['output_file'] = ('single_output_file', {'format':"netcdf",'root':'field_file'})
->>>>>>> d64161c0
-                    
-    def initialize(self):
-        '''
-        Initialize the job.
-        '''
-        
-        self._atomicAliases = self.configuration["atom_aliases"]["value"]
-        
-        self._fieldFile = FieldFile(self.configuration["field_file"]["filename"], aliases=self._atomicAliases)
-        
-        self._historyFile = HistoryFile(self.configuration["history_file"]["filename"], self.configuration["version"]["value"])
-
-        # The number of steps of the analysis.
-        self.numberOfSteps = self._historyFile['n_frames']
-
-        self._chemicalSystem = ChemicalSystem()
-             
-        self._fieldFile.build_chemical_system(self._chemicalSystem)
-
-        self._trajectory = TrajectoryWriter(self.configuration['output_files']['files'][0],self._chemicalSystem,self.numberOfSteps)        
-
-        self._velocities = None
-        
-        self._gradients = None
-                                        
-    def run_step(self, index):
-        """Runs a single step of the job.
-        
-        @param index: the index of the step.
-        @type index: int.
-
-        @note: the argument index is the index of the loop note the index of the frame.      
-        """
-                                                
-        # The x, y and z values of the current frame.
-        time, unitCell, config = self._historyFile.read_step(index)
-
-        unitCell = UnitCell(unitCell)
-
-        if self._historyFile['imcon'] > 0:
-            conf = PeriodicRealConfiguration(self._trajectory.chemical_system,config[:,0:3],unitCell)
-        else:
-            conf = RealConfiguration(self._trajectory.chemical_system,config[:,0:3])
-        
-        if self.configuration['fold']['value']:
-            conf.fold_coordinates()
-
-        if self._velocities is not None:
-            conf["velocities"] = config[:,3:6]
-
-        if self._gradients is not None:
-            conf["gradients"] = config[:,6:9]
-
-        self._trajectory.chemical_system.configuration = conf
-
-        self._trajectory.dump_configuration(time,units={'time':'ps','unit_cell':'nm','coordinates':'nm','velocities':'nm/ps','gradients':'uma nm/ps2'})
-                                                                        
-        return index, None
-        
-    def combine(self, index, x):
-        """
-        @param index: the index of the step.
-        @type index: int.
-        
-        @param x:
-        @type x: any.
-        """
-        
-        pass
-    
-    def finalize(self):
-        """
-        Finalize the job.
-        """
-        
-        self._historyFile.close()
-
-        # Close the output trajectory.
-        self._trajectory.close()
-
-        super(DL_POLYConverter,self).finalize()
-                
-REGISTRY['dl_poly'] = DL_POLYConverter
+# **************************************************************************
+#
+# MDANSE: Molecular Dynamics Analysis for Neutron Scattering Experiments
+#
+# @file      Src/Framework/Jobs/DL_POLY.py
+# @brief     Implements module/class/test DL_POLY
+#
+# @homepage  https://www.isis.stfc.ac.uk/Pages/MDANSEproject.aspx
+# @license   GNU General Public License v3 or higher (see LICENSE)
+# @copyright Institut Laue Langevin 2013-now
+# @copyright ISIS Neutron and Muon Source, STFC, UKRI 2021-now
+# @authors   Scientific Computing Group at ILL (see AUTHORS)
+#
+# **************************************************************************
+
+import collections
+import os
+import re
+
+import numpy
+
+from MDANSE import REGISTRY
+from MDANSE.Chemistry import ATOMS_DATABASE, MOLECULES_DATABASE
+from MDANSE.Chemistry.ChemicalEntity import Atom, AtomCluster, ChemicalSystem, Molecule, is_molecule, translate_atom_names
+from MDANSE.Core.Error import Error
+from MDANSE.Framework.Jobs.Converter import Converter
+from MDANSE.Framework.Units import measure
+from MDANSE.MolecularDynamics.Configuration import PeriodicRealConfiguration, RealConfiguration
+from MDANSE.MolecularDynamics.Trajectory import TrajectoryWriter
+from MDANSE.MolecularDynamics.UnitCell import UnitCell
+
+_HISTORY_FORMAT = {}
+_HISTORY_FORMAT["2"] = {"rec1" : 81, "rec2" : 31, "reci" : 61, "recii" : 37, "reciii" : 37, "reciv" : 37, "reca" : 43, "recb" : 37, "recc" : 37, "recd" : 37}
+_HISTORY_FORMAT["3"] = {"rec1" : 73, "rec2" : 73, "reci" : 73, "recii" : 73, "reciii" : 73, "reciv" : 73, "reca" : 73, "recb" : 73, "recc" : 73, "recd" : 73}
+_HISTORY_FORMAT["4"] = {"rec1" : 73, "rec2" : 73, "reci" : 73, "recii" : 73, "reciii" : 73, "reciv" : 73, "reca" : 73, "recb" : 73, "recc" : 73, "recd" : 73}
+
+class FieldFileError(Error):
+    pass          
+
+class HistoryFileError(Error):
+    pass
+
+class DL_POLYConverterError(Error):
+    pass
+
+class FieldFile(dict):
+
+    def __init__(self, filename, aliases):
+        
+        self._filename = filename
+        
+        self._aliases = aliases
+        
+        self.parse()        
+        
+    def parse(self):
+
+        # The FIELD file is opened for reading, its contents stored into |lines| and then closed.
+        unit = open(self._filename, 'r')
+
+        # Read and remove the empty and comments lines from the contents of the FIELD file.
+        lines = [line.strip() for line in unit.readlines() if line.strip() and not re.match('#',line)]
+    
+        # Close the FIELD file.
+        unit.close()
+
+        self['title'] = lines.pop(0)
+
+        self['units'] = lines.pop(0)
+
+        # Extract the number of molecular types
+        _, self['n_molecular_types'] = re.match("(molecules|molecular types)\s+(\d+)",lines.pop(0), re.IGNORECASE).groups()
+
+        self['n_molecular_types'] = int(self['n_molecular_types'])
+
+        molBlocks = [i for i,line in enumerate(lines) if re.match("finish", line, re.IGNORECASE)]
+        
+        if self['n_molecular_types'] != len(molBlocks):
+            raise FieldFileError("Error in the definition of the molecular types")
+    
+        self['molecules'] = []
+    
+        first = 0
+    
+        for last in molBlocks:
+        
+            moleculeName = lines[first]
+        
+            # Extract the number of molecular types
+            nMolecules = re.match("nummols\s+(\d+)",lines[first+1], re.IGNORECASE).groups()[0]
+            nMolecules = int(nMolecules)
+                
+            for i in range(first+2,last):
+                        
+                match = re.match("atoms\s+(\d+)",lines[i], re.IGNORECASE)
+                if match:
+
+                    nAtoms = int(match.groups()[0])
+                
+                    sumAtoms = 0
+                
+                    comp = i+1
+
+                    atoms = []
+                
+                    while (sumAtoms < nAtoms):
+                                    
+                        sitnam = lines[comp][:8].strip()
+                    
+                        vals = lines[comp][8:].split()
+
+                        if sitnam in self._aliases:
+                            element = self._aliases[sitnam]
+                        else:
+                            element = sitnam
+                            while 1:
+                                if element in ATOMS_DATABASE:
+                                    break
+                                element = element[:-1]
+                                if not element:
+                                    raise FieldFileError("Could not define any element from %r" % sitnam)
+                                              
+                        try:
+                            nrept = int(vals[2])
+                        except IndexError:
+                            nrept = 1
+                    
+                        atoms.extend([(sitnam,element)]*nrept)
+                                            
+                        sumAtoms += nrept
+                        
+                        comp += 1
+                    
+                    self['molecules'].append([moleculeName,nMolecules,atoms])
+                
+                    break
+
+            first = last + 1
+        
+    def build_chemical_system(self, chemicalSystem):
+                
+        chemicalEntities = []
+            
+        for db_name, nMolecules, atomic_contents in self["molecules"]:
+            
+            # Loops over the number of molecules of the current type.
+            for i in range(nMolecules):
+                
+                if is_molecule(db_name):
+                    mol_name = '{:s}'.format(db_name)
+                    mol = Molecule(db_name,mol_name)
+                    renamedAtoms = translate_atom_names(MOLECULES_DATABASE,db_name,[name for name,_ in atomic_contents])
+                    mol.reorder_atoms(renamedAtoms)
+                    chemicalEntities.append(mol)
+                else:
+                    # This list will contains the instances of the atoms of the molecule.
+                    atoms = []
+                    # Loops over the atom of the molecule.
+                    for j, (name, element) in enumerate(atomic_contents):
+                        # The atom is created.
+                        a = Atom(symbol=element, name="%s_%s" % (name,j))
+                        atoms.append(a)
+
+                    if len(atoms) > 1:
+                        ac = AtomCluster('{:s}'.format(db_name), atoms)
+                        chemicalEntities.append(ac)
+                    else:                    
+                        chemicalEntities.append(atoms[0])
+                    
+        for ce in chemicalEntities:
+            chemicalSystem.add_chemical_entity(ce)
+            
+class HistoryFile(dict):
+    
+    def __init__(self, filename, version="2"):
+
+        self['instance'] = open(filename, 'rb')
+
+        testLine = self['instance'].readline()
+
+        lenTestLine = len(testLine)
+        
+        if lenTestLine not in [73,74,81,82]:
+            raise HistoryFileError('Invalid DLPOLY history file')
+
+        self['instance'].seek(0,0)
+        
+        self["version"] = version
+        
+        offset = lenTestLine - _HISTORY_FORMAT[self["version"]]["rec1"]
+
+        self._headerSize = _HISTORY_FORMAT[self["version"]]["rec1"] + _HISTORY_FORMAT[self["version"]]["rec2"] + 2*offset
+
+        self['instance'].read(_HISTORY_FORMAT[self["version"]]["rec1"]+offset)
+
+        data = self['instance'].read(_HISTORY_FORMAT[self["version"]]["rec2"]+offset)
+                                
+        self["keytrj"], self["imcon"], self["natms"] = [int(v) for v in data.split()[0:3]] 
+        
+        if self["keytrj"] not in list(range(3)):
+            raise HistoryFileError("Invalid value for trajectory output key.")
+
+        if self["imcon"] not in list(range(4)):
+            raise HistoryFileError("Invalid value for periodic boundary conditions key.")
+
+        if self["imcon"] == 0:
+            self._configHeaderSize = _HISTORY_FORMAT[self["version"]]["reci"]
+        else:
+            self._configHeaderSize = _HISTORY_FORMAT[self["version"]]["reci"] + 3*_HISTORY_FORMAT[self["version"]]["recii"] + 4*offset
+
+        self._configSize = (_HISTORY_FORMAT[self["version"]]["reca"] + offset + (self["keytrj"]+1)*(_HISTORY_FORMAT[self["version"]]["recb"]+offset))*self["natms"]
+
+        self._frameSize = self._configHeaderSize + self._configSize
+        
+        self['instance'].seek(0,2)
+
+        self["n_frames"] = (self['instance'].tell()-self._headerSize)/self._frameSize
+        
+        self['instance'].seek(self._headerSize)
+
+        data = self['instance'].read(self._configHeaderSize).splitlines()
+              
+        line = data[0].split()
+              
+        self._firstStep = int(line[1])
+
+        self._timeStep = float(line[5])
+
+        self._maskStep = 3+3*(self["keytrj"]+1)+1
+        
+        if (self["version"] == '3') or (self["version"] == '4'):
+            self._maskStep += 1
+        
+        self['instance'].seek(0)        
+                        
+    def read_step(self, step):
+
+        self['instance'].seek(self._headerSize+step*self._frameSize)
+
+        data = self['instance'].read(self._configHeaderSize).splitlines()
+        
+        line = data[0].split()
+        currentStep = int(line[1])
+        
+        timeStep = (currentStep - self._firstStep)*self._timeStep
+        if self['imcon'] > 0:        
+            cell = " ".join(data[1:]).split()
+            cell = numpy.array(cell,dtype=numpy.float64)
+            cell = numpy.reshape(cell,(3,3)).T            
+            cell *= measure(1.0,'ang').toval('nm')
+        else:
+            cell = None
+                
+        data = numpy.array(self['instance'].read(self._configSize).split())
+
+        mask = numpy.ones((len(data),), dtype=numpy.bool)
+        mask[0::self._maskStep] = False
+        mask[1::self._maskStep] = False
+        mask[2::self._maskStep] = False
+        mask[3::self._maskStep] = False
+        if (self["version"] == '3') or (self["version"] == '4'):
+            mask[4::self._maskStep] = False
+
+        config = numpy.array(numpy.compress(mask,data),dtype=numpy.float64)
+
+        config = numpy.reshape(config,(self["natms"],3*(self["keytrj"]+1)))
+                
+        config[:,0:3] *= measure(1.0,'ang').toval('nm')
+        
+        # Case of the velocities
+        if self["keytrj"] == 1:
+            config[:,3:6] *= measure(1.0,'ang/ps').toval('nm/ps')
+            
+        # Case of the velocities + gradients
+        elif self["keytrj"] == 2:
+            config[:,3:6] *= measure(1.0,'ang/ps').toval('nm/ps')
+            config[:,6:9] *= measure(1.0,'uma ang / ps2').toval('uma nm / ps2')
+
+        return timeStep, cell, config
+    
+    def close(self):
+        self["instance"].close()
+                                           
+class DL_POLYConverter(Converter):
+    """
+    Converts a DL_POLY trajectory to a HDF trajectory.
+    """
+    
+    label = "DL-POLY"
+
+    settings = collections.OrderedDict()   
+    settings['field_file'] = ('input_file',{'wildcard':"FIELD files|FIELD*|All files|*",
+                                            'default':os.path.join('..','..','..','Data','Trajectories','DL_Poly','FIELD_cumen')})
+    settings['history_file'] = ('input_file',{'wildcard':"HISTORY files|HISTORY*|All files|*",
+                                              'default':os.path.join('..','..','..','Data','Trajectories','DL_Poly','HISTORY_cumen')})
+    settings['atom_aliases'] = ('python_object',{'default':{}})
+    settings['fold'] = ('boolean', {'default':False,'label':"Fold coordinates in to box"})    
+    settings['version'] = ('single_choice', {'choices':list(_HISTORY_FORMAT.keys()), 'default':'2', 'label':'Version'})
+    # settings['output_files'] = ('output_files', {'formats':["hdf"]})
+    settings['output_file'] = ('single_output_file', {'format':"hdf",'root':'history_file'})
+                    
+    def initialize(self):
+        '''
+        Initialize the job.
+        '''
+        
+        self._atomicAliases = self.configuration["atom_aliases"]["value"]
+        
+        self._fieldFile = FieldFile(self.configuration["field_file"]["filename"], aliases=self._atomicAliases)
+        
+        self._historyFile = HistoryFile(self.configuration["history_file"]["filename"], self.configuration["version"]["value"])
+
+        # The number of steps of the analysis.
+        self.numberOfSteps = self._historyFile['n_frames']
+
+        self._chemicalSystem = ChemicalSystem()
+             
+        self._fieldFile.build_chemical_system(self._chemicalSystem)
+
+        self._trajectory = TrajectoryWriter(self.configuration['output_files']['files'][0],self._chemicalSystem,self.numberOfSteps)        
+
+        self._velocities = None
+        
+        self._gradients = None
+                                        
+    def run_step(self, index):
+        """Runs a single step of the job.
+        
+        @param index: the index of the step.
+        @type index: int.
+
+        @note: the argument index is the index of the loop note the index of the frame.      
+        """
+                                                
+        # The x, y and z values of the current frame.
+        time, unitCell, config = self._historyFile.read_step(index)
+
+        unitCell = UnitCell(unitCell)
+
+        if self._historyFile['imcon'] > 0:
+            conf = PeriodicRealConfiguration(self._trajectory.chemical_system,config[:,0:3],unitCell)
+        else:
+            conf = RealConfiguration(self._trajectory.chemical_system,config[:,0:3])
+        
+        if self.configuration['fold']['value']:
+            conf.fold_coordinates()
+
+        if self._velocities is not None:
+            conf["velocities"] = config[:,3:6]
+
+        if self._gradients is not None:
+            conf["gradients"] = config[:,6:9]
+
+        self._trajectory.chemical_system.configuration = conf
+
+        self._trajectory.dump_configuration(time,units={'time':'ps','unit_cell':'nm','coordinates':'nm','velocities':'nm/ps','gradients':'uma nm/ps2'})
+                                                                        
+        return index, None
+        
+    def combine(self, index, x):
+        """
+        @param index: the index of the step.
+        @type index: int.
+        
+        @param x:
+        @type x: any.
+        """
+        
+        pass
+    
+    def finalize(self):
+        """
+        Finalize the job.
+        """
+        
+        self._historyFile.close()
+
+        # Close the output trajectory.
+        self._trajectory.close()
+
+        super(DL_POLYConverter,self).finalize()
+                
+REGISTRY['dl_poly'] = DL_POLYConverter