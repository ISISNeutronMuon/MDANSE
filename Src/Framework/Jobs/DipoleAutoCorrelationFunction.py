# **************************************************************************
#
# MDANSE: Molecular Dynamics Analysis for Neutron Scattering Experiments
#
# @file      Src/Framework/Jobs/DipoleAutoCorrelationFunction.py
# @brief     Implements module/class/test DipoleAutoCorrelationFunction
#
# @homepage  https://www.isis.stfc.ac.uk/Pages/MDANSEproject.aspx
# @license   GNU General Public License v3 or higher (see LICENSE)
# @copyright Institut Laue Langevin 2013-now
# @copyright ISIS Neutron and Muon Source, STFC, UKRI 2021-now
# @authors   Scientific Computing Group at ILL (see AUTHORS)
#
# **************************************************************************

import collections

import numpy as np

from MDANSE import REGISTRY
from MDANSE.Framework.Jobs.IJob import IJob, JobError
from MDANSE.Mathematics.Signal import correlation

class DipoleAutoCorrelationFunction(IJob):
    """
    """
    
    label = "Dipole AutoCorrelation Function"
    
    category = ('Analysis','Infrared',)
    
    ancestor = ['hdf_trajectory','molecular_viewer']
    
    settings = collections.OrderedDict()
    settings['trajectory'] = ('hdf_trajectory',{})
    settings['frames'] = ('frames', {'dependencies':{'trajectory':'trajectory'}})
    settings['atom_selection'] = ('atom_selection',{'dependencies':{'trajectory':'trajectory'},'default' : 'atom_index 0,1,2'})
    settings['atom_charges'] = ('partial_charges',{'dependencies':{'trajectory':'trajectory'},'default':{0:0.5,1:1.2,2:-0.2}})
    settings['output_files'] = ('output_files', {'formats':['hdf','netcdf','ascii']})
    settings['running_mode'] = ('running_mode',{})
    
    def initialize(self):
        """
        Initialize the input parameters and analysis self variables
        """

        self.numberOfSteps = self.configuration['frames']['number']
                        
        # Will store the time.
        self._outputData.add('time','line', self.configuration['frames']['duration'], units='ps')
        
        self._dipoleMoments = np.zeros((self.configuration['frames']['number'],3),dtype=np.float64)
            
        self._outputData.add('dacf','line', (self.configuration['frames']['number'],), axis="time")
        
        if not isinstance(self.configuration['atom_charges']['charges'],dict):
            raise JobError(self,'Invalid type for partial charges. Must be a dictionary that maps atom index to to partial charge.')
            
        self._indexes  = [idx for idxs in self.configuration['atom_selection']['indexes'] for idx in idxs]
        for idx in self._indexes: 
<<<<<<< HEAD
            if idx not in self.configuration['atom_charges']['charges']:
=======
            if idx not in self.configuration["atom_charges"]["charges"]:
>>>>>>> d64161c0
                raise JobError(self,'Partial charge not defined for atom: %d' % idx)                         
        
    def run_step(self, index):
        """
        Runs a single step of the job.\n
 
        :Parameters:
            #. index (int): The index of the step.
        :Returns:
            #. index (int): The index of the step. 
            #. dipoleMomemt (numpy.array): The calculated dipolar auto-correlation function for atom of index=index
        """

        # get the Frame index
        frameIndex = self.configuration['frames']['value'][index]   

        conf = self.configuration['trajectory']['instance'].configuration(frameIndex)
        conf = conf.continuous_configuration()

        dipoleMoment = np.zeros((3,),dtype=np.float64)
        for idx in self._indexes:
            temp = self.configuration['atom_charges']['charges'][idx]*conf['coordinates'][idx,:]
            for k in range(len(temp)):
                dipoleMoment[k] = dipoleMoment[k] + temp[k]
                
        return index, dipoleMoment

    def combine(self, index, x):
        """
        Combines returned results of run_step.\n
        :Parameters:
            #. index (int): The index of the step.\n
            #. x (any): The returned result(s) of run_step
        """   

        self._dipoleMoments[index] = x
                
    def finalize(self):
        """
        Finalizes the calculations (e.g. averaging the total term, output files creations ...).
        """
        
        self._outputData['dacf'][:] = correlation(self._dipoleMoments,axis=0,average=1)
                
        self._outputData.write(self.configuration['output_files']['root'], self.configuration['output_files']['formats'], self._info)
        
        self.configuration['trajectory']['instance'].close()     
    
REGISTRY['dacf'] = DipoleAutoCorrelationFunction<|MERGE_RESOLUTION|>--- conflicted
+++ resolved
@@ -58,11 +58,7 @@
             
         self._indexes  = [idx for idxs in self.configuration['atom_selection']['indexes'] for idx in idxs]
         for idx in self._indexes: 
-<<<<<<< HEAD
             if idx not in self.configuration['atom_charges']['charges']:
-=======
-            if idx not in self.configuration["atom_charges"]["charges"]:
->>>>>>> d64161c0
                 raise JobError(self,'Partial charge not defined for atom: %d' % idx)                         
         
     def run_step(self, index):
