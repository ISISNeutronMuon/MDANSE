--- conflicted
+++ resolved
@@ -1,130 +1,126 @@
-# **************************************************************************
-#
-# MDANSE: Molecular Dynamics Analysis for Neutron Scattering Experiments
-#
-# @file      Src/Framework/Jobs/Gromacs.py
-# @brief     Implements module/class/test Gromacs
-#
-# @homepage  https://mdanse.org
-# @license   GNU General Public License v3 or higher (see LICENSE)
-<<<<<<< HEAD
-# @copyright Institut Laue Langevin 2013-2021
-# @copyright ISIS Neutron and Muon Source, STFC, UKRI 2021-now
-=======
-# @copyright Institut Laue Langevin 2013-now
->>>>>>> ebbe811e
-# @authors   Scientific Computing Group at ILL (see AUTHORS)
-#
-# **************************************************************************
-
-import collections
-import os
-
-import numpy
-
-from MMTK import Units
-from MMTK.PDB import PDBConfiguration
-from MMTK.ParticleProperties import Configuration
-from MMTK.Trajectory import Trajectory, SnapshotGenerator, TrajectoryOutput
-from MMTK.Universe import ParallelepipedicPeriodicUniverse
-
-from MDANSE import REGISTRY
-from MDANSE.Core.Error import Error
-from MDANSE.Extensions import xtc
-from MDANSE.Framework.Jobs.Converter import Converter
-
-class GromacsConverter(Converter):
-    """
-    Converts a Gromacs trajectory to a MMTK trajectory.
-    """
-                  
-    label = "Gromacs"
-
-    settings = collections.OrderedDict()           
-    settings['pdb_file'] = ('input_file',{'default':os.path.join('..','..','..','Data','Trajectories','Gromacs','md.pdb')})
-    settings['xtc_file'] = ('input_file',{'default':os.path.join('..','..','..','Data','Trajectories','Gromacs','md.xtc')})
-    settings['fold'] = ('boolean', {'default':False,'label':"Fold coordinates in to box"})    
-    settings['output_files'] = ('output_files', {'formats':["netcdf"]})
-                
-    def initialize(self):
-        '''
-        Initialize the job.
-        '''
-                
-        self._xtcFile = xtc.XTCTrajectoryFile(self.configuration["xtc_file"]["filename"],"r")
-
-        # The number of steps of the analysis.
-        self.numberOfSteps = len(self._xtcFile)
-        
-        # Create all objects from the PDB file.  
-        conf = PDBConfiguration(self.configuration['pdb_file']['filename'])
-
-        # Creates a collection of all the chemical objects stored in the PDB file
-        molecules = conf.createAll()
-
-        self._universe = ParallelepipedicPeriodicUniverse()
-                                            
-        # The chemical objects found in the PDB file introduced into the universe.
-        self._universe.addObject(molecules)
-        
-        # A MMTK trajectory is opened for writing.
-        self._trajectory = Trajectory(self._universe, self.configuration['output_files']['files'][0], mode='w')
-
-        data_to_be_written = ["configuration", "time"]
-
-        # A frame generator is created.
-        self._snapshot = SnapshotGenerator(self._universe, actions = [TrajectoryOutput(self._trajectory,
-                                                                                       data_to_be_written, 0, None, 1)])
-
-    def run_step(self, index):
-        """Runs a single step of the job.
-        
-        @param index: the index of the step.
-        @type index: int.
-
-        @note: the argument index is the index of the loop note the index of the frame.      
-        """
-
-        # The x, y and z values of the current frame.
-        coords,times,steps,box = self._xtcFile.read(1)
-        
-        conf = Configuration(self._universe,coords[0,:,:])
-        
-        # If the universe is periodic set its shape with the current dimensions of the unit cell.
-        self._universe.setShape(box[0,:,:])
-        
-        self._universe.setConfiguration(conf)
-        
-        if self.configuration['fold']["value"]:        
-            self._universe.foldCoordinatesIntoBox()
-                                                   
-        # The current time.
-        t = times[0]*Units.ps
-
-        # Store a snapshot of the current configuration in the output trajectory.
-        self._snapshot(data={'time': t})
-                                        
-        return index, None
-
-    def combine(self, index, x):
-        """
-        @param index: the index of the step.
-        @type index: int.
-        
-        @param x:
-        @type x: any.
-        """
-
-        pass
-
-    def finalize(self):
-        """
-        Finalize the job.
-        """
-        
-        self._xtcFile.close()
-
-        # Close the output trajectory.
-        self._trajectory.close()
-        
-REGISTRY['gromacs'] = GromacsConverter
+# **************************************************************************
+#
+# MDANSE: Molecular Dynamics Analysis for Neutron Scattering Experiments
+#
+# @file      Src/Framework/Jobs/Gromacs.py
+# @brief     Implements module/class/test Gromacs
+#
+# @homepage  https://mdanse.org
+# @license   GNU General Public License v3 or higher (see LICENSE)
+# @copyright Institut Laue Langevin 2013-2021
+# @copyright ISIS Neutron and Muon Source, STFC, UKRI 2021-now
+# @authors   Scientific Computing Group at ILL (see AUTHORS)
+#
+# **************************************************************************
+
+import collections
+import os
+
+import numpy
+
+from MMTK import Units
+from MMTK.PDB import PDBConfiguration
+from MMTK.ParticleProperties import Configuration
+from MMTK.Trajectory import Trajectory, SnapshotGenerator, TrajectoryOutput
+from MMTK.Universe import ParallelepipedicPeriodicUniverse
+
+from MDANSE import REGISTRY
+from MDANSE.Core.Error import Error
+from MDANSE.Extensions import xtc
+from MDANSE.Framework.Jobs.Converter import Converter
+
+class GromacsConverter(Converter):
+    """
+    Converts a Gromacs trajectory to a MMTK trajectory.
+    """
+                  
+    label = "Gromacs"
+
+    settings = collections.OrderedDict()           
+    settings['pdb_file'] = ('input_file',{'default':os.path.join('..','..','..','Data','Trajectories','Gromacs','md.pdb')})
+    settings['xtc_file'] = ('input_file',{'default':os.path.join('..','..','..','Data','Trajectories','Gromacs','md.xtc')})
+    settings['fold'] = ('boolean', {'default':False,'label':"Fold coordinates in to box"})    
+    settings['output_files'] = ('output_files', {'formats':["netcdf"]})
+                
+    def initialize(self):
+        '''
+        Initialize the job.
+        '''
+                
+        self._xtcFile = xtc.XTCTrajectoryFile(self.configuration["xtc_file"]["filename"],"r")
+
+        # The number of steps of the analysis.
+        self.numberOfSteps = len(self._xtcFile)
+        
+        # Create all objects from the PDB file.  
+        conf = PDBConfiguration(self.configuration['pdb_file']['filename'])
+
+        # Creates a collection of all the chemical objects stored in the PDB file
+        molecules = conf.createAll()
+
+        self._universe = ParallelepipedicPeriodicUniverse()
+                                            
+        # The chemical objects found in the PDB file introduced into the universe.
+        self._universe.addObject(molecules)
+        
+        # A MMTK trajectory is opened for writing.
+        self._trajectory = Trajectory(self._universe, self.configuration['output_files']['files'][0], mode='w')
+
+        data_to_be_written = ["configuration", "time"]
+
+        # A frame generator is created.
+        self._snapshot = SnapshotGenerator(self._universe, actions = [TrajectoryOutput(self._trajectory,
+                                                                                       data_to_be_written, 0, None, 1)])
+
+    def run_step(self, index):
+        """Runs a single step of the job.
+        
+        @param index: the index of the step.
+        @type index: int.
+
+        @note: the argument index is the index of the loop note the index of the frame.      
+        """
+
+        # The x, y and z values of the current frame.
+        coords,times,steps,box = self._xtcFile.read(1)
+        
+        conf = Configuration(self._universe,coords[0,:,:])
+        
+        # If the universe is periodic set its shape with the current dimensions of the unit cell.
+        self._universe.setShape(box[0,:,:])
+        
+        self._universe.setConfiguration(conf)
+        
+        if self.configuration['fold']["value"]:        
+            self._universe.foldCoordinatesIntoBox()
+                                                   
+        # The current time.
+        t = times[0]*Units.ps
+
+        # Store a snapshot of the current configuration in the output trajectory.
+        self._snapshot(data={'time': t})
+                                        
+        return index, None
+
+    def combine(self, index, x):
+        """
+        @param index: the index of the step.
+        @type index: int.
+        
+        @param x:
+        @type x: any.
+        """
+
+        pass
+
+    def finalize(self):
+        """
+        Finalize the job.
+        """
+        
+        self._xtcFile.close()
+
+        # Close the output trajectory.
+        self._trajectory.close()
+        
+REGISTRY['gromacs'] = GromacsConverter