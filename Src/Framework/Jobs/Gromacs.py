# **************************************************************************
#
# MDANSE: Molecular Dynamics Analysis for Neutron Scattering Experiments
#
# @file      Src/Framework/Jobs/Gromacs.py
# @brief     Implements module/class/test Gromacs
#
# @homepage  https://mdanse.org
# @license   GNU General Public License v3 or higher (see LICENSE)
# @copyright Institut Laue Langevin 2013-now
# @copyright ISIS Neutron and Muon Source, STFC, UKRI 2021-now
# @authors   Scientific Computing Group at ILL (see AUTHORS)
#
# **************************************************************************

import collections
import os

import numpy

from MMTK import Units
from MMTK.PDB import PDBConfiguration
from MMTK.ParticleProperties import Configuration, ParticleVector
from MMTK.Trajectory import Trajectory, SnapshotGenerator, TrajectoryOutput
from MMTK.Universe import ParallelepipedicPeriodicUniverse

from MDANSE import REGISTRY
from MDANSE.Core.Error import Error
from MDANSE.Extensions import xtc, trr
from MDANSE.Framework.Jobs.Converter import Converter


class GromacsConverterError(Error):
    pass


class GromacsConverter(Converter):
    """
    Converts a Gromacs trajectory to a MMTK trajectory.
    """
                  
    label = "Gromacs"

    settings = collections.OrderedDict()           
<<<<<<< HEAD
    settings['pdb_file'] = ('input_file',{'wildcard':'PDB files (*.pdb)|*.pdb|All files|*',
                                            'default':os.path.join('..','..','..','Data','Trajectories','Gromacs','md.pdb')})
    settings['xtc_file'] = ('input_file',{'wildcard':'XTC files (*.xtc)|*.xtc|TRR files (*.trr)|*.trr|All files|*',
                                            'default':os.path.join('..','..','..','Data','Trajectories','Gromacs','md.xtc')})
    settings['fold'] = ('boolean', {'default':False,'label':"Fold coordinates in to box"})    
    settings['output_file'] = ('single_output_file', {'format':"netcdf",'root':'pdb_file'})
                
=======
    settings['pdb_file'] = ('input_file',
                            {'default': os.path.join('..','..','..','Data','Trajectories','Gromacs','md.pdb')})
    settings['xtc_file'] = ('input_file',
                            {'default': os.path.join('..','..','..','Data','Trajectories','Gromacs','md.xtc'),
                             'label': 'xtc or trr file'})
    settings['fold'] = ('boolean', {'default':False,'label':"Fold coordinates in to box"})    
    settings['output_files'] = ('output_files', {'formats':["netcdf"]})

>>>>>>> 71a93b3c
    def initialize(self):
        '''
        Initialize the job.
        '''
        data_to_be_written = ["configuration", "time"]

        # Create XTC or TRR object depending on which kind of trajectory was loaded
        if self.configuration["xtc_file"]["filename"][-4:] == '.xtc':
            self._xdr_file = xtc.XTCTrajectoryFile(self.configuration["xtc_file"]["filename"], "r")
            self._xtc = True
        elif self.configuration["xtc_file"]["filename"][-4:] == '.trr':
            self._xdr_file = trr.TRRTrajectoryFile(self.configuration["xtc_file"]["filename"], "r")
            self._xtc = False

            # Extract information about whether velocities and forces are present in the TRR file
            try:
                self._read_velocities = self._xdr_file.has_velocities
                self._read_forces = self._xdr_file.has_forces
            except AttributeError:
                self._read_velocities, self._read_forces = self._xdr_file._check_has_velocities_forces()
                if self._read_velocities < 0 or self._read_forces < 0:
                    raise RuntimeError("Could not determine whether velocities or forces are present!")

            # The TRRTrajectoryFile object returns ints for these values, so turn them into bools
            self._read_velocities, self._read_forces = bool(self._read_velocities), bool(self._read_forces)

            if self._read_velocities:
                data_to_be_written.append("velocities")
            if self._read_forces:
                data_to_be_written.append("gradients")
        else:
            raise GromacsConverterError('Invalid file format: Gromacs converter can only convert XTC and TRR files, '
                                        'but %s was provided.' % self.configuration["xtc_file"]["filename"][-4:])

        # The number of steps of the analysis.
        self.numberOfSteps = len(self._xdr_file)

        # Create all objects from the PDB file.
        conf = PDBConfiguration(self.configuration['pdb_file']['filename'])

        # Creates a collection of all the chemical objects stored in the PDB file
        molecules = conf.createAll()

        # Create a universe and introduce dhe chemical objects found in the PDB file into the universe.
        self._universe = ParallelepipedicPeriodicUniverse()
        self._universe.addObject(molecules)

        # If a TRR trajectory is being read, initialise velocities and forces
        if not self._xtc:
            if self._read_velocities:
                self._universe.initializeVelocitiesToTemperature(0.)
                self._velocities = ParticleVector(self._universe)
            if self._read_forces:
                self._forces = ParticleVector(self._universe)

        # A MMTK trajectory is opened for writing.
        self._trajectory = Trajectory(self._universe, self.configuration['output_file']['file'], mode='w')

        # A frame generator is created.
        self._snapshot = SnapshotGenerator(self._universe, actions=[TrajectoryOutput(self._trajectory,
                                                                                     data_to_be_written, 0, None, 1)])

    def run_step(self, index):
        """Runs a single step of the job.
        
        @param index: the index of the step.
        @type index: int.

        @note: the argument index is the index of the loop note the index of the frame.      
        """

        # The x, y and z values of the current frame.
        if self._xtc:
            coords, times, steps, box = self._xdr_file.read(1)
        else:
            coords, times, steps, box, __, velocities, forces = self._xdr_file.read(1,
                                                                                    get_velocities=self._read_velocities,
                                                                                    get_forces=self._read_forces)

        conf = Configuration(self._universe, coords[0,:,:])

        # If the universe is periodic set its shape with the current dimensions of the unit cell.
        self._universe.setShape(box[0,:,:])
        
        self._universe.setConfiguration(conf)

        if self.configuration['fold']["value"]:        
            self._universe.foldCoordinatesIntoBox()

        # The current time.
        t = times[0] * Units.ps
        data = {'time': t}

        # Set velocities and forces if available
        if not self._xtc:
            if self._read_velocities:
                self._velocities.array = velocities[0, :, :].astype(float)  # already in nm/ps
                data['velocities'] = self._velocities
            if self._read_forces:
                self._forces.array = forces[0, :, :].astype(float)  # already in kJ/(mol nm)
                data["gradients"] = self._forces

        # Store a snapshot of the current configuration in the output trajectory.
        self._snapshot(data=data)
                                        
        return index, None

    def combine(self, index, x):
        """
        @param index: the index of the step.
        @type index: int.
        
        @param x:
        @type x: any.
        """

        pass

    def finalize(self):
        """
        Finalize the job.
        """
        
        self._xdr_file.close()

        # Close the output trajectory.
        self._trajectory.close()


REGISTRY['gromacs'] = GromacsConverter
<|MERGE_RESOLUTION|>--- conflicted
+++ resolved
@@ -1,192 +1,184 @@
-# **************************************************************************
-#
-# MDANSE: Molecular Dynamics Analysis for Neutron Scattering Experiments
-#
-# @file      Src/Framework/Jobs/Gromacs.py
-# @brief     Implements module/class/test Gromacs
-#
-# @homepage  https://mdanse.org
-# @license   GNU General Public License v3 or higher (see LICENSE)
-# @copyright Institut Laue Langevin 2013-now
-# @copyright ISIS Neutron and Muon Source, STFC, UKRI 2021-now
-# @authors   Scientific Computing Group at ILL (see AUTHORS)
-#
-# **************************************************************************
-
-import collections
-import os
-
-import numpy
-
-from MMTK import Units
-from MMTK.PDB import PDBConfiguration
-from MMTK.ParticleProperties import Configuration, ParticleVector
-from MMTK.Trajectory import Trajectory, SnapshotGenerator, TrajectoryOutput
-from MMTK.Universe import ParallelepipedicPeriodicUniverse
-
-from MDANSE import REGISTRY
-from MDANSE.Core.Error import Error
-from MDANSE.Extensions import xtc, trr
-from MDANSE.Framework.Jobs.Converter import Converter
-
-
-class GromacsConverterError(Error):
-    pass
-
-
-class GromacsConverter(Converter):
-    """
-    Converts a Gromacs trajectory to a MMTK trajectory.
-    """
-                  
-    label = "Gromacs"
-
-    settings = collections.OrderedDict()           
-<<<<<<< HEAD
-    settings['pdb_file'] = ('input_file',{'wildcard':'PDB files (*.pdb)|*.pdb|All files|*',
-                                            'default':os.path.join('..','..','..','Data','Trajectories','Gromacs','md.pdb')})
-    settings['xtc_file'] = ('input_file',{'wildcard':'XTC files (*.xtc)|*.xtc|TRR files (*.trr)|*.trr|All files|*',
-                                            'default':os.path.join('..','..','..','Data','Trajectories','Gromacs','md.xtc')})
-    settings['fold'] = ('boolean', {'default':False,'label':"Fold coordinates in to box"})    
-    settings['output_file'] = ('single_output_file', {'format':"netcdf",'root':'pdb_file'})
-                
-=======
-    settings['pdb_file'] = ('input_file',
-                            {'default': os.path.join('..','..','..','Data','Trajectories','Gromacs','md.pdb')})
-    settings['xtc_file'] = ('input_file',
-                            {'default': os.path.join('..','..','..','Data','Trajectories','Gromacs','md.xtc'),
-                             'label': 'xtc or trr file'})
-    settings['fold'] = ('boolean', {'default':False,'label':"Fold coordinates in to box"})    
-    settings['output_files'] = ('output_files', {'formats':["netcdf"]})
-
->>>>>>> 71a93b3c
-    def initialize(self):
-        '''
-        Initialize the job.
-        '''
-        data_to_be_written = ["configuration", "time"]
-
-        # Create XTC or TRR object depending on which kind of trajectory was loaded
-        if self.configuration["xtc_file"]["filename"][-4:] == '.xtc':
-            self._xdr_file = xtc.XTCTrajectoryFile(self.configuration["xtc_file"]["filename"], "r")
-            self._xtc = True
-        elif self.configuration["xtc_file"]["filename"][-4:] == '.trr':
-            self._xdr_file = trr.TRRTrajectoryFile(self.configuration["xtc_file"]["filename"], "r")
-            self._xtc = False
-
-            # Extract information about whether velocities and forces are present in the TRR file
-            try:
-                self._read_velocities = self._xdr_file.has_velocities
-                self._read_forces = self._xdr_file.has_forces
-            except AttributeError:
-                self._read_velocities, self._read_forces = self._xdr_file._check_has_velocities_forces()
-                if self._read_velocities < 0 or self._read_forces < 0:
-                    raise RuntimeError("Could not determine whether velocities or forces are present!")
-
-            # The TRRTrajectoryFile object returns ints for these values, so turn them into bools
-            self._read_velocities, self._read_forces = bool(self._read_velocities), bool(self._read_forces)
-
-            if self._read_velocities:
-                data_to_be_written.append("velocities")
-            if self._read_forces:
-                data_to_be_written.append("gradients")
-        else:
-            raise GromacsConverterError('Invalid file format: Gromacs converter can only convert XTC and TRR files, '
-                                        'but %s was provided.' % self.configuration["xtc_file"]["filename"][-4:])
-
-        # The number of steps of the analysis.
-        self.numberOfSteps = len(self._xdr_file)
-
-        # Create all objects from the PDB file.
-        conf = PDBConfiguration(self.configuration['pdb_file']['filename'])
-
-        # Creates a collection of all the chemical objects stored in the PDB file
-        molecules = conf.createAll()
-
-        # Create a universe and introduce dhe chemical objects found in the PDB file into the universe.
-        self._universe = ParallelepipedicPeriodicUniverse()
-        self._universe.addObject(molecules)
-
-        # If a TRR trajectory is being read, initialise velocities and forces
-        if not self._xtc:
-            if self._read_velocities:
-                self._universe.initializeVelocitiesToTemperature(0.)
-                self._velocities = ParticleVector(self._universe)
-            if self._read_forces:
-                self._forces = ParticleVector(self._universe)
-
-        # A MMTK trajectory is opened for writing.
-        self._trajectory = Trajectory(self._universe, self.configuration['output_file']['file'], mode='w')
-
-        # A frame generator is created.
-        self._snapshot = SnapshotGenerator(self._universe, actions=[TrajectoryOutput(self._trajectory,
-                                                                                     data_to_be_written, 0, None, 1)])
-
-    def run_step(self, index):
-        """Runs a single step of the job.
-        
-        @param index: the index of the step.
-        @type index: int.
-
-        @note: the argument index is the index of the loop note the index of the frame.      
-        """
-
-        # The x, y and z values of the current frame.
-        if self._xtc:
-            coords, times, steps, box = self._xdr_file.read(1)
-        else:
-            coords, times, steps, box, __, velocities, forces = self._xdr_file.read(1,
-                                                                                    get_velocities=self._read_velocities,
-                                                                                    get_forces=self._read_forces)
-
-        conf = Configuration(self._universe, coords[0,:,:])
-
-        # If the universe is periodic set its shape with the current dimensions of the unit cell.
-        self._universe.setShape(box[0,:,:])
-        
-        self._universe.setConfiguration(conf)
-
-        if self.configuration['fold']["value"]:        
-            self._universe.foldCoordinatesIntoBox()
-
-        # The current time.
-        t = times[0] * Units.ps
-        data = {'time': t}
-
-        # Set velocities and forces if available
-        if not self._xtc:
-            if self._read_velocities:
-                self._velocities.array = velocities[0, :, :].astype(float)  # already in nm/ps
-                data['velocities'] = self._velocities
-            if self._read_forces:
-                self._forces.array = forces[0, :, :].astype(float)  # already in kJ/(mol nm)
-                data["gradients"] = self._forces
-
-        # Store a snapshot of the current configuration in the output trajectory.
-        self._snapshot(data=data)
-                                        
-        return index, None
-
-    def combine(self, index, x):
-        """
-        @param index: the index of the step.
-        @type index: int.
-        
-        @param x:
-        @type x: any.
-        """
-
-        pass
-
-    def finalize(self):
-        """
-        Finalize the job.
-        """
-        
-        self._xdr_file.close()
-
-        # Close the output trajectory.
-        self._trajectory.close()
-
-
-REGISTRY['gromacs'] = GromacsConverter
+# **************************************************************************
+#
+# MDANSE: Molecular Dynamics Analysis for Neutron Scattering Experiments
+#
+# @file      Src/Framework/Jobs/Gromacs.py
+# @brief     Implements module/class/test Gromacs
+#
+# @homepage  https://mdanse.org
+# @license   GNU General Public License v3 or higher (see LICENSE)
+# @copyright Institut Laue Langevin 2013-now
+# @copyright ISIS Neutron and Muon Source, STFC, UKRI 2021-now
+# @authors   Scientific Computing Group at ILL (see AUTHORS)
+#
+# **************************************************************************
+
+import collections
+import os
+
+import numpy
+
+from MMTK import Units
+from MMTK.PDB import PDBConfiguration
+from MMTK.ParticleProperties import Configuration, ParticleVector
+from MMTK.Trajectory import Trajectory, SnapshotGenerator, TrajectoryOutput
+from MMTK.Universe import ParallelepipedicPeriodicUniverse
+
+from MDANSE import REGISTRY
+from MDANSE.Core.Error import Error
+from MDANSE.Extensions import xtc, trr
+from MDANSE.Framework.Jobs.Converter import Converter
+
+
+class GromacsConverterError(Error):
+    pass
+
+
+class GromacsConverter(Converter):
+    """
+    Converts a Gromacs trajectory to a MMTK trajectory.
+    """
+                  
+    label = "Gromacs"
+
+    settings = collections.OrderedDict()           
+    settings['pdb_file'] = ('input_file',
+                            {'wildcard': 'PDB files (*.pdb)|*.pdb|All files|*',
+                             'default': os.path.join('..', '..', '..', 'Data', 'Trajectories', 'Gromacs', 'md.pdb')})
+    settings['xtc_file'] = ('input_file',
+                            {'wildcard': 'XTC files (*.xtc)|*.xtc|TRR files (*.trr)|*.trr|All files|*',
+                             'default': os.path.join('..', '..', '..', 'Data', 'Trajectories', 'Gromacs', 'md.xtc'),
+                             'label': 'xtc or trr file'})
+    settings['fold'] = ('boolean', {'default': False, 'label': "Fold coordinates in to box"})
+    settings['output_file'] = ('single_output_file', {'format': "netcdf", 'root': 'pdb_file'})
+
+    def initialize(self):
+        '''
+        Initialize the job.
+        '''
+        data_to_be_written = ["configuration", "time"]
+
+        # Create XTC or TRR object depending on which kind of trajectory was loaded
+        if self.configuration["xtc_file"]["filename"][-4:] == '.xtc':
+            self._xdr_file = xtc.XTCTrajectoryFile(self.configuration["xtc_file"]["filename"], "r")
+            self._xtc = True
+        elif self.configuration["xtc_file"]["filename"][-4:] == '.trr':
+            self._xdr_file = trr.TRRTrajectoryFile(self.configuration["xtc_file"]["filename"], "r")
+            self._xtc = False
+
+            # Extract information about whether velocities and forces are present in the TRR file
+            try:
+                self._read_velocities = self._xdr_file.has_velocities
+                self._read_forces = self._xdr_file.has_forces
+            except AttributeError:
+                self._read_velocities, self._read_forces = self._xdr_file._check_has_velocities_forces()
+                if self._read_velocities < 0 or self._read_forces < 0:
+                    raise RuntimeError("Could not determine whether velocities or forces are present!")
+
+            # The TRRTrajectoryFile object returns ints for these values, so turn them into bools
+            self._read_velocities, self._read_forces = bool(self._read_velocities), bool(self._read_forces)
+
+            if self._read_velocities:
+                data_to_be_written.append("velocities")
+            if self._read_forces:
+                data_to_be_written.append("gradients")
+        else:
+            raise GromacsConverterError('Invalid file format: Gromacs converter can only convert XTC and TRR files, '
+                                        'but %s was provided.' % self.configuration["xtc_file"]["filename"][-4:])
+
+        # The number of steps of the analysis.
+        self.numberOfSteps = len(self._xdr_file)
+
+        # Create all objects from the PDB file.
+        conf = PDBConfiguration(self.configuration['pdb_file']['filename'])
+
+        # Creates a collection of all the chemical objects stored in the PDB file
+        molecules = conf.createAll()
+
+        # Create a universe and introduce dhe chemical objects found in the PDB file into the universe.
+        self._universe = ParallelepipedicPeriodicUniverse()
+        self._universe.addObject(molecules)
+
+        # If a TRR trajectory is being read, initialise velocities and forces
+        if not self._xtc:
+            if self._read_velocities:
+                self._universe.initializeVelocitiesToTemperature(0.)
+                self._velocities = ParticleVector(self._universe)
+            if self._read_forces:
+                self._forces = ParticleVector(self._universe)
+
+        # A MMTK trajectory is opened for writing.
+        self._trajectory = Trajectory(self._universe, self.configuration['output_file']['file'], mode='w')
+
+        # A frame generator is created.
+        self._snapshot = SnapshotGenerator(self._universe, actions=[TrajectoryOutput(self._trajectory,
+                                                                                     data_to_be_written, 0, None, 1)])
+
+    def run_step(self, index):
+        """Runs a single step of the job.
+        
+        @param index: the index of the step.
+        @type index: int.
+
+        @note: the argument index is the index of the loop note the index of the frame.      
+        """
+
+        # The x, y and z values of the current frame.
+        if self._xtc:
+            coords, times, steps, box = self._xdr_file.read(1)
+        else:
+            coords, times, steps, box, __, velocities, forces = self._xdr_file.read(1,
+                                                                                    get_velocities=self._read_velocities,
+                                                                                    get_forces=self._read_forces)
+
+        conf = Configuration(self._universe, coords[0,:,:])
+
+        # If the universe is periodic set its shape with the current dimensions of the unit cell.
+        self._universe.setShape(box[0,:,:])
+        
+        self._universe.setConfiguration(conf)
+
+        if self.configuration['fold']["value"]:        
+            self._universe.foldCoordinatesIntoBox()
+
+        # The current time.
+        t = times[0] * Units.ps
+        data = {'time': t}
+
+        # Set velocities and forces if available
+        if not self._xtc:
+            if self._read_velocities:
+                self._velocities.array = velocities[0, :, :].astype(float)  # already in nm/ps
+                data['velocities'] = self._velocities
+            if self._read_forces:
+                self._forces.array = forces[0, :, :].astype(float)  # already in kJ/(mol nm)
+                data["gradients"] = self._forces
+
+        # Store a snapshot of the current configuration in the output trajectory.
+        self._snapshot(data=data)
+                                        
+        return index, None
+
+    def combine(self, index, x):
+        """
+        @param index: the index of the step.
+        @type index: int.
+        
+        @param x:
+        @type x: any.
+        """
+
+        pass
+
+    def finalize(self):
+        """
+        Finalize the job.
+        """
+        
+        self._xdr_file.close()
+
+        # Close the output trajectory.
+        self._trajectory.close()
+
+
+REGISTRY['gromacs'] = GromacsConverter