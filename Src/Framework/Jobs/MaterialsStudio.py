# **************************************************************************
#
# MDANSE: Molecular Dynamics Analysis for Neutron Scattering Experiments
#
# @file      Src/Framework/Jobs/MaterialsStudio.py
# @brief     Implements module/class/test MaterialsStudio
#
# @homepage  https://mdanse.org
# @license   GNU General Public License v3 or higher (see LICENSE)
# @copyright Institut Laue Langevin 2013-now
# @copyright ISIS Neutron and Muon Source, STFC, UKRI 2021-now
# @authors   Scientific Computing Group at ILL (see AUTHORS)
#
# **************************************************************************

import collections
import xml.etree.ElementTree as ElementTree

from MDANSE.MolecularDynamics.Configuration import PeriodicBoxConfiguration, RealConfiguration

import numpy as np

from MDANSE.Chemistry.ChemicalEntity import Atom, AtomCluster, ChemicalSystem
from MDANSE.Framework.Units import measure
from MDANSE.Mathematics.Graph import Graph
from MDANSE.MolecularDynamics.Configuration import PeriodicBoxConfiguration, RealConfiguration
from MDANSE.MolecularDynamics.UnitCell import UnitCell

from MDANSE.Mathematics.Graph import Graph

class XTDFile(object):
    
    def __init__(self, filename):
        
        self._filename = filename
        
        self._atoms = None
        
        self._chemicalSystem = None
        
        self._pbc = False
        
        self._cell = None
        
        self.parse()

    @property
    def clusters(self):
        return self._clusters
    
    @property
    def chemicalSystem(self):
        return self._chemicalSystem
            
    @property
    def pbc(self):
        return self._pbc
    
    @property
    def cell(self):
        return self._cell
        
    def parse(self):
        """
        Parse the xtd file that is basically xml files with nodes that contains informations about the 
        topology of the molecular system.
        """

        self._file = ElementTree.parse(self._filename)

        ROOT = self._file.getroot()

        SPACEGROUP = list(ROOT.iter("SpaceGroup"))
        
        if SPACEGROUP:
            self._pbc = True
            SPACEGROUP = SPACEGROUP[0]
            self._cell = np.empty((3,3),dtype=np.float64)
            self._cell[0,:] = SPACEGROUP.attrib["AVector"].split(',')
            self._cell[1,:] = SPACEGROUP.attrib["BVector"].split(',')
            self._cell[2,:] = SPACEGROUP.attrib["CVector"].split(',')
            self._cell *= measure(1.0,'ang').toval('nm')
            self._cell = UnitCell(self._cell)

        self._atoms = collections.OrderedDict()
        
        atomsMapping = {}
        
        comp = 0
        for node in ROOT.iter("Atom3d"):

            idx = int(node.attrib['ID'])

            imageOf = node.attrib.get("ImageOf",None)
            
            if imageOf is None:
                
                atomsMapping[idx] = idx
    
                info = {}
                info["index"] = comp
                info["xtd_index"] = idx
                info["bonded_to"] = set()
                info["element"] = node.attrib['Components'].split(',')[0].strip()
                info["xyz"] = np.array(node.attrib["XYZ"].split(','),dtype=np.float64)
    
                name = node.attrib.get('Name','').strip()
                if name:
                    info['atom_name'] = name
                else:                
                    name = node.attrib.get('ForcefieldType','').strip()
                    if name:
                        info['atom_name'] = name + '_ff'
                    else:
                        info['atom_name'] = info['element'] + '_el'
                    
                self._atoms[idx] = info
                
                comp += 1
                
            else:
                atomsMapping[idx] = int(imageOf)

        self._nAtoms = len(self._atoms)

        bondsMapping = {}
                
        comp = 0
        for node in ROOT.iter("Bond"):
            
            idx = int(node.attrib['ID'])
            
            imageOf = node.attrib.get("ImageOf",None)

            if imageOf is None:
                bondsMapping[idx] = [atomsMapping[int(v)] for v in node.attrib['Connects'].split(',')]
                idx1,idx2 = bondsMapping[idx]
                self._atoms[idx1]["bonded_to"].add(idx2)
                self._atoms[idx2]["bonded_to"].add(idx1)            

    def build_chemical_system(self):        

        self._chemicalSystem = ChemicalSystem()
                    
<<<<<<< HEAD
        coordinates = np.empty((self._nAtoms,3),dtype=np.float64)
                            
=======
        configuration = numpy.empty((self._nAtoms,3),dtype=numpy.float64)
                                     
>>>>>>> 4c3bbed1
        graph = Graph()

        for idx, at in self._atoms.items():
            graph.add_node(name=idx,**at)

        for idx, at in self._atoms.items():
            for bat in at['bonded_to']:
                graph.add_link(idx,bat)

        clusters = graph.build_connected_components()

<<<<<<< HEAD
        prev = 0

        for cluster in clusters:
=======
        prev = 0 
        for cluster in clusters:

>>>>>>> 4c3bbed1
            atomCluster = AtomCluster([])

            bruteFormula = collections.defaultdict(lambda : 0)
<<<<<<< HEAD

            clusterList = [None]*len(cluster)
            for node in cluster:
                clusterList[node.index-prev] = node

            prev += len(cluster)

            for node in clusterList:
                element = node.element
                name = node.atom_name
                atom = Atom(element, name=name, xtdIndex=node.index)
                atom.index = node.index
                coordinates[atom.index] = node.xyz
                atomCluster.atoms.append(atom)
                bruteFormula[element] += 1                
=======
            
            for node in cluster:
                element = node.element
                name = node.atom_name
                at = Atom(element, name=name, xtdIndex=node.xtd_index)
                at.index = node.mmtk_index
                configuration[at.index] = node.xyz
                atomCluster.atoms.append(at)
                bruteFormula[element] += 1
>>>>>>> 4c3bbed1
            atomCluster.name = "".join(["%s%d" % (k,v) for k,v in sorted(bruteFormula.items())])
            self._universe.addObject(atomCluster)

        if self._pbc:
            boxConf = PeriodicBoxConfiguration(self._chemicalSystem,coordinates,self._cell)
            realConf = boxConf.to_real_configuration()
        else:
            coordinates *= measure(1.0,'ang').toval('nm')
            realConf = RealConfiguration(self._chemicalSystem,coordinates,self._cell)

        realConf.fold_coordinates()            
        self._chemicalSystem.configuration = realConf
<|MERGE_RESOLUTION|>--- conflicted
+++ resolved
@@ -1,213 +1,190 @@
-# **************************************************************************
-#
-# MDANSE: Molecular Dynamics Analysis for Neutron Scattering Experiments
-#
-# @file      Src/Framework/Jobs/MaterialsStudio.py
-# @brief     Implements module/class/test MaterialsStudio
-#
-# @homepage  https://mdanse.org
-# @license   GNU General Public License v3 or higher (see LICENSE)
-# @copyright Institut Laue Langevin 2013-now
-# @copyright ISIS Neutron and Muon Source, STFC, UKRI 2021-now
-# @authors   Scientific Computing Group at ILL (see AUTHORS)
-#
-# **************************************************************************
-
-import collections
-import xml.etree.ElementTree as ElementTree
-
-from MDANSE.MolecularDynamics.Configuration import PeriodicBoxConfiguration, RealConfiguration
-
-import numpy as np
-
-from MDANSE.Chemistry.ChemicalEntity import Atom, AtomCluster, ChemicalSystem
-from MDANSE.Framework.Units import measure
-from MDANSE.Mathematics.Graph import Graph
-from MDANSE.MolecularDynamics.Configuration import PeriodicBoxConfiguration, RealConfiguration
-from MDANSE.MolecularDynamics.UnitCell import UnitCell
-
-from MDANSE.Mathematics.Graph import Graph
-
-class XTDFile(object):
-    
-    def __init__(self, filename):
-        
-        self._filename = filename
-        
-        self._atoms = None
-        
-        self._chemicalSystem = None
-        
-        self._pbc = False
-        
-        self._cell = None
-        
-        self.parse()
-
-    @property
-    def clusters(self):
-        return self._clusters
-    
-    @property
-    def chemicalSystem(self):
-        return self._chemicalSystem
-            
-    @property
-    def pbc(self):
-        return self._pbc
-    
-    @property
-    def cell(self):
-        return self._cell
-        
-    def parse(self):
-        """
-        Parse the xtd file that is basically xml files with nodes that contains informations about the 
-        topology of the molecular system.
-        """
-
-        self._file = ElementTree.parse(self._filename)
-
-        ROOT = self._file.getroot()
-
-        SPACEGROUP = list(ROOT.iter("SpaceGroup"))
-        
-        if SPACEGROUP:
-            self._pbc = True
-            SPACEGROUP = SPACEGROUP[0]
-            self._cell = np.empty((3,3),dtype=np.float64)
-            self._cell[0,:] = SPACEGROUP.attrib["AVector"].split(',')
-            self._cell[1,:] = SPACEGROUP.attrib["BVector"].split(',')
-            self._cell[2,:] = SPACEGROUP.attrib["CVector"].split(',')
-            self._cell *= measure(1.0,'ang').toval('nm')
-            self._cell = UnitCell(self._cell)
-
-        self._atoms = collections.OrderedDict()
-        
-        atomsMapping = {}
-        
-        comp = 0
-        for node in ROOT.iter("Atom3d"):
-
-            idx = int(node.attrib['ID'])
-
-            imageOf = node.attrib.get("ImageOf",None)
-            
-            if imageOf is None:
-                
-                atomsMapping[idx] = idx
-    
-                info = {}
-                info["index"] = comp
-                info["xtd_index"] = idx
-                info["bonded_to"] = set()
-                info["element"] = node.attrib['Components'].split(',')[0].strip()
-                info["xyz"] = np.array(node.attrib["XYZ"].split(','),dtype=np.float64)
-    
-                name = node.attrib.get('Name','').strip()
-                if name:
-                    info['atom_name'] = name
-                else:                
-                    name = node.attrib.get('ForcefieldType','').strip()
-                    if name:
-                        info['atom_name'] = name + '_ff'
-                    else:
-                        info['atom_name'] = info['element'] + '_el'
-                    
-                self._atoms[idx] = info
-                
-                comp += 1
-                
-            else:
-                atomsMapping[idx] = int(imageOf)
-
-        self._nAtoms = len(self._atoms)
-
-        bondsMapping = {}
-                
-        comp = 0
-        for node in ROOT.iter("Bond"):
-            
-            idx = int(node.attrib['ID'])
-            
-            imageOf = node.attrib.get("ImageOf",None)
-
-            if imageOf is None:
-                bondsMapping[idx] = [atomsMapping[int(v)] for v in node.attrib['Connects'].split(',')]
-                idx1,idx2 = bondsMapping[idx]
-                self._atoms[idx1]["bonded_to"].add(idx2)
-                self._atoms[idx2]["bonded_to"].add(idx1)            
-
-    def build_chemical_system(self):        
-
-        self._chemicalSystem = ChemicalSystem()
-                    
-<<<<<<< HEAD
-        coordinates = np.empty((self._nAtoms,3),dtype=np.float64)
-                            
-=======
-        configuration = numpy.empty((self._nAtoms,3),dtype=numpy.float64)
-                                     
->>>>>>> 4c3bbed1
-        graph = Graph()
-
-        for idx, at in self._atoms.items():
-            graph.add_node(name=idx,**at)
-
-        for idx, at in self._atoms.items():
-            for bat in at['bonded_to']:
-                graph.add_link(idx,bat)
-
-        clusters = graph.build_connected_components()
-
-<<<<<<< HEAD
-        prev = 0
-
-        for cluster in clusters:
-=======
-        prev = 0 
-        for cluster in clusters:
-
->>>>>>> 4c3bbed1
-            atomCluster = AtomCluster([])
-
-            bruteFormula = collections.defaultdict(lambda : 0)
-<<<<<<< HEAD
-
-            clusterList = [None]*len(cluster)
-            for node in cluster:
-                clusterList[node.index-prev] = node
-
-            prev += len(cluster)
-
-            for node in clusterList:
-                element = node.element
-                name = node.atom_name
-                atom = Atom(element, name=name, xtdIndex=node.index)
-                atom.index = node.index
-                coordinates[atom.index] = node.xyz
-                atomCluster.atoms.append(atom)
-                bruteFormula[element] += 1                
-=======
-            
-            for node in cluster:
-                element = node.element
-                name = node.atom_name
-                at = Atom(element, name=name, xtdIndex=node.xtd_index)
-                at.index = node.mmtk_index
-                configuration[at.index] = node.xyz
-                atomCluster.atoms.append(at)
-                bruteFormula[element] += 1
->>>>>>> 4c3bbed1
-            atomCluster.name = "".join(["%s%d" % (k,v) for k,v in sorted(bruteFormula.items())])
-            self._universe.addObject(atomCluster)
-
-        if self._pbc:
-            boxConf = PeriodicBoxConfiguration(self._chemicalSystem,coordinates,self._cell)
-            realConf = boxConf.to_real_configuration()
-        else:
-            coordinates *= measure(1.0,'ang').toval('nm')
-            realConf = RealConfiguration(self._chemicalSystem,coordinates,self._cell)
-
-        realConf.fold_coordinates()            
-        self._chemicalSystem.configuration = realConf
+# **************************************************************************
+#
+# MDANSE: Molecular Dynamics Analysis for Neutron Scattering Experiments
+#
+# @file      Src/Framework/Jobs/MaterialsStudio.py
+# @brief     Implements module/class/test MaterialsStudio
+#
+# @homepage  https://mdanse.org
+# @license   GNU General Public License v3 or higher (see LICENSE)
+# @copyright Institut Laue Langevin 2013-now
+# @copyright ISIS Neutron and Muon Source, STFC, UKRI 2021-now
+# @authors   Scientific Computing Group at ILL (see AUTHORS)
+#
+# **************************************************************************
+
+import collections
+import xml.etree.ElementTree as ElementTree
+
+from MDANSE.MolecularDynamics.Configuration import PeriodicBoxConfiguration, RealConfiguration
+
+import numpy as np
+
+from MDANSE.Chemistry.ChemicalEntity import Atom, AtomCluster, ChemicalSystem
+from MDANSE.Framework.Units import measure
+from MDANSE.Mathematics.Graph import Graph
+from MDANSE.MolecularDynamics.Configuration import PeriodicBoxConfiguration, RealConfiguration
+from MDANSE.MolecularDynamics.UnitCell import UnitCell
+
+from MDANSE.Mathematics.Graph import Graph
+
+class XTDFile(object):
+    
+    def __init__(self, filename):
+        
+        self._filename = filename
+        
+        self._atoms = None
+        
+        self._chemicalSystem = None
+        
+        self._pbc = False
+        
+        self._cell = None
+        
+        self.parse()
+
+    @property
+    def clusters(self):
+        return self._clusters
+    
+    @property
+    def chemicalSystem(self):
+        return self._chemicalSystem
+            
+    @property
+    def pbc(self):
+        return self._pbc
+    
+    @property
+    def cell(self):
+        return self._cell
+        
+    def parse(self):
+        """
+        Parse the xtd file that is basically xml files with nodes that contains informations about the 
+        topology of the molecular system.
+        """
+
+        self._file = ElementTree.parse(self._filename)
+
+        ROOT = self._file.getroot()
+
+        SPACEGROUP = list(ROOT.iter("SpaceGroup"))
+        
+        if SPACEGROUP:
+            self._pbc = True
+            SPACEGROUP = SPACEGROUP[0]
+            self._cell = np.empty((3,3),dtype=np.float64)
+            self._cell[0,:] = SPACEGROUP.attrib["AVector"].split(',')
+            self._cell[1,:] = SPACEGROUP.attrib["BVector"].split(',')
+            self._cell[2,:] = SPACEGROUP.attrib["CVector"].split(',')
+            self._cell *= measure(1.0,'ang').toval('nm')
+            self._cell = UnitCell(self._cell)
+
+        self._atoms = collections.OrderedDict()
+        
+        atomsMapping = {}
+        
+        comp = 0
+        for node in ROOT.iter("Atom3d"):
+
+            idx = int(node.attrib['ID'])
+
+            imageOf = node.attrib.get("ImageOf",None)
+            
+            if imageOf is None:
+                
+                atomsMapping[idx] = idx
+    
+                info = {}
+                info["index"] = comp
+                info["xtd_index"] = idx
+                info["bonded_to"] = set()
+                info["element"] = node.attrib['Components'].split(',')[0].strip()
+                info["xyz"] = np.array(node.attrib["XYZ"].split(','),dtype=np.float64)
+    
+                name = node.attrib.get('Name','').strip()
+                if name:
+                    info['atom_name'] = name
+                else:                
+                    name = node.attrib.get('ForcefieldType','').strip()
+                    if name:
+                        info['atom_name'] = name + '_ff'
+                    else:
+                        info['atom_name'] = info['element'] + '_el'
+                    
+                self._atoms[idx] = info
+                
+                comp += 1
+                
+            else:
+                atomsMapping[idx] = int(imageOf)
+
+        self._nAtoms = len(self._atoms)
+
+        bondsMapping = {}
+                
+        comp = 0
+        for node in ROOT.iter("Bond"):
+            
+            idx = int(node.attrib['ID'])
+            
+            imageOf = node.attrib.get("ImageOf",None)
+
+            if imageOf is None:
+                bondsMapping[idx] = [atomsMapping[int(v)] for v in node.attrib['Connects'].split(',')]
+                idx1,idx2 = bondsMapping[idx]
+                self._atoms[idx1]["bonded_to"].add(idx2)
+                self._atoms[idx2]["bonded_to"].add(idx1)            
+
+    def build_chemical_system(self):        
+
+        self._chemicalSystem = ChemicalSystem()
+                    
+        coordinates = np.empty((self._nAtoms,3),dtype=np.float64)
+                            
+        graph = Graph()
+
+        for idx, at in self._atoms.items():
+            graph.add_node(name=idx,**at)
+
+        for idx, at in self._atoms.items():
+            for bat in at['bonded_to']:
+                graph.add_link(idx,bat)
+
+        clusters = graph.build_connected_components()
+
+        prev = 0
+
+        for cluster in clusters:
+            atomCluster = AtomCluster([])
+
+            bruteFormula = collections.defaultdict(lambda : 0)
+
+            clusterList = [None]*len(cluster)
+            for node in cluster:
+                clusterList[node.index-prev] = node
+
+            prev += len(cluster)
+
+            for node in clusterList:
+                element = node.element
+                name = node.atom_name
+                atom = Atom(element, name=name, xtdIndex=node.index)
+                atom.index = node.index
+                coordinates[atom.index] = node.xyz
+                atomCluster.atoms.append(atom)
+                bruteFormula[element] += 1                
+            atomCluster.name = "".join(["%s%d" % (k,v) for k,v in sorted(bruteFormula.items())])
+            self._universe.addObject(atomCluster)
+
+        if self._pbc:
+            boxConf = PeriodicBoxConfiguration(self._chemicalSystem,coordinates,self._cell)
+            realConf = boxConf.to_real_configuration()
+        else:
+            coordinates *= measure(1.0,'ang').toval('nm')
+            realConf = RealConfiguration(self._chemicalSystem,coordinates,self._cell)
+
+        realConf.fold_coordinates()            
+        self._chemicalSystem.configuration = realConf