# **************************************************************************
#
# MDANSE: Molecular Dynamics Analysis for Neutron Scattering Experiments
#
# @file      Src/Framework/Jobs/Generic.py
# @brief     Implements module/class/test Generic
#
# @homepage  https://mdanse.org
# @license   GNU General Public License v3 or higher (see LICENSE)
<<<<<<< HEAD
# @copyright Institut Laue Langevin 2013-2021
# @copyright ISIS Neutron and Muon Source, STFC, UKRI 2021-now
=======
# @copyright Institut Laue Langevin 2013-now
>>>>>>> ebbe811e
# @authors   Scientific Computing Group at ILL (see AUTHORS)
#
# **************************************************************************

import collections
import os

import numpy

from MMTK import Atom, AtomCluster
from MMTK.ParticleProperties import Configuration, ParticleVector
from MMTK.Trajectory import Trajectory, SnapshotGenerator, TrajectoryOutput
from MMTK.Universe import InfiniteUniverse, ParallelepipedicPeriodicUniverse

from MDANSE import ELEMENTS, REGISTRY
from MDANSE.Core.Error import Error
from MDANSE.Framework.Jobs.Converter import Converter
                 
class GenericConverterError(Error):
    pass
                                                  
class GenericConverter(Converter):
    """
    Converts a trajectory written in ASCII to a MMTK trajectory file.
    
    This converter can be useful when using MD packages that are currently not supported by MDANSE. 
    
    Here is an example of ASCII trajectory that can be converted using this converter to a MMTk trajectory.
    
    MOLECULAR_CONTENTS
    2
    
    ETHYNE
    C1 C
    C2 C
    H2 H
    H2 H
    
    WATER
    O1 O
    H1 H
    H2 H
    
    MOLECULES
    ETHYNE 1
    WATER 2
    
    NSTEPS
    4
    
    TIMESTEP
    10
    
    STEP
    10
    
    CELL
    10,0,0
    0,10,0
    0,0,10
    
    CONFIGURATION
    0,0,0
    0,0,1
    0,1,0
    0,1,1
    1,0,0
    1,0,1
    1,1,0
    1,1,1
    2,2,2
    3,3,3
    
    STEP
    20
    
    CELL
    10,0,0
    0,10,0
    0,0,10
    
    CONFIGURATION
    0,0,0
    0,0,1
    0,1,0
    0,1,1
    1,0,0
    1,0,1
    1,1,0
    1,1,1
    2,2,2
    3,3,3
    
    STEP
    30
    
    CELL
    10,0,0
    0,10,0
    0,0,10
    
    CONFIGURATION
    0,0,0
    0,0,1
    0,1,0
    0,1,1
    1,0,0
    1,0,1
    1,1,0
    1,1,1
    2,2,2
    3,3,3
    
    STEP
    40
    
    CELL
    10,0,0
    0,10,0
    0,0,10
    
    CONFIGURATION
    0,0,0
    0,0,1
    0,1,0
    0,1,1
    1,0,0
    1,0,1
    1,1,0
    1,1,1
    2,2,2
    3,3,3

    """
    
    label = "Generic"

    settings = collections.OrderedDict()   
    settings['gt_file'] = ('input_file',{'wildcard':"Generic trajectory files|*.gtf|All files|*",
                                         'default':os.path.join('..','..','..','Data','Trajectories','Generic','test.gtf')})
    settings['output_files'] = ('output_files', {'formats':["netcdf"]})
                    
    def initialize(self):
        '''
        Initialize the job.
        '''

        self._gtFile = open(self.configuration["gt_file"]["filename"], 'rb')

        if self._gtFile.readline().strip() != "MOLECULAR_CONTENTS":
            raise GenericConverterError("Invalid keyword #1. Must be 'MOLECULAR_CONTENTS'")

        # Read the number of molecular types that define the universe        
        try:
            nMolecularTypes=int(self._gtFile.readline())
        except ValueError:
            raise GenericConverterError("Invalid type for 'MOLECULAR_CONTENTS' keyword. Must be an integer corresponding to the number of molecular types found in the simulation.")

        # Blank line
        self._gtFile.readline()

        self._molecularTypes = collections.OrderedDict()
        
        for _ in range(nMolecularTypes):
            molName = self._gtFile.readline().strip()
            if self._molecularTypes.has_key(molName):
                raise GenericConverterError("Duplicate molecule name.")
            self._molecularTypes[molName] = []
            line = self._gtFile.readline().strip()
            while line: 
                atomName, atomType = line.split()
                if not atomType in ELEMENTS:
                    raise GenericConverterError("Unknown atom type: %s" % atomType)
                self._molecularTypes[molName].append((atomName,atomType))                
                line = self._gtFile.readline().strip()

        if self._gtFile.readline().strip() != "MOLECULES":
            raise GenericConverterError("Invalid keyword #2. Must be 'MOLECULES'")
        
        self._molecules = []
        line=self._gtFile.readline().strip()
        while line:
            molName,nMols=line.strip().split()
            if not self._molecularTypes.has_key(molName):
                raise GenericConverterError("Unknown molecule name: %s" % molName)
            try:
                nMols = int(nMols)
            except ValueError:
                raise GenericConverterError("Invalid type for the number of atoms in molecule %s. Must be an integer." % molName);
            
            self._molecules.append((molName,nMols))
            
            line=self._gtFile.readline().strip()
                                 
        # Read the number of steps
        if self._gtFile.readline().strip() != "NFRAMES":
            raise GenericConverterError("Invalid keyword#3: must be 'NFRAMES'")         
        try:
            self.numberOfSteps=int(self._gtFile.readline())
        except ValueError:
            raise GenericConverterError("Invalid type for 'NFRAMES' keyword. Must be an integer corresponding to the number of frames of the simulation.")

        # Read a blank line
        self._gtFile.readline()

        # Read the time step
        if self._gtFile.readline().strip() != "FRAMETIME":
            raise GenericConverterError("Invalid keyword#4: must be 'FRAMETIME'")
        try:
            self._timeStep=float(self._gtFile.readline())
        except ValueError:
            raise GenericConverterError("Invalid type for 'FRAMETIME' keyword. Must be a float corresponding to the time between two frames of the simulation.")

        # Read a blank line
        self._gtFile.readline()

        # Read the box coordinates
        if self._gtFile.readline().strip() != "BOX_COORDINATES":
            raise GenericConverterError("Invalid keyword#5: must be 'BOX_COORDINATES'")
        try:
            self._box=bool(self._gtFile.readline())
        except ValueError:
            raise GenericConverterError("Invalid type for 'BOX_COORDINATES' keyword. Must be a boolean indicating whether or not the coordinates are in box.")
        
        # Read a blank line
        self._gtFile.readline()

        self._headerBlockSize=self._gtFile.tell()
        
        # Read the beginning of the first frame to define the size of various data block
        
        self._pbc = []
        if self._gtFile.readline().strip() == "CELL":
            
            for _ in range(self.numberOfSteps):
                cell = numpy.array([self._gtFile.readline().strip().split(",") for _ in range(3)],dtype=numpy.float64)
                if cell.shape != (3,3):
                    raise GenericConverterError('Invalid cell shape. Must be a 3x3 matrix.')
                self._pbc.append(cell)
                    
                # Read a blank line
                self._gtFile.readline()
                
                pos = self._gtFile.tell()
                            
                if self._gtFile.readline().strip == "CONFIGURATION":
                    break
                else:
                    self._gtFile.seek(pos,0)
                    
        if self._pbc:                         
            self._universe = ParallelepipedicPeriodicUniverse()
            # Case of NVT simulation
            if len(self._pbc)==1:
                self._universe.setShape(self._pbc.pop(0))
            else:
                if len(self._pbc) != self.numberOfSteps:
                    raise GenericConverterError('Invalid number of cell definitions. Must be equal to the number of frames for a NPT simulation.')      
        else:
            self._universe = InfiniteUniverse()

        for molName,nMols in self._molecules:
             
            for _ in range(nMols):
                molType = self._molecularTypes[molName]
 
                temp = [Atom(atomType,name=atomName) for atomName,atomType in molType]
                 
                if len(temp)==1:
                    self._universe.addObject(temp[0])
                else:
                    self._universe.addObject(AtomCluster(temp,name=molName))
                            
        # Read the current configuration
        if self._gtFile.readline().strip() != "CONFIGURATION":
            raise GenericConverterError("Invalid frame block. Must contain 'CONFIGURATION' keyword.")

        pos = self._gtFile.tell()
        
        line=self._gtFile.readline()
        line=line.split(',')
        n=len(line)
        self._hasVelocities=False
        self._hasForces=False
        if n==6:
            self._hasVelocities=True
            self._hasForces=False
        elif n==9:
            self._hasVelocities=True
            self._hasForces=True          
        
        self._gtFile.seek(pos,0)
        
        data_to_be_written = ["configuration","time"]
        if self._hasVelocities:
            self._universe.initializeVelocitiesToTemperature(0.0)
            self._velocities = ParticleVector(self._universe)
            data_to_be_written.append("velocities")
            if self._hasForces:        
                self._forces = ParticleVector(self._universe)
                self._dataShape=(self._universe.numberOfAtoms(),9)
                data_to_be_written.append("gradients")
            else:
                self._dataShape=(self._universe.numberOfAtoms(),6)
        else:
            self._dataShape=(self._universe.numberOfAtoms(),3)
                                    
        # A MMTK trajectory is opened for writing.
        self._trajectory = Trajectory(self._universe, self.configuration['output_files']['files'][0], mode='w')
 
        # A frame generator is created.
        self._snapshot = SnapshotGenerator(self._universe, actions = [TrajectoryOutput(self._trajectory, data_to_be_written, 0, None, 1)])
            
    def run_step(self, index):
        """Runs a single step of the job.
        
        @param index: the index of the step.
        @type index: int.

        @note: the argument index is the index of the loop note the index of the frame.      
        """
                        
        if self._pbc:                    
            self._universe.setShape(self._pbc[index])
                        
        config = numpy.array([self._gtFile.readline().split(",") for _ in range(self._universe.numberOfAtoms())],dtype=numpy.float64)
        if config.shape != self._dataShape:
            raise GenericConverterError('Invalid data shape. Must be a %s matrix.' % (self._dataShape,))

        # Read a junk line
        self._gtFile.readline()
        
        conf = Configuration(self._universe, config[:,0:3])
        if self._box:
            conf.convertFromBoxCoordinates()
        
        self._universe.setConfiguration(conf)
        
        self._universe.foldCoordinatesIntoBox()
                
        data = {"time" : index*self._timeStep}
        
        if self._hasVelocities:
            self._velocities.array = config[:,3:6]
            data["velocities"] = self._velocities

        if self._hasForces:
            self._forces.array = config[:,6:9]
            data["gradients"] = self._forces
                             
        # Store a snapshot of the current configuration in the output trajectory.
        self._snapshot(data=data)
                                                                        
        return index, None
        
    def combine(self, index, x):
        """
        @param index: the index of the step.
        @type index: int.
        
        @param x:
        @type x: any.
        """
        
        pass
    
    def finalize(self):
        """
        Finalize the job.
        """
        
        self._gtFile.close()

        # Close the output trajectory.
        self._trajectory.close()
                
REGISTRY['generic'] = GenericConverter
<|MERGE_RESOLUTION|>--- conflicted
+++ resolved
@@ -1,392 +1,388 @@
-# **************************************************************************
-#
-# MDANSE: Molecular Dynamics Analysis for Neutron Scattering Experiments
-#
-# @file      Src/Framework/Jobs/Generic.py
-# @brief     Implements module/class/test Generic
-#
-# @homepage  https://mdanse.org
-# @license   GNU General Public License v3 or higher (see LICENSE)
-<<<<<<< HEAD
-# @copyright Institut Laue Langevin 2013-2021
-# @copyright ISIS Neutron and Muon Source, STFC, UKRI 2021-now
-=======
-# @copyright Institut Laue Langevin 2013-now
->>>>>>> ebbe811e
-# @authors   Scientific Computing Group at ILL (see AUTHORS)
-#
-# **************************************************************************
-
-import collections
-import os
-
-import numpy
-
-from MMTK import Atom, AtomCluster
-from MMTK.ParticleProperties import Configuration, ParticleVector
-from MMTK.Trajectory import Trajectory, SnapshotGenerator, TrajectoryOutput
-from MMTK.Universe import InfiniteUniverse, ParallelepipedicPeriodicUniverse
-
-from MDANSE import ELEMENTS, REGISTRY
-from MDANSE.Core.Error import Error
-from MDANSE.Framework.Jobs.Converter import Converter
-                 
-class GenericConverterError(Error):
-    pass
-                                                  
-class GenericConverter(Converter):
-    """
-    Converts a trajectory written in ASCII to a MMTK trajectory file.
-    
-    This converter can be useful when using MD packages that are currently not supported by MDANSE. 
-    
-    Here is an example of ASCII trajectory that can be converted using this converter to a MMTk trajectory.
-    
-    MOLECULAR_CONTENTS
-    2
-    
-    ETHYNE
-    C1 C
-    C2 C
-    H2 H
-    H2 H
-    
-    WATER
-    O1 O
-    H1 H
-    H2 H
-    
-    MOLECULES
-    ETHYNE 1
-    WATER 2
-    
-    NSTEPS
-    4
-    
-    TIMESTEP
-    10
-    
-    STEP
-    10
-    
-    CELL
-    10,0,0
-    0,10,0
-    0,0,10
-    
-    CONFIGURATION
-    0,0,0
-    0,0,1
-    0,1,0
-    0,1,1
-    1,0,0
-    1,0,1
-    1,1,0
-    1,1,1
-    2,2,2
-    3,3,3
-    
-    STEP
-    20
-    
-    CELL
-    10,0,0
-    0,10,0
-    0,0,10
-    
-    CONFIGURATION
-    0,0,0
-    0,0,1
-    0,1,0
-    0,1,1
-    1,0,0
-    1,0,1
-    1,1,0
-    1,1,1
-    2,2,2
-    3,3,3
-    
-    STEP
-    30
-    
-    CELL
-    10,0,0
-    0,10,0
-    0,0,10
-    
-    CONFIGURATION
-    0,0,0
-    0,0,1
-    0,1,0
-    0,1,1
-    1,0,0
-    1,0,1
-    1,1,0
-    1,1,1
-    2,2,2
-    3,3,3
-    
-    STEP
-    40
-    
-    CELL
-    10,0,0
-    0,10,0
-    0,0,10
-    
-    CONFIGURATION
-    0,0,0
-    0,0,1
-    0,1,0
-    0,1,1
-    1,0,0
-    1,0,1
-    1,1,0
-    1,1,1
-    2,2,2
-    3,3,3
-
-    """
-    
-    label = "Generic"
-
-    settings = collections.OrderedDict()   
-    settings['gt_file'] = ('input_file',{'wildcard':"Generic trajectory files|*.gtf|All files|*",
-                                         'default':os.path.join('..','..','..','Data','Trajectories','Generic','test.gtf')})
-    settings['output_files'] = ('output_files', {'formats':["netcdf"]})
-                    
-    def initialize(self):
-        '''
-        Initialize the job.
-        '''
-
-        self._gtFile = open(self.configuration["gt_file"]["filename"], 'rb')
-
-        if self._gtFile.readline().strip() != "MOLECULAR_CONTENTS":
-            raise GenericConverterError("Invalid keyword #1. Must be 'MOLECULAR_CONTENTS'")
-
-        # Read the number of molecular types that define the universe        
-        try:
-            nMolecularTypes=int(self._gtFile.readline())
-        except ValueError:
-            raise GenericConverterError("Invalid type for 'MOLECULAR_CONTENTS' keyword. Must be an integer corresponding to the number of molecular types found in the simulation.")
-
-        # Blank line
-        self._gtFile.readline()
-
-        self._molecularTypes = collections.OrderedDict()
-        
-        for _ in range(nMolecularTypes):
-            molName = self._gtFile.readline().strip()
-            if self._molecularTypes.has_key(molName):
-                raise GenericConverterError("Duplicate molecule name.")
-            self._molecularTypes[molName] = []
-            line = self._gtFile.readline().strip()
-            while line: 
-                atomName, atomType = line.split()
-                if not atomType in ELEMENTS:
-                    raise GenericConverterError("Unknown atom type: %s" % atomType)
-                self._molecularTypes[molName].append((atomName,atomType))                
-                line = self._gtFile.readline().strip()
-
-        if self._gtFile.readline().strip() != "MOLECULES":
-            raise GenericConverterError("Invalid keyword #2. Must be 'MOLECULES'")
-        
-        self._molecules = []
-        line=self._gtFile.readline().strip()
-        while line:
-            molName,nMols=line.strip().split()
-            if not self._molecularTypes.has_key(molName):
-                raise GenericConverterError("Unknown molecule name: %s" % molName)
-            try:
-                nMols = int(nMols)
-            except ValueError:
-                raise GenericConverterError("Invalid type for the number of atoms in molecule %s. Must be an integer." % molName);
-            
-            self._molecules.append((molName,nMols))
-            
-            line=self._gtFile.readline().strip()
-                                 
-        # Read the number of steps
-        if self._gtFile.readline().strip() != "NFRAMES":
-            raise GenericConverterError("Invalid keyword#3: must be 'NFRAMES'")         
-        try:
-            self.numberOfSteps=int(self._gtFile.readline())
-        except ValueError:
-            raise GenericConverterError("Invalid type for 'NFRAMES' keyword. Must be an integer corresponding to the number of frames of the simulation.")
-
-        # Read a blank line
-        self._gtFile.readline()
-
-        # Read the time step
-        if self._gtFile.readline().strip() != "FRAMETIME":
-            raise GenericConverterError("Invalid keyword#4: must be 'FRAMETIME'")
-        try:
-            self._timeStep=float(self._gtFile.readline())
-        except ValueError:
-            raise GenericConverterError("Invalid type for 'FRAMETIME' keyword. Must be a float corresponding to the time between two frames of the simulation.")
-
-        # Read a blank line
-        self._gtFile.readline()
-
-        # Read the box coordinates
-        if self._gtFile.readline().strip() != "BOX_COORDINATES":
-            raise GenericConverterError("Invalid keyword#5: must be 'BOX_COORDINATES'")
-        try:
-            self._box=bool(self._gtFile.readline())
-        except ValueError:
-            raise GenericConverterError("Invalid type for 'BOX_COORDINATES' keyword. Must be a boolean indicating whether or not the coordinates are in box.")
-        
-        # Read a blank line
-        self._gtFile.readline()
-
-        self._headerBlockSize=self._gtFile.tell()
-        
-        # Read the beginning of the first frame to define the size of various data block
-        
-        self._pbc = []
-        if self._gtFile.readline().strip() == "CELL":
-            
-            for _ in range(self.numberOfSteps):
-                cell = numpy.array([self._gtFile.readline().strip().split(",") for _ in range(3)],dtype=numpy.float64)
-                if cell.shape != (3,3):
-                    raise GenericConverterError('Invalid cell shape. Must be a 3x3 matrix.')
-                self._pbc.append(cell)
-                    
-                # Read a blank line
-                self._gtFile.readline()
-                
-                pos = self._gtFile.tell()
-                            
-                if self._gtFile.readline().strip == "CONFIGURATION":
-                    break
-                else:
-                    self._gtFile.seek(pos,0)
-                    
-        if self._pbc:                         
-            self._universe = ParallelepipedicPeriodicUniverse()
-            # Case of NVT simulation
-            if len(self._pbc)==1:
-                self._universe.setShape(self._pbc.pop(0))
-            else:
-                if len(self._pbc) != self.numberOfSteps:
-                    raise GenericConverterError('Invalid number of cell definitions. Must be equal to the number of frames for a NPT simulation.')      
-        else:
-            self._universe = InfiniteUniverse()
-
-        for molName,nMols in self._molecules:
-             
-            for _ in range(nMols):
-                molType = self._molecularTypes[molName]
- 
-                temp = [Atom(atomType,name=atomName) for atomName,atomType in molType]
-                 
-                if len(temp)==1:
-                    self._universe.addObject(temp[0])
-                else:
-                    self._universe.addObject(AtomCluster(temp,name=molName))
-                            
-        # Read the current configuration
-        if self._gtFile.readline().strip() != "CONFIGURATION":
-            raise GenericConverterError("Invalid frame block. Must contain 'CONFIGURATION' keyword.")
-
-        pos = self._gtFile.tell()
-        
-        line=self._gtFile.readline()
-        line=line.split(',')
-        n=len(line)
-        self._hasVelocities=False
-        self._hasForces=False
-        if n==6:
-            self._hasVelocities=True
-            self._hasForces=False
-        elif n==9:
-            self._hasVelocities=True
-            self._hasForces=True          
-        
-        self._gtFile.seek(pos,0)
-        
-        data_to_be_written = ["configuration","time"]
-        if self._hasVelocities:
-            self._universe.initializeVelocitiesToTemperature(0.0)
-            self._velocities = ParticleVector(self._universe)
-            data_to_be_written.append("velocities")
-            if self._hasForces:        
-                self._forces = ParticleVector(self._universe)
-                self._dataShape=(self._universe.numberOfAtoms(),9)
-                data_to_be_written.append("gradients")
-            else:
-                self._dataShape=(self._universe.numberOfAtoms(),6)
-        else:
-            self._dataShape=(self._universe.numberOfAtoms(),3)
-                                    
-        # A MMTK trajectory is opened for writing.
-        self._trajectory = Trajectory(self._universe, self.configuration['output_files']['files'][0], mode='w')
- 
-        # A frame generator is created.
-        self._snapshot = SnapshotGenerator(self._universe, actions = [TrajectoryOutput(self._trajectory, data_to_be_written, 0, None, 1)])
-            
-    def run_step(self, index):
-        """Runs a single step of the job.
-        
-        @param index: the index of the step.
-        @type index: int.
-
-        @note: the argument index is the index of the loop note the index of the frame.      
-        """
-                        
-        if self._pbc:                    
-            self._universe.setShape(self._pbc[index])
-                        
-        config = numpy.array([self._gtFile.readline().split(",") for _ in range(self._universe.numberOfAtoms())],dtype=numpy.float64)
-        if config.shape != self._dataShape:
-            raise GenericConverterError('Invalid data shape. Must be a %s matrix.' % (self._dataShape,))
-
-        # Read a junk line
-        self._gtFile.readline()
-        
-        conf = Configuration(self._universe, config[:,0:3])
-        if self._box:
-            conf.convertFromBoxCoordinates()
-        
-        self._universe.setConfiguration(conf)
-        
-        self._universe.foldCoordinatesIntoBox()
-                
-        data = {"time" : index*self._timeStep}
-        
-        if self._hasVelocities:
-            self._velocities.array = config[:,3:6]
-            data["velocities"] = self._velocities
-
-        if self._hasForces:
-            self._forces.array = config[:,6:9]
-            data["gradients"] = self._forces
-                             
-        # Store a snapshot of the current configuration in the output trajectory.
-        self._snapshot(data=data)
-                                                                        
-        return index, None
-        
-    def combine(self, index, x):
-        """
-        @param index: the index of the step.
-        @type index: int.
-        
-        @param x:
-        @type x: any.
-        """
-        
-        pass
-    
-    def finalize(self):
-        """
-        Finalize the job.
-        """
-        
-        self._gtFile.close()
-
-        # Close the output trajectory.
-        self._trajectory.close()
-                
-REGISTRY['generic'] = GenericConverter
+# **************************************************************************
+#
+# MDANSE: Molecular Dynamics Analysis for Neutron Scattering Experiments
+#
+# @file      Src/Framework/Jobs/Generic.py
+# @brief     Implements module/class/test Generic
+#
+# @homepage  https://mdanse.org
+# @license   GNU General Public License v3 or higher (see LICENSE)
+# @copyright Institut Laue Langevin 2013-2021
+# @copyright ISIS Neutron and Muon Source, STFC, UKRI 2021-now
+# @authors   Scientific Computing Group at ILL (see AUTHORS)
+#
+# **************************************************************************
+
+import collections
+import os
+
+import numpy
+
+from MMTK import Atom, AtomCluster
+from MMTK.ParticleProperties import Configuration, ParticleVector
+from MMTK.Trajectory import Trajectory, SnapshotGenerator, TrajectoryOutput
+from MMTK.Universe import InfiniteUniverse, ParallelepipedicPeriodicUniverse
+
+from MDANSE import ELEMENTS, REGISTRY
+from MDANSE.Core.Error import Error
+from MDANSE.Framework.Jobs.Converter import Converter
+                 
+class GenericConverterError(Error):
+    pass
+                                                  
+class GenericConverter(Converter):
+    """
+    Converts a trajectory written in ASCII to a MMTK trajectory file.
+    
+    This converter can be useful when using MD packages that are currently not supported by MDANSE. 
+    
+    Here is an example of ASCII trajectory that can be converted using this converter to a MMTk trajectory.
+    
+    MOLECULAR_CONTENTS
+    2
+    
+    ETHYNE
+    C1 C
+    C2 C
+    H2 H
+    H2 H
+    
+    WATER
+    O1 O
+    H1 H
+    H2 H
+    
+    MOLECULES
+    ETHYNE 1
+    WATER 2
+    
+    NSTEPS
+    4
+    
+    TIMESTEP
+    10
+    
+    STEP
+    10
+    
+    CELL
+    10,0,0
+    0,10,0
+    0,0,10
+    
+    CONFIGURATION
+    0,0,0
+    0,0,1
+    0,1,0
+    0,1,1
+    1,0,0
+    1,0,1
+    1,1,0
+    1,1,1
+    2,2,2
+    3,3,3
+    
+    STEP
+    20
+    
+    CELL
+    10,0,0
+    0,10,0
+    0,0,10
+    
+    CONFIGURATION
+    0,0,0
+    0,0,1
+    0,1,0
+    0,1,1
+    1,0,0
+    1,0,1
+    1,1,0
+    1,1,1
+    2,2,2
+    3,3,3
+    
+    STEP
+    30
+    
+    CELL
+    10,0,0
+    0,10,0
+    0,0,10
+    
+    CONFIGURATION
+    0,0,0
+    0,0,1
+    0,1,0
+    0,1,1
+    1,0,0
+    1,0,1
+    1,1,0
+    1,1,1
+    2,2,2
+    3,3,3
+    
+    STEP
+    40
+    
+    CELL
+    10,0,0
+    0,10,0
+    0,0,10
+    
+    CONFIGURATION
+    0,0,0
+    0,0,1
+    0,1,0
+    0,1,1
+    1,0,0
+    1,0,1
+    1,1,0
+    1,1,1
+    2,2,2
+    3,3,3
+
+    """
+    
+    label = "Generic"
+
+    settings = collections.OrderedDict()   
+    settings['gt_file'] = ('input_file',{'wildcard':"Generic trajectory files|*.gtf|All files|*",
+                                         'default':os.path.join('..','..','..','Data','Trajectories','Generic','test.gtf')})
+    settings['output_files'] = ('output_files', {'formats':["netcdf"]})
+                    
+    def initialize(self):
+        '''
+        Initialize the job.
+        '''
+
+        self._gtFile = open(self.configuration["gt_file"]["filename"], 'rb')
+
+        if self._gtFile.readline().strip() != "MOLECULAR_CONTENTS":
+            raise GenericConverterError("Invalid keyword #1. Must be 'MOLECULAR_CONTENTS'")
+
+        # Read the number of molecular types that define the universe        
+        try:
+            nMolecularTypes=int(self._gtFile.readline())
+        except ValueError:
+            raise GenericConverterError("Invalid type for 'MOLECULAR_CONTENTS' keyword. Must be an integer corresponding to the number of molecular types found in the simulation.")
+
+        # Blank line
+        self._gtFile.readline()
+
+        self._molecularTypes = collections.OrderedDict()
+        
+        for _ in range(nMolecularTypes):
+            molName = self._gtFile.readline().strip()
+            if self._molecularTypes.has_key(molName):
+                raise GenericConverterError("Duplicate molecule name.")
+            self._molecularTypes[molName] = []
+            line = self._gtFile.readline().strip()
+            while line: 
+                atomName, atomType = line.split()
+                if not atomType in ELEMENTS:
+                    raise GenericConverterError("Unknown atom type: %s" % atomType)
+                self._molecularTypes[molName].append((atomName,atomType))                
+                line = self._gtFile.readline().strip()
+
+        if self._gtFile.readline().strip() != "MOLECULES":
+            raise GenericConverterError("Invalid keyword #2. Must be 'MOLECULES'")
+        
+        self._molecules = []
+        line=self._gtFile.readline().strip()
+        while line:
+            molName,nMols=line.strip().split()
+            if not self._molecularTypes.has_key(molName):
+                raise GenericConverterError("Unknown molecule name: %s" % molName)
+            try:
+                nMols = int(nMols)
+            except ValueError:
+                raise GenericConverterError("Invalid type for the number of atoms in molecule %s. Must be an integer." % molName);
+            
+            self._molecules.append((molName,nMols))
+            
+            line=self._gtFile.readline().strip()
+                                 
+        # Read the number of steps
+        if self._gtFile.readline().strip() != "NFRAMES":
+            raise GenericConverterError("Invalid keyword#3: must be 'NFRAMES'")         
+        try:
+            self.numberOfSteps=int(self._gtFile.readline())
+        except ValueError:
+            raise GenericConverterError("Invalid type for 'NFRAMES' keyword. Must be an integer corresponding to the number of frames of the simulation.")
+
+        # Read a blank line
+        self._gtFile.readline()
+
+        # Read the time step
+        if self._gtFile.readline().strip() != "FRAMETIME":
+            raise GenericConverterError("Invalid keyword#4: must be 'FRAMETIME'")
+        try:
+            self._timeStep=float(self._gtFile.readline())
+        except ValueError:
+            raise GenericConverterError("Invalid type for 'FRAMETIME' keyword. Must be a float corresponding to the time between two frames of the simulation.")
+
+        # Read a blank line
+        self._gtFile.readline()
+
+        # Read the box coordinates
+        if self._gtFile.readline().strip() != "BOX_COORDINATES":
+            raise GenericConverterError("Invalid keyword#5: must be 'BOX_COORDINATES'")
+        try:
+            self._box=bool(self._gtFile.readline())
+        except ValueError:
+            raise GenericConverterError("Invalid type for 'BOX_COORDINATES' keyword. Must be a boolean indicating whether or not the coordinates are in box.")
+        
+        # Read a blank line
+        self._gtFile.readline()
+
+        self._headerBlockSize=self._gtFile.tell()
+        
+        # Read the beginning of the first frame to define the size of various data block
+        
+        self._pbc = []
+        if self._gtFile.readline().strip() == "CELL":
+            
+            for _ in range(self.numberOfSteps):
+                cell = numpy.array([self._gtFile.readline().strip().split(",") for _ in range(3)],dtype=numpy.float64)
+                if cell.shape != (3,3):
+                    raise GenericConverterError('Invalid cell shape. Must be a 3x3 matrix.')
+                self._pbc.append(cell)
+                    
+                # Read a blank line
+                self._gtFile.readline()
+                
+                pos = self._gtFile.tell()
+                            
+                if self._gtFile.readline().strip == "CONFIGURATION":
+                    break
+                else:
+                    self._gtFile.seek(pos,0)
+                    
+        if self._pbc:                         
+            self._universe = ParallelepipedicPeriodicUniverse()
+            # Case of NVT simulation
+            if len(self._pbc)==1:
+                self._universe.setShape(self._pbc.pop(0))
+            else:
+                if len(self._pbc) != self.numberOfSteps:
+                    raise GenericConverterError('Invalid number of cell definitions. Must be equal to the number of frames for a NPT simulation.')      
+        else:
+            self._universe = InfiniteUniverse()
+
+        for molName,nMols in self._molecules:
+             
+            for _ in range(nMols):
+                molType = self._molecularTypes[molName]
+ 
+                temp = [Atom(atomType,name=atomName) for atomName,atomType in molType]
+                 
+                if len(temp)==1:
+                    self._universe.addObject(temp[0])
+                else:
+                    self._universe.addObject(AtomCluster(temp,name=molName))
+                            
+        # Read the current configuration
+        if self._gtFile.readline().strip() != "CONFIGURATION":
+            raise GenericConverterError("Invalid frame block. Must contain 'CONFIGURATION' keyword.")
+
+        pos = self._gtFile.tell()
+        
+        line=self._gtFile.readline()
+        line=line.split(',')
+        n=len(line)
+        self._hasVelocities=False
+        self._hasForces=False
+        if n==6:
+            self._hasVelocities=True
+            self._hasForces=False
+        elif n==9:
+            self._hasVelocities=True
+            self._hasForces=True          
+        
+        self._gtFile.seek(pos,0)
+        
+        data_to_be_written = ["configuration","time"]
+        if self._hasVelocities:
+            self._universe.initializeVelocitiesToTemperature(0.0)
+            self._velocities = ParticleVector(self._universe)
+            data_to_be_written.append("velocities")
+            if self._hasForces:        
+                self._forces = ParticleVector(self._universe)
+                self._dataShape=(self._universe.numberOfAtoms(),9)
+                data_to_be_written.append("gradients")
+            else:
+                self._dataShape=(self._universe.numberOfAtoms(),6)
+        else:
+            self._dataShape=(self._universe.numberOfAtoms(),3)
+                                    
+        # A MMTK trajectory is opened for writing.
+        self._trajectory = Trajectory(self._universe, self.configuration['output_files']['files'][0], mode='w')
+ 
+        # A frame generator is created.
+        self._snapshot = SnapshotGenerator(self._universe, actions = [TrajectoryOutput(self._trajectory, data_to_be_written, 0, None, 1)])
+            
+    def run_step(self, index):
+        """Runs a single step of the job.
+        
+        @param index: the index of the step.
+        @type index: int.
+
+        @note: the argument index is the index of the loop note the index of the frame.      
+        """
+                        
+        if self._pbc:                    
+            self._universe.setShape(self._pbc[index])
+                        
+        config = numpy.array([self._gtFile.readline().split(",") for _ in range(self._universe.numberOfAtoms())],dtype=numpy.float64)
+        if config.shape != self._dataShape:
+            raise GenericConverterError('Invalid data shape. Must be a %s matrix.' % (self._dataShape,))
+
+        # Read a junk line
+        self._gtFile.readline()
+        
+        conf = Configuration(self._universe, config[:,0:3])
+        if self._box:
+            conf.convertFromBoxCoordinates()
+        
+        self._universe.setConfiguration(conf)
+        
+        self._universe.foldCoordinatesIntoBox()
+                
+        data = {"time" : index*self._timeStep}
+        
+        if self._hasVelocities:
+            self._velocities.array = config[:,3:6]
+            data["velocities"] = self._velocities
+
+        if self._hasForces:
+            self._forces.array = config[:,6:9]
+            data["gradients"] = self._forces
+                             
+        # Store a snapshot of the current configuration in the output trajectory.
+        self._snapshot(data=data)
+                                                                        
+        return index, None
+        
+    def combine(self, index, x):
+        """
+        @param index: the index of the step.
+        @type index: int.
+        
+        @param x:
+        @type x: any.
+        """
+        
+        pass
+    
+    def finalize(self):
+        """
+        Finalize the job.
+        """
+        
+        self._gtFile.close()
+
+        # Close the output trajectory.
+        self._trajectory.close()
+                
+REGISTRY['generic'] = GenericConverter