# **************************************************************************
#
# MDANSE: Molecular Dynamics Analysis for Neutron Scattering Experiments
#
# @file      Src/Framework/Jobs/DynamicIncoherentStructureFactor.py
# @brief     Implements module/class/test DynamicIncoherentStructureFactor
#
# @homepage  https://www.isis.stfc.ac.uk/Pages/MDANSEproject.aspx
# @license   GNU General Public License v3 or higher (see LICENSE)
# @copyright Institut Laue Langevin 2013-now
# @copyright ISIS Neutron and Muon Source, STFC, UKRI 2021-now
# @authors   Scientific Computing Group at ILL (see AUTHORS)
#
# **************************************************************************

import collections

import numpy as np

from MDANSE import REGISTRY
from MDANSE.Framework.Jobs.IJob import IJob
from MDANSE.Mathematics.Arithmetic import weight
from MDANSE.Mathematics.Signal import correlation, get_spectrum
from MDANSE.MolecularDynamics.TrajectoryUtils import sorted_atoms

class DynamicIncoherentStructureFactor(IJob):
    """
    Computes the dynamic incoherent structure factor S_inc(Q,w) for a set of atoms.
	It can be compared to experimental data e.g. the quasielastic scattering due to diffusion processes.
    """
    
    label = "Dynamic Incoherent Structure Factor"

    category = ('Analysis','Scattering',)
    
    ancestor = ['hdf_trajectory','molecular_viewer']
    
    settings = collections.OrderedDict()
    settings['trajectory']=('hdf_trajectory',{})
    settings['frames']=('frames', {"dependencies":{'trajectory':'trajectory'}})
    settings['instrument_resolution'] = ('instrument_resolution',{"dependencies":{'trajectory':'trajectory', 'frames' : 'frames'}})
    settings['q_vectors'] = ('q_vectors',{"dependencies":{'trajectory':'trajectory'}})
    settings['atom_selection']=('atom_selection',{"dependencies":{'trajectory':'trajectory'}})
    settings['grouping_level']=('grouping_level',{"dependencies":{'trajectory':'trajectory','atom_selection':'atom_selection', 'atom_transmutation':'atom_transmutation'}})
    settings['atom_transmutation']=('atom_transmutation',{"dependencies":{'trajectory':'trajectory', 'atom_selection':'atom_selection'}})
    settings['projection']=('projection', {"label":"project coordinates"})
    settings['weights'] = ('weights', {'default':'b_incoherent2',"dependencies":{'trajectory':'trajectory','atom_selection':'atom_selection', 'atom_transmutation':'atom_transmutation'}})
    settings['output_files']=('output_files', {'formats':['hdf','netcdf','ascii']})
    settings['running_mode']=('running_mode',{})
                    
    def initialize(self):
        """
        Initialize the input parameters and analysis self variables
        """

        self.numberOfSteps = self.configuration['atom_selection']['selection_length']

        self._nQShells = self.configuration["q_vectors"]["n_shells"]

        self._nFrames = self.configuration['frames']['number']
        
        self._instrResolution = self.configuration["instrument_resolution"]
        
        self._atoms = sorted_atoms(self.configuration["trajectory"]["instance"].chemical_system.atom_list())

        self._nOmegas = self._instrResolution['n_omegas']

        self._outputData.add("q","line", self.configuration["q_vectors"]["shells"], units="1/nm") 

        self._outputData.add("time","line", self.configuration['frames']['duration'], units='ps')
        self._outputData.add("time_window","line", self._instrResolution["time_window"], units="au") 

        self._outputData.add("omega","line", self._instrResolution["omega"], units='rad/ps')
        self._outputData.add("omega_window","line", self._instrResolution["omega_window"], axis="omega", units="au") 
                        
        for element in self.configuration['atom_selection']['unique_names']:
            self._outputData.add("f(q,t)_%s" % element,"surface", (self._nQShells,self._nFrames)     , axis="q|time", units="au")                                                 
            self._outputData.add("s(q,f)_%s" % element,"surface", (self._nQShells,self._nOmegas), axis="q|omega", units="nm2/ps") 

        self._outputData.add("f(q,t)_total","surface", (self._nQShells,self._nFrames)     , axis="q|time", units="au")                                                 
        self._outputData.add("s(q,f)_total","surface", (self._nQShells,self._nOmegas), axis="q|omega", units="nm2/ps")
    
    def run_step(self, index):
        """
        Runs a single step of the job.\n
 
        :Parameters:
            #. index (int): The index of the step.
        :Returns:
            #. index (int): The index of the step. 
            #. atomicSF (numpy.array): The atomic structure factor
        """

        indexes = self.configuration['atom_selection']["indexes"][index]

        if len(indexes) == 1:
            series = self.configuration["trajectory"]["instance"].read_atomic_trajectory(
                indexes[0],
                first=self.configuration['frames']['first'],
                last=self.configuration['frames']['last']+1,
                step=self.configuration['frames']['step'],
            )

        else:
            selected_atoms = [self._atoms[idx] for idx in indexes]
            series = self.configuration["trajectory"]["instance"].read_com_trajectory(
                selected_atoms,
                first=self.configuration['frames']['first'],
                last=self.configuration['frames']['last']+1,
                step=self.configuration['frames']['step'],
            )
        
        series = self.configuration['projection']["projector"](series)

        disf_per_q_shell = collections.OrderedDict()
        for q in self.configuration["q_vectors"]["shells"]:
            disf_per_q_shell[q] = np.zeros((self._nFrames,), dtype=np.float)

        for q in self.configuration["q_vectors"]["shells"]:
            
            qVectors = self.configuration["q_vectors"]["value"][q]["q_vectors"]

            rho = np.exp(1j*np.dot(series, qVectors))
            res = correlation(rho, axis=0, average=1)

            disf_per_q_shell[q] += res

        return index, disf_per_q_shell
        
    def combine(self, index, disf_per_q_shell):
        """
        Combines returned results of run_step.\n
        :Parameters:
            #. index (int): The index of the step.\n
            #. x (any): The returned result(s) of run_step
        """

<<<<<<< HEAD
        element = self.configuration['atom_selection']["names"][index]
        for i, v in enumerate(disf_per_q_shell.values()):
            self._outputData["f(q,t)_{}".format(element)][i,:] += v
=======
        if x is not None: 
            for k,v in list(x.items()):
                self._outputData["f(q,t)_%s" % k][index,:] += v
>>>>>>> d64161c0
                        
    def finalize(self):
        """
        Finalizes the calculations (e.g. averaging the total term, output files creations ...)
        """
        
        nAtomsPerElement = self.configuration['atom_selection'].get_natoms()
        for element, number in list(nAtomsPerElement.items()):
            self._outputData["f(q,t)_%s" % element][:] /= number
            self._outputData["s(q,f)_%s" % element][:] = get_spectrum(self._outputData["f(q,t)_%s" % element],
                                                                      self.configuration["instrument_resolution"]["time_window"],
                                                                      self.configuration["instrument_resolution"]["time_step"],
                                                                      axis=1)

        weights = self.configuration["weights"].get_weights()
                
        self._outputData["f(q,t)_total"][:] = weight(weights,self._outputData,nAtomsPerElement,1,"f(q,t)_%s")
        
        self._outputData["s(q,f)_total"][:] = weight(weights,self._outputData,nAtomsPerElement,1,"s(q,f)_%s")
    
        self._outputData.write(self.configuration['output_files']['root'], self.configuration['output_files']['formats'], self._info)
        
        self.configuration['trajectory']['instance'].close()
        
REGISTRY['disf'] = DynamicIncoherentStructureFactor
<|MERGE_RESOLUTION|>--- conflicted
+++ resolved
@@ -1,171 +1,165 @@
-# **************************************************************************
-#
-# MDANSE: Molecular Dynamics Analysis for Neutron Scattering Experiments
-#
-# @file      Src/Framework/Jobs/DynamicIncoherentStructureFactor.py
-# @brief     Implements module/class/test DynamicIncoherentStructureFactor
-#
-# @homepage  https://www.isis.stfc.ac.uk/Pages/MDANSEproject.aspx
-# @license   GNU General Public License v3 or higher (see LICENSE)
-# @copyright Institut Laue Langevin 2013-now
-# @copyright ISIS Neutron and Muon Source, STFC, UKRI 2021-now
-# @authors   Scientific Computing Group at ILL (see AUTHORS)
-#
-# **************************************************************************
-
-import collections
-
-import numpy as np
-
-from MDANSE import REGISTRY
-from MDANSE.Framework.Jobs.IJob import IJob
-from MDANSE.Mathematics.Arithmetic import weight
-from MDANSE.Mathematics.Signal import correlation, get_spectrum
-from MDANSE.MolecularDynamics.TrajectoryUtils import sorted_atoms
-
-class DynamicIncoherentStructureFactor(IJob):
-    """
-    Computes the dynamic incoherent structure factor S_inc(Q,w) for a set of atoms.
-	It can be compared to experimental data e.g. the quasielastic scattering due to diffusion processes.
-    """
-    
-    label = "Dynamic Incoherent Structure Factor"
-
-    category = ('Analysis','Scattering',)
-    
-    ancestor = ['hdf_trajectory','molecular_viewer']
-    
-    settings = collections.OrderedDict()
-    settings['trajectory']=('hdf_trajectory',{})
-    settings['frames']=('frames', {"dependencies":{'trajectory':'trajectory'}})
-    settings['instrument_resolution'] = ('instrument_resolution',{"dependencies":{'trajectory':'trajectory', 'frames' : 'frames'}})
-    settings['q_vectors'] = ('q_vectors',{"dependencies":{'trajectory':'trajectory'}})
-    settings['atom_selection']=('atom_selection',{"dependencies":{'trajectory':'trajectory'}})
-    settings['grouping_level']=('grouping_level',{"dependencies":{'trajectory':'trajectory','atom_selection':'atom_selection', 'atom_transmutation':'atom_transmutation'}})
-    settings['atom_transmutation']=('atom_transmutation',{"dependencies":{'trajectory':'trajectory', 'atom_selection':'atom_selection'}})
-    settings['projection']=('projection', {"label":"project coordinates"})
-    settings['weights'] = ('weights', {'default':'b_incoherent2',"dependencies":{'trajectory':'trajectory','atom_selection':'atom_selection', 'atom_transmutation':'atom_transmutation'}})
-    settings['output_files']=('output_files', {'formats':['hdf','netcdf','ascii']})
-    settings['running_mode']=('running_mode',{})
-                    
-    def initialize(self):
-        """
-        Initialize the input parameters and analysis self variables
-        """
-
-        self.numberOfSteps = self.configuration['atom_selection']['selection_length']
-
-        self._nQShells = self.configuration["q_vectors"]["n_shells"]
-
-        self._nFrames = self.configuration['frames']['number']
-        
-        self._instrResolution = self.configuration["instrument_resolution"]
-        
-        self._atoms = sorted_atoms(self.configuration["trajectory"]["instance"].chemical_system.atom_list())
-
-        self._nOmegas = self._instrResolution['n_omegas']
-
-        self._outputData.add("q","line", self.configuration["q_vectors"]["shells"], units="1/nm") 
-
-        self._outputData.add("time","line", self.configuration['frames']['duration'], units='ps')
-        self._outputData.add("time_window","line", self._instrResolution["time_window"], units="au") 
-
-        self._outputData.add("omega","line", self._instrResolution["omega"], units='rad/ps')
-        self._outputData.add("omega_window","line", self._instrResolution["omega_window"], axis="omega", units="au") 
-                        
-        for element in self.configuration['atom_selection']['unique_names']:
-            self._outputData.add("f(q,t)_%s" % element,"surface", (self._nQShells,self._nFrames)     , axis="q|time", units="au")                                                 
-            self._outputData.add("s(q,f)_%s" % element,"surface", (self._nQShells,self._nOmegas), axis="q|omega", units="nm2/ps") 
-
-        self._outputData.add("f(q,t)_total","surface", (self._nQShells,self._nFrames)     , axis="q|time", units="au")                                                 
-        self._outputData.add("s(q,f)_total","surface", (self._nQShells,self._nOmegas), axis="q|omega", units="nm2/ps")
-    
-    def run_step(self, index):
-        """
-        Runs a single step of the job.\n
- 
-        :Parameters:
-            #. index (int): The index of the step.
-        :Returns:
-            #. index (int): The index of the step. 
-            #. atomicSF (numpy.array): The atomic structure factor
-        """
-
-        indexes = self.configuration['atom_selection']["indexes"][index]
-
-        if len(indexes) == 1:
-            series = self.configuration["trajectory"]["instance"].read_atomic_trajectory(
-                indexes[0],
-                first=self.configuration['frames']['first'],
-                last=self.configuration['frames']['last']+1,
-                step=self.configuration['frames']['step'],
-            )
-
-        else:
-            selected_atoms = [self._atoms[idx] for idx in indexes]
-            series = self.configuration["trajectory"]["instance"].read_com_trajectory(
-                selected_atoms,
-                first=self.configuration['frames']['first'],
-                last=self.configuration['frames']['last']+1,
-                step=self.configuration['frames']['step'],
-            )
-        
-        series = self.configuration['projection']["projector"](series)
-
-        disf_per_q_shell = collections.OrderedDict()
-        for q in self.configuration["q_vectors"]["shells"]:
-            disf_per_q_shell[q] = np.zeros((self._nFrames,), dtype=np.float)
-
-        for q in self.configuration["q_vectors"]["shells"]:
-            
-            qVectors = self.configuration["q_vectors"]["value"][q]["q_vectors"]
-
-            rho = np.exp(1j*np.dot(series, qVectors))
-            res = correlation(rho, axis=0, average=1)
-
-            disf_per_q_shell[q] += res
-
-        return index, disf_per_q_shell
-        
-    def combine(self, index, disf_per_q_shell):
-        """
-        Combines returned results of run_step.\n
-        :Parameters:
-            #. index (int): The index of the step.\n
-            #. x (any): The returned result(s) of run_step
-        """
-
-<<<<<<< HEAD
-        element = self.configuration['atom_selection']["names"][index]
-        for i, v in enumerate(disf_per_q_shell.values()):
-            self._outputData["f(q,t)_{}".format(element)][i,:] += v
-=======
-        if x is not None: 
-            for k,v in list(x.items()):
-                self._outputData["f(q,t)_%s" % k][index,:] += v
->>>>>>> d64161c0
-                        
-    def finalize(self):
-        """
-        Finalizes the calculations (e.g. averaging the total term, output files creations ...)
-        """
-        
-        nAtomsPerElement = self.configuration['atom_selection'].get_natoms()
-        for element, number in list(nAtomsPerElement.items()):
-            self._outputData["f(q,t)_%s" % element][:] /= number
-            self._outputData["s(q,f)_%s" % element][:] = get_spectrum(self._outputData["f(q,t)_%s" % element],
-                                                                      self.configuration["instrument_resolution"]["time_window"],
-                                                                      self.configuration["instrument_resolution"]["time_step"],
-                                                                      axis=1)
-
-        weights = self.configuration["weights"].get_weights()
-                
-        self._outputData["f(q,t)_total"][:] = weight(weights,self._outputData,nAtomsPerElement,1,"f(q,t)_%s")
-        
-        self._outputData["s(q,f)_total"][:] = weight(weights,self._outputData,nAtomsPerElement,1,"s(q,f)_%s")
-    
-        self._outputData.write(self.configuration['output_files']['root'], self.configuration['output_files']['formats'], self._info)
-        
-        self.configuration['trajectory']['instance'].close()
-        
-REGISTRY['disf'] = DynamicIncoherentStructureFactor
+# **************************************************************************
+#
+# MDANSE: Molecular Dynamics Analysis for Neutron Scattering Experiments
+#
+# @file      Src/Framework/Jobs/DynamicIncoherentStructureFactor.py
+# @brief     Implements module/class/test DynamicIncoherentStructureFactor
+#
+# @homepage  https://www.isis.stfc.ac.uk/Pages/MDANSEproject.aspx
+# @license   GNU General Public License v3 or higher (see LICENSE)
+# @copyright Institut Laue Langevin 2013-now
+# @copyright ISIS Neutron and Muon Source, STFC, UKRI 2021-now
+# @authors   Scientific Computing Group at ILL (see AUTHORS)
+#
+# **************************************************************************
+
+import collections
+
+import numpy as np
+
+from MDANSE import REGISTRY
+from MDANSE.Framework.Jobs.IJob import IJob
+from MDANSE.Mathematics.Arithmetic import weight
+from MDANSE.Mathematics.Signal import correlation, get_spectrum
+from MDANSE.MolecularDynamics.TrajectoryUtils import sorted_atoms
+
+class DynamicIncoherentStructureFactor(IJob):
+    """
+    Computes the dynamic incoherent structure factor S_inc(Q,w) for a set of atoms.
+	It can be compared to experimental data e.g. the quasielastic scattering due to diffusion processes.
+    """
+    
+    label = "Dynamic Incoherent Structure Factor"
+
+    category = ('Analysis','Scattering',)
+    
+    ancestor = ['hdf_trajectory','molecular_viewer']
+    
+    settings = collections.OrderedDict()
+    settings['trajectory']=('hdf_trajectory',{})
+    settings['frames']=('frames', {"dependencies":{'trajectory':'trajectory'}})
+    settings['instrument_resolution'] = ('instrument_resolution',{"dependencies":{'trajectory':'trajectory', 'frames' : 'frames'}})
+    settings['q_vectors'] = ('q_vectors',{"dependencies":{'trajectory':'trajectory'}})
+    settings['atom_selection']=('atom_selection',{"dependencies":{'trajectory':'trajectory'}})
+    settings['grouping_level']=('grouping_level',{"dependencies":{'trajectory':'trajectory','atom_selection':'atom_selection', 'atom_transmutation':'atom_transmutation'}})
+    settings['atom_transmutation']=('atom_transmutation',{"dependencies":{'trajectory':'trajectory', 'atom_selection':'atom_selection'}})
+    settings['projection']=('projection', {"label":"project coordinates"})
+    settings['weights'] = ('weights', {'default':'b_incoherent2',"dependencies":{'trajectory':'trajectory','atom_selection':'atom_selection', 'atom_transmutation':'atom_transmutation'}})
+    settings['output_files']=('output_files', {'formats':['hdf','netcdf','ascii']})
+    settings['running_mode']=('running_mode',{})
+                    
+    def initialize(self):
+        """
+        Initialize the input parameters and analysis self variables
+        """
+
+        self.numberOfSteps = self.configuration['atom_selection']['selection_length']
+
+        self._nQShells = self.configuration["q_vectors"]["n_shells"]
+
+        self._nFrames = self.configuration['frames']['number']
+        
+        self._instrResolution = self.configuration["instrument_resolution"]
+        
+        self._atoms = sorted_atoms(self.configuration["trajectory"]["instance"].chemical_system.atom_list())
+
+        self._nOmegas = self._instrResolution['n_omegas']
+
+        self._outputData.add("q","line", self.configuration["q_vectors"]["shells"], units="1/nm") 
+
+        self._outputData.add("time","line", self.configuration['frames']['duration'], units='ps')
+        self._outputData.add("time_window","line", self._instrResolution["time_window"], units="au") 
+
+        self._outputData.add("omega","line", self._instrResolution["omega"], units='rad/ps')
+        self._outputData.add("omega_window","line", self._instrResolution["omega_window"], axis="omega", units="au") 
+                        
+        for element in self.configuration['atom_selection']['unique_names']:
+            self._outputData.add("f(q,t)_%s" % element,"surface", (self._nQShells,self._nFrames)     , axis="q|time", units="au")                                                 
+            self._outputData.add("s(q,f)_%s" % element,"surface", (self._nQShells,self._nOmegas), axis="q|omega", units="nm2/ps") 
+
+        self._outputData.add("f(q,t)_total","surface", (self._nQShells,self._nFrames)     , axis="q|time", units="au")                                                 
+        self._outputData.add("s(q,f)_total","surface", (self._nQShells,self._nOmegas), axis="q|omega", units="nm2/ps")
+    
+    def run_step(self, index):
+        """
+        Runs a single step of the job.\n
+ 
+        :Parameters:
+            #. index (int): The index of the step.
+        :Returns:
+            #. index (int): The index of the step. 
+            #. atomicSF (numpy.array): The atomic structure factor
+        """
+
+        indexes = self.configuration['atom_selection']["indexes"][index]
+
+        if len(indexes) == 1:
+            series = self.configuration["trajectory"]["instance"].read_atomic_trajectory(
+                indexes[0],
+                first=self.configuration['frames']['first'],
+                last=self.configuration['frames']['last']+1,
+                step=self.configuration['frames']['step'],
+            )
+
+        else:
+            selected_atoms = [self._atoms[idx] for idx in indexes]
+            series = self.configuration["trajectory"]["instance"].read_com_trajectory(
+                selected_atoms,
+                first=self.configuration['frames']['first'],
+                last=self.configuration['frames']['last']+1,
+                step=self.configuration['frames']['step'],
+            )
+        
+        series = self.configuration['projection']["projector"](series)
+
+        disf_per_q_shell = collections.OrderedDict()
+        for q in self.configuration["q_vectors"]["shells"]:
+            disf_per_q_shell[q] = np.zeros((self._nFrames,), dtype=np.float)
+
+        for q in self.configuration["q_vectors"]["shells"]:
+            
+            qVectors = self.configuration["q_vectors"]["value"][q]["q_vectors"]
+
+            rho = np.exp(1j*np.dot(series, qVectors))
+            res = correlation(rho, axis=0, average=1)
+
+            disf_per_q_shell[q] += res
+
+        return index, disf_per_q_shell
+        
+    def combine(self, index, disf_per_q_shell):
+        """
+        Combines returned results of run_step.\n
+        :Parameters:
+            #. index (int): The index of the step.\n
+            #. x (any): The returned result(s) of run_step
+        """
+
+        element = self.configuration['atom_selection']["names"][index]
+        for i, v in enumerate(disf_per_q_shell.values()):
+            self._outputData["f(q,t)_{}".format(element)][i,:] += v
+                        
+    def finalize(self):
+        """
+        Finalizes the calculations (e.g. averaging the total term, output files creations ...)
+        """
+        
+        nAtomsPerElement = self.configuration['atom_selection'].get_natoms()
+        for element, number in list(nAtomsPerElement.items()):
+            self._outputData["f(q,t)_%s" % element][:] /= number
+            self._outputData["s(q,f)_%s" % element][:] = get_spectrum(self._outputData["f(q,t)_%s" % element],
+                                                                      self.configuration["instrument_resolution"]["time_window"],
+                                                                      self.configuration["instrument_resolution"]["time_step"],
+                                                                      axis=1)
+
+        weights = self.configuration["weights"].get_weights()
+                
+        self._outputData["f(q,t)_total"][:] = weight(weights,self._outputData,nAtomsPerElement,1,"f(q,t)_%s")
+        
+        self._outputData["s(q,f)_total"][:] = weight(weights,self._outputData,nAtomsPerElement,1,"s(q,f)_%s")
+    
+        self._outputData.write(self.configuration['output_files']['root'], self.configuration['output_files']['formats'], self._info)
+        
+        self.configuration['trajectory']['instance'].close()
+        
+REGISTRY['disf'] = DynamicIncoherentStructureFactor