--- conflicted
+++ resolved
@@ -1,155 +1,147 @@
-# **************************************************************************
-#
-# MDANSE: Molecular Dynamics Analysis for Neutron Scattering Experiments
-#
-# @file      Src/Framework/Jobs/DistanceHistogram.py
-# @brief     Implements module/class/test DistanceHistogram
-#
-# @homepage  https://www.isis.stfc.ac.uk/Pages/MDANSEproject.aspx
-# @license   GNU General Public License v3 or higher (see LICENSE)
-# @copyright Institut Laue Langevin 2013-now
-# @copyright ISIS Neutron and Muon Source, STFC, UKRI 2021-now
-# @authors   Scientific Computing Group at ILL (see AUTHORS)
-#
-# **************************************************************************
-
-import collections
-import itertools
-
-import numpy as np
-
-from MDANSE.Core.Error import Error 
-from MDANSE.Extensions import distance_histogram
-from MDANSE.Framework.Jobs.IJob import IJob
-from MDANSE.MolecularDynamics.TrajectoryUtils import atomindex_to_moleculeindex
-
-class DistanceHistogram(IJob):
-    """
-    Compute the Histogram of Distance, used by e.g. PDF, coordination number analysis
-    """
-    
-    type = None
-    
-    settings = collections.OrderedDict()    
-    settings['trajectory'] = ('hdf_trajectory',{})
-    settings['frames'] = ('frames', {'dependencies':{'trajectory':'trajectory'}})
-    settings['r_values'] = ('range', {'label':'r values (nm)','valueType':float, 'includeLast':True, 'mini':0.0})
-    settings['atom_selection'] = ('atom_selection', {'dependencies':{'trajectory':'trajectory'}})
-    settings['atom_transmutation'] = ('atom_transmutation', {'dependencies':{'trajectory':'trajectory','atom_selection':'atom_selection'}})
-    settings['weights']=('weights',{"dependencies":{"atom_selection":"atom_selection"}})
-    settings['output_files'] = ('output_files', {'formats':["hdf","netcdf","ascii"]})
-    settings['running_mode'] = ('running_mode',{})
-    
-    def initialize(self):
-        """
-        Initialize the input parameters and analysis self variables
-        """
-
-        self.numberOfSteps = self.configuration['frames']['number']
-
-        self._indexes  = [idx for idxs in self.configuration['atom_selection']['indexes'] for idx in idxs]        
-        self._indexes = np.array(self._indexes,dtype=np.int32)
-        
-        self.selectedElements = self.configuration['atom_selection']['unique_names']
-                
-        self.indexToSymbol = np.array([self.selectedElements.index(name) for name in self.configuration['atom_selection']['names']], dtype = np.int32)
-                        
-        lut = atomindex_to_moleculeindex(self.configuration['trajectory']['instance'].chemical_system)
-                        
-        self.indexToMolecule = np.array([lut[i] for i in self._indexes], dtype=np.int32)
-        
-        nElements = len(self.selectedElements)
-        
-        # The histogram of the intramolecular distances.
-        self.hIntra = np.zeros((nElements,nElements,len(self.configuration['r_values']['mid_points'])),dtype=np.float64)
-        
-        # The histogram of the intermolecular distances.
-        self.hInter = np.zeros((nElements,nElements,len(self.configuration['r_values']['mid_points'])),dtype=np.float64)
-        
-        self.scaleconfig = np.zeros((self.configuration['atom_selection']['selection_length'],3), dtype=np.float64)
-
-        self.averageDensity = 0.0
-        
-        self._nAtomsPerElement = self.configuration['atom_selection'].get_natoms()
-        self._concentrations = {}
-        for k in list(self._nAtomsPerElement.keys()):
-            self._concentrations[k] = 0.0
-        
-        self._elementsPairs = sorted(itertools.combinations_with_replacement(self.selectedElements,2))
- 
-    def run_step(self, index):
-        """
-        Runs a single step of the job.\n
- 
-        :Parameters:
-            #. index (int): The index of the step.
-        :Returns:
-            #. index (int): The index of the step. 
-            #. cellVolume (float): the volume of the current frame simulation box
-            #. hIntraTemp (np.array): The calculated distance intra-molecular histogram
-            #. hInterTemp (np.array): The calculated distance inter-molecular histogram
-        """
-
-        # get the Frame index
-        frame_index = self.configuration['frames']['value'][index]   
-
-        conf = self.configuration['trajectory']['instance'].configuration(frame_index)
-
-        if not conf.is_periodic:
-            raise Error("Pair distribution function cannot be calculated for infinite universe trajectories")
-    
-        direct_cell = conf.unit_cell.transposed_direct
-        inverse_cell = conf.unit_cell.transposed_inverse
-        
-        cell_volume = conf.unit_cell.volume
-        
-        coords = conf['coordinates']
-
-        hIntraTemp = np.zeros(self.hIntra.shape, dtype=np.float64)
-        hInterTemp = np.zeros(self.hInter.shape, dtype=np.float64)
-        
-        distance_histogram.distance_histogram(coords[self._indexes,:],
-                                              direct_cell,
-                                              inverse_cell,
-                                              self._indexes,
-                                              self.indexToMolecule,
-                                              self.indexToSymbol,
-                                              hIntraTemp,
-                                              hInterTemp,
-                                              self.scaleconfig,
-                                              self.configuration['r_values']['first'],
-                                              self.configuration['r_values']['step'])
-
-        np.multiply(hIntraTemp, cell_volume, hIntraTemp)
-        np.multiply(hInterTemp, cell_volume, hInterTemp)
-                                                                                                
-        return index, (cell_volume, hIntraTemp, hInterTemp)
-                    
-    def combine(self, index, x):
-        """
-        Combines returned results of run_step.\n
-        :Parameters:
-            #. index (int): The index of the step.\n
-            #. x (any): The returned result(s) of run_step
-        """
-        
-        nAtoms = self.configuration['trajectory']['instance'].chemical_system.number_of_atoms()
-        
-        self.averageDensity += nAtoms/x[0]
-
-        # The temporary distance histograms are normalized by the volume. This is done for each step because the
-        # volume can variate during the MD (e.g. NPT conditions). This volume is the one that intervene in the density
-        # calculation.
-        self.hIntra += x[1]
-        self.hInter += x[2]
-        
-<<<<<<< HEAD
-        for k,v in self._nAtomsPerElement.items():
-            self._concentrations[k] += float(v)/nAtoms
-
-=======
-        for k,v in list(self._nAtomsPerElement.items()):
-            self._concentrations[k] += float(v)/nAtoms
-                
-
->>>>>>> d64161c0
+# **************************************************************************
+#
+# MDANSE: Molecular Dynamics Analysis for Neutron Scattering Experiments
+#
+# @file      Src/Framework/Jobs/DistanceHistogram.py
+# @brief     Implements module/class/test DistanceHistogram
+#
+# @homepage  https://www.isis.stfc.ac.uk/Pages/MDANSEproject.aspx
+# @license   GNU General Public License v3 or higher (see LICENSE)
+# @copyright Institut Laue Langevin 2013-now
+# @copyright ISIS Neutron and Muon Source, STFC, UKRI 2021-now
+# @authors   Scientific Computing Group at ILL (see AUTHORS)
+#
+# **************************************************************************
+
+import collections
+import itertools
+
+import numpy as np
+
+from MDANSE.Core.Error import Error 
+from MDANSE.Extensions import distance_histogram
+from MDANSE.Framework.Jobs.IJob import IJob
+from MDANSE.MolecularDynamics.TrajectoryUtils import atomindex_to_moleculeindex
+
+class DistanceHistogram(IJob):
+    """
+    Compute the Histogram of Distance, used by e.g. PDF, coordination number analysis
+    """
+    
+    type = None
+    
+    settings = collections.OrderedDict()    
+    settings['trajectory'] = ('hdf_trajectory',{})
+    settings['frames'] = ('frames', {'dependencies':{'trajectory':'trajectory'}})
+    settings['r_values'] = ('range', {'label':'r values (nm)','valueType':float, 'includeLast':True, 'mini':0.0})
+    settings['atom_selection'] = ('atom_selection', {'dependencies':{'trajectory':'trajectory'}})
+    settings['atom_transmutation'] = ('atom_transmutation', {'dependencies':{'trajectory':'trajectory','atom_selection':'atom_selection'}})
+    settings['weights']=('weights',{"dependencies":{"atom_selection":"atom_selection"}})
+    settings['output_files'] = ('output_files', {'formats':["hdf","netcdf","ascii"]})
+    settings['running_mode'] = ('running_mode',{})
+    
+    def initialize(self):
+        """
+        Initialize the input parameters and analysis self variables
+        """
+
+        self.numberOfSteps = self.configuration['frames']['number']
+
+        self._indexes  = [idx for idxs in self.configuration['atom_selection']['indexes'] for idx in idxs]        
+        self._indexes = np.array(self._indexes,dtype=np.int32)
+        
+        self.selectedElements = self.configuration['atom_selection']['unique_names']
+                
+        self.indexToSymbol = np.array([self.selectedElements.index(name) for name in self.configuration['atom_selection']['names']], dtype = np.int32)
+                        
+        lut = atomindex_to_moleculeindex(self.configuration['trajectory']['instance'].chemical_system)
+                        
+        self.indexToMolecule = np.array([lut[i] for i in self._indexes], dtype=np.int32)
+        
+        nElements = len(self.selectedElements)
+        
+        # The histogram of the intramolecular distances.
+        self.hIntra = np.zeros((nElements,nElements,len(self.configuration['r_values']['mid_points'])),dtype=np.float64)
+        
+        # The histogram of the intermolecular distances.
+        self.hInter = np.zeros((nElements,nElements,len(self.configuration['r_values']['mid_points'])),dtype=np.float64)
+        
+        self.scaleconfig = np.zeros((self.configuration['atom_selection']['selection_length'],3), dtype=np.float64)
+
+        self.averageDensity = 0.0
+        
+        self._nAtomsPerElement = self.configuration['atom_selection'].get_natoms()
+        self._concentrations = {}
+        for k in list(self._nAtomsPerElement.keys()):
+            self._concentrations[k] = 0.0
+        
+        self._elementsPairs = sorted(itertools.combinations_with_replacement(self.selectedElements,2))
+ 
+    def run_step(self, index):
+        """
+        Runs a single step of the job.\n
+ 
+        :Parameters:
+            #. index (int): The index of the step.
+        :Returns:
+            #. index (int): The index of the step. 
+            #. cellVolume (float): the volume of the current frame simulation box
+            #. hIntraTemp (np.array): The calculated distance intra-molecular histogram
+            #. hInterTemp (np.array): The calculated distance inter-molecular histogram
+        """
+
+        # get the Frame index
+        frame_index = self.configuration['frames']['value'][index]   
+
+        conf = self.configuration['trajectory']['instance'].configuration(frame_index)
+
+        if not conf.is_periodic:
+            raise Error("Pair distribution function cannot be calculated for infinite universe trajectories")
+    
+        direct_cell = conf.unit_cell.transposed_direct
+        inverse_cell = conf.unit_cell.transposed_inverse
+        
+        cell_volume = conf.unit_cell.volume
+        
+        coords = conf['coordinates']
+
+        hIntraTemp = np.zeros(self.hIntra.shape, dtype=np.float64)
+        hInterTemp = np.zeros(self.hInter.shape, dtype=np.float64)
+        
+        distance_histogram.distance_histogram(coords[self._indexes,:],
+                                              direct_cell,
+                                              inverse_cell,
+                                              self._indexes,
+                                              self.indexToMolecule,
+                                              self.indexToSymbol,
+                                              hIntraTemp,
+                                              hInterTemp,
+                                              self.scaleconfig,
+                                              self.configuration['r_values']['first'],
+                                              self.configuration['r_values']['step'])
+
+        np.multiply(hIntraTemp, cell_volume, hIntraTemp)
+        np.multiply(hInterTemp, cell_volume, hInterTemp)
+                                                                                                
+        return index, (cell_volume, hIntraTemp, hInterTemp)
+                    
+    def combine(self, index, x):
+        """
+        Combines returned results of run_step.\n
+        :Parameters:
+            #. index (int): The index of the step.\n
+            #. x (any): The returned result(s) of run_step
+        """
+        
+        nAtoms = self.configuration['trajectory']['instance'].chemical_system.number_of_atoms()
+        
+        self.averageDensity += nAtoms/x[0]
+
+        # The temporary distance histograms are normalized by the volume. This is done for each step because the
+        # volume can variate during the MD (e.g. NPT conditions). This volume is the one that intervene in the density
+        # calculation.
+        self.hIntra += x[1]
+        self.hInter += x[2]
+        
+        for k,v in list(self._nAtomsPerElement.items()):
+            self._concentrations[k] += float(v)/nAtoms