# **************************************************************************
#
# MDANSE: Molecular Dynamics Analysis for Neutron Scattering Experiments
#
# @file      Src/Framework/Jobs/DCDConverter.py
# @brief     Implements module/class/test DCDConverter
#
# @homepage  https://mdanse.org
# @license   GNU General Public License v3 or higher (see LICENSE)
<<<<<<< HEAD
# @copyright Institut Laue Langevin 2013-2021
# @copyright ISIS Neutron and Muon Source, STFC, UKRI 2021-now
=======
# @copyright Institut Laue Langevin 2013-now
>>>>>>> ebbe811e
# @authors   Scientific Computing Group at ILL (see AUTHORS)
#
# **************************************************************************

import collections
import os
import struct

import numpy

from MMTK import Units
from MMTK.ParticleProperties import Configuration
from MMTK.PDB import PDBConfiguration
from MMTK.Trajectory import Trajectory, SnapshotGenerator, TrajectoryOutput
from MMTK.Universe import InfiniteUniverse, ParallelepipedicPeriodicUniverse

from MDANSE.Core.Error import Error
from MDANSE.Framework.Jobs.Converter import Converter
from MDANSE.Mathematics.Geometry import get_basis_vectors_from_cell_parameters
from MDANSE.MolecularDynamics.Trajectory import resolve_undefined_molecules_name

PI_2 = 0.5*numpy.pi
RECSCALE32BIT = 1
RECSCALE64BIT = 2

class DCDFileError(Error):
    pass
  
class ByteOrderError(Error):
    pass

class InputOutputError(Error):
    pass

class EndOfFile(Error):
    pass

class FortranBinaryFileError(Error):
    pass

def get_byte_order(filename):

    # Identity the byte order of the file by trial-and-error
    byteOrder = None

    # The DCD file is opened for reading in binary mode.
    data = file(filename, 'rb').read(4)

    # Check for low and big endianness byte orders.
    for order in ['<', '>']:
        reclen = struct.unpack(order + 'i', data)[0]
        if reclen == 84:
            byteOrder = order
            break

        if byteOrder is None:
            raise ByteOrderError("Invalid byte order. %s is not a valid DCD file" % filename)
                
    return byteOrder

class FortranBinaryFile(object):
    """Sets up a Fortran binary file reader. 

    @note: written by Konrad Hinsen.
    """
    def __init__(self, filename):
        """The constructor.

        @param filename: the input file.
        @type filename: string.

        @param byte_order: the byte order to read the binary file.
        @type byte_order: string being one '@', '=', '<', '>' or '!'.
        """
        self.file = file(filename, 'rb')
        self.byteOrder = get_byte_order(filename)

    def __iter__(self):
        return self

    def next_record(self):
        data = self.file.read(struct.calcsize("i"))
        if not data:
            raise StopIteration
        reclen = struct.unpack(self.byteOrder + 'i', data)[0]
        data = self.file.read(reclen)
        reclen2 = struct.unpack(self.byteOrder + 'i', self.file.read(struct.calcsize("i")))[0]
        if reclen != reclen2:
            FortranBinaryFileError("Invalid block")
            
        return data

    def skip_record(self):
        data = self.file.read(struct.calcsize("i"))
        reclen = struct.unpack(self.byteOrder + 'i', data)[0]
        self.file.seek(reclen, 1)
        reclen2 = struct.unpack(self.byteOrder + 'i', self.file.read(4))[0]
        assert reclen==reclen2

    def get_record(self, fmt, repeat = False):
        """Reads a record of the binary file.

        @param format: the format corresponding to the binray structure to read.
        @type format: string.        

        @param repeat: if True, will repeat the reading.
        @type repeat: bool.        
        """

        try:
            data = self.next_record()
        except StopIteration:
            raise EndOfFile()
        if repeat:
            unit = struct.calcsize(self.byteOrder + fmt)
            assert len(data) % unit == 0
            fmt = (len(data)/unit) * fmt
        try:
            return struct.unpack(self.byteOrder + fmt, data)
        except:
            raise                
  
class DCDFile(FortranBinaryFile, dict):
        
    def __init__(self, filename):
        
        FortranBinaryFile.__init__(self, filename)
                        
        self['filename'] = filename
                                        
        self.read_header()
        
    def read_header(self):
        
        # Read a block
        data = self.next_record()
                
        if data[:4] != 'CORD':
            raise DCDFileError("Unrecognized DCD format")

        temp = struct.unpack(self.byteOrder + '20i', data[4:])
        
        self['charmm'] = temp[-1]
                
        if self['charmm']:
            temp = struct.unpack(self.byteOrder + '9if10i', data[4:])
        else:
            temp = struct.unpack(self.byteOrder + '9id9i', data[4:])

        # Store the number of sets of coordinates
        self['nset'] = self['n_frames'] = temp[0]
        
        # Store the starting time step
        self['istart'] = temp[1]
        
        # Store the number of timesteps between dcd saves
        self['nsavc'] = temp[2]
        
        # Stores the number of fixed atoms
        self['namnf'] = temp[8]

        # Stop if there are fixed atoms.
        if self['namnf'] > 0:
            raise DCDFileError('Can not handle fixed atoms yet.')
                                        
        self['delta'] = temp[9]
                                            
        self["time_step"] = self['nsavc']*self['delta']*Units.akma_time           

        self['has_pbc_data'] = temp[10]

        self['has_4d'] = temp[11]
        
        # Read a block
        data = self.next_record()
                
        nLines = struct.unpack(self.byteOrder + b'I', data[0:4])[0]
            
        self["title"] = []
        for i in range(nLines):                
            temp = struct.unpack(self.byteOrder + '80c', data[4+80*i:4+80*(i+1)])
            self["title"].append("".join(temp).strip())
        
        self["title"] = "\n".join(self["title"])
        
        # Read a block
        data = self.next_record()
        
        # Read the number of atoms.
        self['natoms'] = struct.unpack(self.byteOrder + b'I', data)[0]
                                                            
    def read_step(self):
        """
        Reads a frame of the DCD file.
        """
                
        if self['has_pbc_data']:
            unitCell = numpy.array(self.get_record('6d'), dtype = numpy.float64)
            unitCell = unitCell[[0,2,5,1,3,4]]
            unitCell[0:3] *= Units.Ang
            # This file was generated by CHARMM, or by NAMD > 2.5, with the angle
            # cosines of the periodic cell angles written to the DCD file.       
            # This formulation improves rounding behavior for orthogonal cells   
            # so that the angles end up at precisely 90 degrees, unlike acos(). 
            # See https://github.com/MDAnalysis/mdanalysis/wiki/FileFormats for info           
            if numpy.all(abs(unitCell[3:]) <= 1):
                unitCell[3:] = PI_2 - numpy.arcsin(unitCell[3:])
            else:
                # assume the angles are stored in degrees (NAMD <= 2.5)
                unitCell[3:] *= Units.deg
            

        else:
            unitCell = None

        fmt = '%df' % self['natoms']
        config = numpy.empty((self["natoms"],3),dtype=numpy.float64)
        config[:,0] = numpy.array(self.get_record(fmt), dtype=numpy.float64)
        config[:,1] = numpy.array(self.get_record(fmt), dtype=numpy.float64)
        config[:,2] = numpy.array(self.get_record(fmt), dtype=numpy.float64)
        config *= Units.Ang
        
        if self['has_4d']:
            self.skip_record()
            
        return unitCell, config

    def skip_step(self):
        """Skips a frame of the DCD file.
        """
        nrecords = 3
        if self['has_pbc_data']:
            nrecords += 1
        if self['has_4d']:
            nrecords += 1
        for _ in range(nrecords):
            self['binary'].skip_record()

    def __iter__(self):
        return self

    def next_step(self):
        try:
            return self.read_step()
        except EndOfFile:
            raise StopIteration

class DCDConverter(Converter):
    """
    Converts a DCD trajectory to a MMTK trajectory.
    """
    
    settings = collections.OrderedDict()
    settings['pdb_file'] = ('input_file',{'default':os.path.join('..','..','..','Data','Trajectories','CHARMM','2vb1.pdb')})
    settings['dcd_file'] = ('input_file',{'default':os.path.join('..','..','..','Data','Trajectories','CHARMM','2vb1.dcd')})
    settings['time_step'] = ('float', {'default':1.0,'label':"Time step (ps)"})    
    settings['fold'] = ('boolean', {'default':False,'label':"Fold coordinates in to box"})    
    settings['output_files'] = ('output_files', {'formats':["netcdf"]})

    def initialize(self):
        """
        Initialize the input parameters and analysis self variables
        """

        self.configuration["dcd_file"]["instance"] = DCDFile(self.configuration["dcd_file"]['filename'])

        # The number of steps of the analysis.
        self.numberOfSteps = self.configuration['dcd_file']['instance']['n_frames']
 
        # Create all objects from the PDB file.  
        conf = PDBConfiguration(self.configuration['pdb_file']['filename'])

        # Creates a collection of all the chemical objects stored in the PDB file
        molecules = conf.createAll()
                        
        # If the input trajectory has PBC create a periodic universe.
        if self.configuration['dcd_file']['instance']['has_pbc_data']:
            self._universe = ParallelepipedicPeriodicUniverse()
            
        # Otherwise create an infinite universe.
        else:
            self._universe = InfiniteUniverse()
                    
        # The chemical objects found in the PDB file introduced into the universe.
        self._universe.addObject(molecules)

        resolve_undefined_molecules_name(self._universe)
        
        # A MMTK trajectory is opened for writing.
        self._trajectory = Trajectory(self._universe, self.configuration['output_files']['files'][0], mode='w')
        
        data_to_be_written = ["configuration","time"]
        
        # A frame generator is created.        
        self._snapshot = SnapshotGenerator(self._universe, actions=[TrajectoryOutput(self._trajectory, data_to_be_written, 0, None, 1)])

    def run_step(self, index):
        """
        Runs a single step of the job.\n
 
        :Parameters:
            #. index (int): The index of the step.
        :Returns:
            #. index (int): The index of the step. 
        """
                        
        # The x, y and z values of the current frame.
        unitCell, config = self.configuration["dcd_file"]["instance"].read_step()
        
        conf = Configuration(self._universe,config)
        
        # If the universe is periodic set its shape with the current dimensions of the unit cell.
        if self._universe.is_periodic:
            self._universe.setShape(get_basis_vectors_from_cell_parameters(unitCell))
        
        self._universe.setConfiguration(conf)
        
        if self.configuration['fold']["value"]:        
            self._universe.foldCoordinatesIntoBox()
                                                   
        # The current time.
        t = (index+1)*self.configuration["time_step"]["value"]

        # Store a snapshot of the current configuration in the output trajectory.
        self._snapshot(data={'time': t})
                                        
        return index, None

    def combine(self, index, x):
        """
        Combines returned results of run_step.\n
        :Parameters:
            #. index (int): The index of the step.\n
            #. x (any): The returned result(s) of run_step
        """   
        
        pass
    
    def finalize(self):
        """
        Finalizes the calculations (e.g. averaging the total term, output files creations ...).
        """ 

        # Close the output trajectory.
        self._trajectory.close()
<|MERGE_RESOLUTION|>--- conflicted
+++ resolved
@@ -1,360 +1,356 @@
-# **************************************************************************
-#
-# MDANSE: Molecular Dynamics Analysis for Neutron Scattering Experiments
-#
-# @file      Src/Framework/Jobs/DCDConverter.py
-# @brief     Implements module/class/test DCDConverter
-#
-# @homepage  https://mdanse.org
-# @license   GNU General Public License v3 or higher (see LICENSE)
-<<<<<<< HEAD
-# @copyright Institut Laue Langevin 2013-2021
-# @copyright ISIS Neutron and Muon Source, STFC, UKRI 2021-now
-=======
-# @copyright Institut Laue Langevin 2013-now
->>>>>>> ebbe811e
-# @authors   Scientific Computing Group at ILL (see AUTHORS)
-#
-# **************************************************************************
-
-import collections
-import os
-import struct
-
-import numpy
-
-from MMTK import Units
-from MMTK.ParticleProperties import Configuration
-from MMTK.PDB import PDBConfiguration
-from MMTK.Trajectory import Trajectory, SnapshotGenerator, TrajectoryOutput
-from MMTK.Universe import InfiniteUniverse, ParallelepipedicPeriodicUniverse
-
-from MDANSE.Core.Error import Error
-from MDANSE.Framework.Jobs.Converter import Converter
-from MDANSE.Mathematics.Geometry import get_basis_vectors_from_cell_parameters
-from MDANSE.MolecularDynamics.Trajectory import resolve_undefined_molecules_name
-
-PI_2 = 0.5*numpy.pi
-RECSCALE32BIT = 1
-RECSCALE64BIT = 2
-
-class DCDFileError(Error):
-    pass
-  
-class ByteOrderError(Error):
-    pass
-
-class InputOutputError(Error):
-    pass
-
-class EndOfFile(Error):
-    pass
-
-class FortranBinaryFileError(Error):
-    pass
-
-def get_byte_order(filename):
-
-    # Identity the byte order of the file by trial-and-error
-    byteOrder = None
-
-    # The DCD file is opened for reading in binary mode.
-    data = file(filename, 'rb').read(4)
-
-    # Check for low and big endianness byte orders.
-    for order in ['<', '>']:
-        reclen = struct.unpack(order + 'i', data)[0]
-        if reclen == 84:
-            byteOrder = order
-            break
-
-        if byteOrder is None:
-            raise ByteOrderError("Invalid byte order. %s is not a valid DCD file" % filename)
-                
-    return byteOrder
-
-class FortranBinaryFile(object):
-    """Sets up a Fortran binary file reader. 
-
-    @note: written by Konrad Hinsen.
-    """
-    def __init__(self, filename):
-        """The constructor.
-
-        @param filename: the input file.
-        @type filename: string.
-
-        @param byte_order: the byte order to read the binary file.
-        @type byte_order: string being one '@', '=', '<', '>' or '!'.
-        """
-        self.file = file(filename, 'rb')
-        self.byteOrder = get_byte_order(filename)
-
-    def __iter__(self):
-        return self
-
-    def next_record(self):
-        data = self.file.read(struct.calcsize("i"))
-        if not data:
-            raise StopIteration
-        reclen = struct.unpack(self.byteOrder + 'i', data)[0]
-        data = self.file.read(reclen)
-        reclen2 = struct.unpack(self.byteOrder + 'i', self.file.read(struct.calcsize("i")))[0]
-        if reclen != reclen2:
-            FortranBinaryFileError("Invalid block")
-            
-        return data
-
-    def skip_record(self):
-        data = self.file.read(struct.calcsize("i"))
-        reclen = struct.unpack(self.byteOrder + 'i', data)[0]
-        self.file.seek(reclen, 1)
-        reclen2 = struct.unpack(self.byteOrder + 'i', self.file.read(4))[0]
-        assert reclen==reclen2
-
-    def get_record(self, fmt, repeat = False):
-        """Reads a record of the binary file.
-
-        @param format: the format corresponding to the binray structure to read.
-        @type format: string.        
-
-        @param repeat: if True, will repeat the reading.
-        @type repeat: bool.        
-        """
-
-        try:
-            data = self.next_record()
-        except StopIteration:
-            raise EndOfFile()
-        if repeat:
-            unit = struct.calcsize(self.byteOrder + fmt)
-            assert len(data) % unit == 0
-            fmt = (len(data)/unit) * fmt
-        try:
-            return struct.unpack(self.byteOrder + fmt, data)
-        except:
-            raise                
-  
-class DCDFile(FortranBinaryFile, dict):
-        
-    def __init__(self, filename):
-        
-        FortranBinaryFile.__init__(self, filename)
-                        
-        self['filename'] = filename
-                                        
-        self.read_header()
-        
-    def read_header(self):
-        
-        # Read a block
-        data = self.next_record()
-                
-        if data[:4] != 'CORD':
-            raise DCDFileError("Unrecognized DCD format")
-
-        temp = struct.unpack(self.byteOrder + '20i', data[4:])
-        
-        self['charmm'] = temp[-1]
-                
-        if self['charmm']:
-            temp = struct.unpack(self.byteOrder + '9if10i', data[4:])
-        else:
-            temp = struct.unpack(self.byteOrder + '9id9i', data[4:])
-
-        # Store the number of sets of coordinates
-        self['nset'] = self['n_frames'] = temp[0]
-        
-        # Store the starting time step
-        self['istart'] = temp[1]
-        
-        # Store the number of timesteps between dcd saves
-        self['nsavc'] = temp[2]
-        
-        # Stores the number of fixed atoms
-        self['namnf'] = temp[8]
-
-        # Stop if there are fixed atoms.
-        if self['namnf'] > 0:
-            raise DCDFileError('Can not handle fixed atoms yet.')
-                                        
-        self['delta'] = temp[9]
-                                            
-        self["time_step"] = self['nsavc']*self['delta']*Units.akma_time           
-
-        self['has_pbc_data'] = temp[10]
-
-        self['has_4d'] = temp[11]
-        
-        # Read a block
-        data = self.next_record()
-                
-        nLines = struct.unpack(self.byteOrder + b'I', data[0:4])[0]
-            
-        self["title"] = []
-        for i in range(nLines):                
-            temp = struct.unpack(self.byteOrder + '80c', data[4+80*i:4+80*(i+1)])
-            self["title"].append("".join(temp).strip())
-        
-        self["title"] = "\n".join(self["title"])
-        
-        # Read a block
-        data = self.next_record()
-        
-        # Read the number of atoms.
-        self['natoms'] = struct.unpack(self.byteOrder + b'I', data)[0]
-                                                            
-    def read_step(self):
-        """
-        Reads a frame of the DCD file.
-        """
-                
-        if self['has_pbc_data']:
-            unitCell = numpy.array(self.get_record('6d'), dtype = numpy.float64)
-            unitCell = unitCell[[0,2,5,1,3,4]]
-            unitCell[0:3] *= Units.Ang
-            # This file was generated by CHARMM, or by NAMD > 2.5, with the angle
-            # cosines of the periodic cell angles written to the DCD file.       
-            # This formulation improves rounding behavior for orthogonal cells   
-            # so that the angles end up at precisely 90 degrees, unlike acos(). 
-            # See https://github.com/MDAnalysis/mdanalysis/wiki/FileFormats for info           
-            if numpy.all(abs(unitCell[3:]) <= 1):
-                unitCell[3:] = PI_2 - numpy.arcsin(unitCell[3:])
-            else:
-                # assume the angles are stored in degrees (NAMD <= 2.5)
-                unitCell[3:] *= Units.deg
-            
-
-        else:
-            unitCell = None
-
-        fmt = '%df' % self['natoms']
-        config = numpy.empty((self["natoms"],3),dtype=numpy.float64)
-        config[:,0] = numpy.array(self.get_record(fmt), dtype=numpy.float64)
-        config[:,1] = numpy.array(self.get_record(fmt), dtype=numpy.float64)
-        config[:,2] = numpy.array(self.get_record(fmt), dtype=numpy.float64)
-        config *= Units.Ang
-        
-        if self['has_4d']:
-            self.skip_record()
-            
-        return unitCell, config
-
-    def skip_step(self):
-        """Skips a frame of the DCD file.
-        """
-        nrecords = 3
-        if self['has_pbc_data']:
-            nrecords += 1
-        if self['has_4d']:
-            nrecords += 1
-        for _ in range(nrecords):
-            self['binary'].skip_record()
-
-    def __iter__(self):
-        return self
-
-    def next_step(self):
-        try:
-            return self.read_step()
-        except EndOfFile:
-            raise StopIteration
-
-class DCDConverter(Converter):
-    """
-    Converts a DCD trajectory to a MMTK trajectory.
-    """
-    
-    settings = collections.OrderedDict()
-    settings['pdb_file'] = ('input_file',{'default':os.path.join('..','..','..','Data','Trajectories','CHARMM','2vb1.pdb')})
-    settings['dcd_file'] = ('input_file',{'default':os.path.join('..','..','..','Data','Trajectories','CHARMM','2vb1.dcd')})
-    settings['time_step'] = ('float', {'default':1.0,'label':"Time step (ps)"})    
-    settings['fold'] = ('boolean', {'default':False,'label':"Fold coordinates in to box"})    
-    settings['output_files'] = ('output_files', {'formats':["netcdf"]})
-
-    def initialize(self):
-        """
-        Initialize the input parameters and analysis self variables
-        """
-
-        self.configuration["dcd_file"]["instance"] = DCDFile(self.configuration["dcd_file"]['filename'])
-
-        # The number of steps of the analysis.
-        self.numberOfSteps = self.configuration['dcd_file']['instance']['n_frames']
- 
-        # Create all objects from the PDB file.  
-        conf = PDBConfiguration(self.configuration['pdb_file']['filename'])
-
-        # Creates a collection of all the chemical objects stored in the PDB file
-        molecules = conf.createAll()
-                        
-        # If the input trajectory has PBC create a periodic universe.
-        if self.configuration['dcd_file']['instance']['has_pbc_data']:
-            self._universe = ParallelepipedicPeriodicUniverse()
-            
-        # Otherwise create an infinite universe.
-        else:
-            self._universe = InfiniteUniverse()
-                    
-        # The chemical objects found in the PDB file introduced into the universe.
-        self._universe.addObject(molecules)
-
-        resolve_undefined_molecules_name(self._universe)
-        
-        # A MMTK trajectory is opened for writing.
-        self._trajectory = Trajectory(self._universe, self.configuration['output_files']['files'][0], mode='w')
-        
-        data_to_be_written = ["configuration","time"]
-        
-        # A frame generator is created.        
-        self._snapshot = SnapshotGenerator(self._universe, actions=[TrajectoryOutput(self._trajectory, data_to_be_written, 0, None, 1)])
-
-    def run_step(self, index):
-        """
-        Runs a single step of the job.\n
- 
-        :Parameters:
-            #. index (int): The index of the step.
-        :Returns:
-            #. index (int): The index of the step. 
-        """
-                        
-        # The x, y and z values of the current frame.
-        unitCell, config = self.configuration["dcd_file"]["instance"].read_step()
-        
-        conf = Configuration(self._universe,config)
-        
-        # If the universe is periodic set its shape with the current dimensions of the unit cell.
-        if self._universe.is_periodic:
-            self._universe.setShape(get_basis_vectors_from_cell_parameters(unitCell))
-        
-        self._universe.setConfiguration(conf)
-        
-        if self.configuration['fold']["value"]:        
-            self._universe.foldCoordinatesIntoBox()
-                                                   
-        # The current time.
-        t = (index+1)*self.configuration["time_step"]["value"]
-
-        # Store a snapshot of the current configuration in the output trajectory.
-        self._snapshot(data={'time': t})
-                                        
-        return index, None
-
-    def combine(self, index, x):
-        """
-        Combines returned results of run_step.\n
-        :Parameters:
-            #. index (int): The index of the step.\n
-            #. x (any): The returned result(s) of run_step
-        """   
-        
-        pass
-    
-    def finalize(self):
-        """
-        Finalizes the calculations (e.g. averaging the total term, output files creations ...).
-        """ 
-
-        # Close the output trajectory.
-        self._trajectory.close()
+# **************************************************************************
+#
+# MDANSE: Molecular Dynamics Analysis for Neutron Scattering Experiments
+#
+# @file      Src/Framework/Jobs/DCDConverter.py
+# @brief     Implements module/class/test DCDConverter
+#
+# @homepage  https://mdanse.org
+# @license   GNU General Public License v3 or higher (see LICENSE)
+# @copyright Institut Laue Langevin 2013-2021
+# @copyright ISIS Neutron and Muon Source, STFC, UKRI 2021-now
+# @authors   Scientific Computing Group at ILL (see AUTHORS)
+#
+# **************************************************************************
+
+import collections
+import os
+import struct
+
+import numpy
+
+from MMTK import Units
+from MMTK.ParticleProperties import Configuration
+from MMTK.PDB import PDBConfiguration
+from MMTK.Trajectory import Trajectory, SnapshotGenerator, TrajectoryOutput
+from MMTK.Universe import InfiniteUniverse, ParallelepipedicPeriodicUniverse
+
+from MDANSE.Core.Error import Error
+from MDANSE.Framework.Jobs.Converter import Converter
+from MDANSE.Mathematics.Geometry import get_basis_vectors_from_cell_parameters
+from MDANSE.MolecularDynamics.Trajectory import resolve_undefined_molecules_name
+
+PI_2 = 0.5*numpy.pi
+RECSCALE32BIT = 1
+RECSCALE64BIT = 2
+
+class DCDFileError(Error):
+    pass
+  
+class ByteOrderError(Error):
+    pass
+
+class InputOutputError(Error):
+    pass
+
+class EndOfFile(Error):
+    pass
+
+class FortranBinaryFileError(Error):
+    pass
+
+def get_byte_order(filename):
+
+    # Identity the byte order of the file by trial-and-error
+    byteOrder = None
+
+    # The DCD file is opened for reading in binary mode.
+    data = file(filename, 'rb').read(4)
+
+    # Check for low and big endianness byte orders.
+    for order in ['<', '>']:
+        reclen = struct.unpack(order + 'i', data)[0]
+        if reclen == 84:
+            byteOrder = order
+            break
+
+        if byteOrder is None:
+            raise ByteOrderError("Invalid byte order. %s is not a valid DCD file" % filename)
+                
+    return byteOrder
+
+class FortranBinaryFile(object):
+    """Sets up a Fortran binary file reader. 
+
+    @note: written by Konrad Hinsen.
+    """
+    def __init__(self, filename):
+        """The constructor.
+
+        @param filename: the input file.
+        @type filename: string.
+
+        @param byte_order: the byte order to read the binary file.
+        @type byte_order: string being one '@', '=', '<', '>' or '!'.
+        """
+        self.file = file(filename, 'rb')
+        self.byteOrder = get_byte_order(filename)
+
+    def __iter__(self):
+        return self
+
+    def next_record(self):
+        data = self.file.read(struct.calcsize("i"))
+        if not data:
+            raise StopIteration
+        reclen = struct.unpack(self.byteOrder + 'i', data)[0]
+        data = self.file.read(reclen)
+        reclen2 = struct.unpack(self.byteOrder + 'i', self.file.read(struct.calcsize("i")))[0]
+        if reclen != reclen2:
+            FortranBinaryFileError("Invalid block")
+            
+        return data
+
+    def skip_record(self):
+        data = self.file.read(struct.calcsize("i"))
+        reclen = struct.unpack(self.byteOrder + 'i', data)[0]
+        self.file.seek(reclen, 1)
+        reclen2 = struct.unpack(self.byteOrder + 'i', self.file.read(4))[0]
+        assert reclen==reclen2
+
+    def get_record(self, fmt, repeat = False):
+        """Reads a record of the binary file.
+
+        @param format: the format corresponding to the binray structure to read.
+        @type format: string.        
+
+        @param repeat: if True, will repeat the reading.
+        @type repeat: bool.        
+        """
+
+        try:
+            data = self.next_record()
+        except StopIteration:
+            raise EndOfFile()
+        if repeat:
+            unit = struct.calcsize(self.byteOrder + fmt)
+            assert len(data) % unit == 0
+            fmt = (len(data)/unit) * fmt
+        try:
+            return struct.unpack(self.byteOrder + fmt, data)
+        except:
+            raise                
+  
+class DCDFile(FortranBinaryFile, dict):
+        
+    def __init__(self, filename):
+        
+        FortranBinaryFile.__init__(self, filename)
+                        
+        self['filename'] = filename
+                                        
+        self.read_header()
+        
+    def read_header(self):
+        
+        # Read a block
+        data = self.next_record()
+                
+        if data[:4] != 'CORD':
+            raise DCDFileError("Unrecognized DCD format")
+
+        temp = struct.unpack(self.byteOrder + '20i', data[4:])
+        
+        self['charmm'] = temp[-1]
+                
+        if self['charmm']:
+            temp = struct.unpack(self.byteOrder + '9if10i', data[4:])
+        else:
+            temp = struct.unpack(self.byteOrder + '9id9i', data[4:])
+
+        # Store the number of sets of coordinates
+        self['nset'] = self['n_frames'] = temp[0]
+        
+        # Store the starting time step
+        self['istart'] = temp[1]
+        
+        # Store the number of timesteps between dcd saves
+        self['nsavc'] = temp[2]
+        
+        # Stores the number of fixed atoms
+        self['namnf'] = temp[8]
+
+        # Stop if there are fixed atoms.
+        if self['namnf'] > 0:
+            raise DCDFileError('Can not handle fixed atoms yet.')
+                                        
+        self['delta'] = temp[9]
+                                            
+        self["time_step"] = self['nsavc']*self['delta']*Units.akma_time           
+
+        self['has_pbc_data'] = temp[10]
+
+        self['has_4d'] = temp[11]
+        
+        # Read a block
+        data = self.next_record()
+                
+        nLines = struct.unpack(self.byteOrder + b'I', data[0:4])[0]
+            
+        self["title"] = []
+        for i in range(nLines):                
+            temp = struct.unpack(self.byteOrder + '80c', data[4+80*i:4+80*(i+1)])
+            self["title"].append("".join(temp).strip())
+        
+        self["title"] = "\n".join(self["title"])
+        
+        # Read a block
+        data = self.next_record()
+        
+        # Read the number of atoms.
+        self['natoms'] = struct.unpack(self.byteOrder + b'I', data)[0]
+                                                            
+    def read_step(self):
+        """
+        Reads a frame of the DCD file.
+        """
+                
+        if self['has_pbc_data']:
+            unitCell = numpy.array(self.get_record('6d'), dtype = numpy.float64)
+            unitCell = unitCell[[0,2,5,1,3,4]]
+            unitCell[0:3] *= Units.Ang
+            # This file was generated by CHARMM, or by NAMD > 2.5, with the angle
+            # cosines of the periodic cell angles written to the DCD file.       
+            # This formulation improves rounding behavior for orthogonal cells   
+            # so that the angles end up at precisely 90 degrees, unlike acos(). 
+            # See https://github.com/MDAnalysis/mdanalysis/wiki/FileFormats for info           
+            if numpy.all(abs(unitCell[3:]) <= 1):
+                unitCell[3:] = PI_2 - numpy.arcsin(unitCell[3:])
+            else:
+                # assume the angles are stored in degrees (NAMD <= 2.5)
+                unitCell[3:] *= Units.deg
+            
+
+        else:
+            unitCell = None
+
+        fmt = '%df' % self['natoms']
+        config = numpy.empty((self["natoms"],3),dtype=numpy.float64)
+        config[:,0] = numpy.array(self.get_record(fmt), dtype=numpy.float64)
+        config[:,1] = numpy.array(self.get_record(fmt), dtype=numpy.float64)
+        config[:,2] = numpy.array(self.get_record(fmt), dtype=numpy.float64)
+        config *= Units.Ang
+        
+        if self['has_4d']:
+            self.skip_record()
+            
+        return unitCell, config
+
+    def skip_step(self):
+        """Skips a frame of the DCD file.
+        """
+        nrecords = 3
+        if self['has_pbc_data']:
+            nrecords += 1
+        if self['has_4d']:
+            nrecords += 1
+        for _ in range(nrecords):
+            self['binary'].skip_record()
+
+    def __iter__(self):
+        return self
+
+    def next_step(self):
+        try:
+            return self.read_step()
+        except EndOfFile:
+            raise StopIteration
+
+class DCDConverter(Converter):
+    """
+    Converts a DCD trajectory to a MMTK trajectory.
+    """
+    
+    settings = collections.OrderedDict()
+    settings['pdb_file'] = ('input_file',{'default':os.path.join('..','..','..','Data','Trajectories','CHARMM','2vb1.pdb')})
+    settings['dcd_file'] = ('input_file',{'default':os.path.join('..','..','..','Data','Trajectories','CHARMM','2vb1.dcd')})
+    settings['time_step'] = ('float', {'default':1.0,'label':"Time step (ps)"})    
+    settings['fold'] = ('boolean', {'default':False,'label':"Fold coordinates in to box"})    
+    settings['output_files'] = ('output_files', {'formats':["netcdf"]})
+
+    def initialize(self):
+        """
+        Initialize the input parameters and analysis self variables
+        """
+
+        self.configuration["dcd_file"]["instance"] = DCDFile(self.configuration["dcd_file"]['filename'])
+
+        # The number of steps of the analysis.
+        self.numberOfSteps = self.configuration['dcd_file']['instance']['n_frames']
+ 
+        # Create all objects from the PDB file.  
+        conf = PDBConfiguration(self.configuration['pdb_file']['filename'])
+
+        # Creates a collection of all the chemical objects stored in the PDB file
+        molecules = conf.createAll()
+                        
+        # If the input trajectory has PBC create a periodic universe.
+        if self.configuration['dcd_file']['instance']['has_pbc_data']:
+            self._universe = ParallelepipedicPeriodicUniverse()
+            
+        # Otherwise create an infinite universe.
+        else:
+            self._universe = InfiniteUniverse()
+                    
+        # The chemical objects found in the PDB file introduced into the universe.
+        self._universe.addObject(molecules)
+
+        resolve_undefined_molecules_name(self._universe)
+        
+        # A MMTK trajectory is opened for writing.
+        self._trajectory = Trajectory(self._universe, self.configuration['output_files']['files'][0], mode='w')
+        
+        data_to_be_written = ["configuration","time"]
+        
+        # A frame generator is created.        
+        self._snapshot = SnapshotGenerator(self._universe, actions=[TrajectoryOutput(self._trajectory, data_to_be_written, 0, None, 1)])
+
+    def run_step(self, index):
+        """
+        Runs a single step of the job.\n
+ 
+        :Parameters:
+            #. index (int): The index of the step.
+        :Returns:
+            #. index (int): The index of the step. 
+        """
+                        
+        # The x, y and z values of the current frame.
+        unitCell, config = self.configuration["dcd_file"]["instance"].read_step()
+        
+        conf = Configuration(self._universe,config)
+        
+        # If the universe is periodic set its shape with the current dimensions of the unit cell.
+        if self._universe.is_periodic:
+            self._universe.setShape(get_basis_vectors_from_cell_parameters(unitCell))
+        
+        self._universe.setConfiguration(conf)
+        
+        if self.configuration['fold']["value"]:        
+            self._universe.foldCoordinatesIntoBox()
+                                                   
+        # The current time.
+        t = (index+1)*self.configuration["time_step"]["value"]
+
+        # Store a snapshot of the current configuration in the output trajectory.
+        self._snapshot(data={'time': t})
+                                        
+        return index, None
+
+    def combine(self, index, x):
+        """
+        Combines returned results of run_step.\n
+        :Parameters:
+            #. index (int): The index of the step.\n
+            #. x (any): The returned result(s) of run_step
+        """   
+        
+        pass
+    
+    def finalize(self):
+        """
+        Finalizes the calculations (e.g. averaging the total term, output files creations ...).
+        """ 
+
+        # Close the output trajectory.
+        self._trajectory.close()