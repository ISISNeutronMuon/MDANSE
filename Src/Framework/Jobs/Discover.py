--- conflicted
+++ resolved
@@ -1,316 +1,312 @@
-# **************************************************************************
-#
-# MDANSE: Molecular Dynamics Analysis for Neutron Scattering Experiments
-#
-# @file      Src/Framework/Jobs/Discover.py
-# @brief     Implements module/class/test Discover
-#
-# @homepage  https://mdanse.org
-# @license   GNU General Public License v3 or higher (see LICENSE)
-<<<<<<< HEAD
-# @copyright Institut Laue Langevin 2013-2021
-# @copyright ISIS Neutron and Muon Source, STFC, UKRI 2021-now
-=======
-# @copyright Institut Laue Langevin 2013-now
->>>>>>> ebbe811e
-# @authors   Scientific Computing Group at ILL (see AUTHORS)
-#
-# **************************************************************************
-
-import os
-import collections
-
-import struct
-
-import numpy
-
-from MMTK import Units
-from MMTK.ParticleProperties import Configuration, ParticleVector
-from MMTK.Trajectory import Trajectory, SnapshotGenerator, TrajectoryOutput
-
-from MDANSE import REGISTRY
-from MDANSE.Framework.Jobs.Converter import Converter
-from MDANSE.Framework.Jobs.MaterialsStudio import XTDFile
-
-class HisFile(dict):
-
-    def __init__(self, hisfilename):
-                
-        self['instance'] = open(hisfilename, "rb")
-        
-        self.parse_header()
-        
-    def parse_header(self):
-        
-        hisfile = self['instance']
-        
-        # Record 1
-        rec = "!4x"
-        recSize = struct.calcsize(rec)
-        hisfile.read(recSize)
-        
-        rec = "!i8x"
-        self._rec1Size = struct.calcsize(rec)
-        rec,hisfile.read(self._rec1Size)
-                        
-        # Record 2
-        rec = "!80sd8x"
-        recSize = struct.calcsize(rec)
-        VERSION_INFO,VERSION = struct.unpack(rec,hisfile.read(recSize))
-        VERSION_INFO = VERSION_INFO.strip()
-
-        # Record 3+4
-        rec = "!80s8x80s8x"
-        recSize = struct.calcsize(rec)
-        self["title"] = struct.unpack(rec,hisfile.read(recSize))
-        self["title"] = "\n".join(self["title"])
-
-        # Record 5
-        rec = "!i"
-        recSize = struct.calcsize(rec)
-        N_ATTYP = struct.unpack(rec,hisfile.read(recSize))[0]
-        rec = "!" + "%ds" % (4*N_ATTYP) + "%dd" % N_ATTYP + "8x"
-        recSize = struct.calcsize(rec)
-        hisfile.read(recSize)
-
-        # Record 6
-        rec = "!i"
-        recSize = struct.calcsize(rec)
-        N_NMRES = struct.unpack(rec,hisfile.read(recSize))[0]
-        rec = "!" + "%ds" % (4*N_NMRES) + "8x"
-        recSize = struct.calcsize(rec)
-        hisfile.read(recSize)
-        
-        # Record 7
-        rec = "!i"
-        recSize = struct.calcsize(rec)
-        self["n_atoms"] = N_ATOMS = struct.unpack(rec,hisfile.read(recSize))[0]
-        rec = "!" + "%di" % N_ATOMS
-        if VERSION < 2.9:
-            rec += "%ds" % (4*N_ATOMS)
-        else:
-            rec += "%ds" % (5*N_ATOMS)
-        rec += "8x"            
-        recSize = struct.calcsize(rec)
-        hisfile.read(recSize)
-
-        # Record 8
-        rec = "!ii"
-        recSize = struct.calcsize(rec)
-        _, N_MOVAT = struct.unpack(rec,hisfile.read(recSize))
-        if VERSION >= 2.6:
-            rec = "!" + "%di" % N_MOVAT
-            recSize = struct.calcsize(rec)
-            self["movable_atoms"] = numpy.array(struct.unpack(rec,hisfile.read(recSize)), dtype=numpy.int32) - 1
-        else:
-            self["movable_atoms"] = range(self["n_atoms"])
-        rec = "!8x"
-        recSize = struct.calcsize(rec)
-        hisfile.read(recSize)
-        
-        # Record 9
-        rec = "!i"
-        recSize = struct.calcsize(rec)
-        N_MOL = struct.unpack(rec,hisfile.read(recSize))[0]
-        rec = "!" + "%di" % N_MOL + "%di" % N_MOL + "8x"
-        recSize = struct.calcsize(rec)
-        hisfile.read(recSize)
-        
-        # Record 10
-        rec = "!i"
-        recSize = struct.calcsize(rec)
-        N_RES = struct.unpack(rec,hisfile.read(recSize))[0]
-        rec = "!" + "%di" % (2*N_RES) + "%di" % N_RES + "8x"
-        recSize = struct.calcsize(rec)
-        hisfile.read(recSize)
-
-        # Record 11
-        rec = "!i"
-        recSize = struct.calcsize(rec)
-        N_BONDS = struct.unpack(rec,hisfile.read(recSize))[0]
-        if N_BONDS > 0:
-            rec = "!" + "%di" % (2*N_BONDS)
-            recSize = struct.calcsize(rec)
-            _ = struct.unpack(rec,hisfile.read(recSize))
-        rec = "!8x"
-        recSize = struct.calcsize(rec)
-        hisfile.read(recSize)
-
-        # Record 12
-        rec = "!6d"
-        recSize = struct.calcsize(rec)
-        _ = struct.unpack(rec,hisfile.read(recSize))
-        rec = "!9d"
-        recSize = struct.calcsize(rec)
-        self["initial_cell"] = numpy.reshape(numpy.array(struct.unpack(rec,hisfile.read(recSize)),dtype=numpy.float64),(3,3))*Units.Ang
-        
-        rec = "!4134di4di6d6i8x"
-        recSize = struct.calcsize(rec)
-        hisfile.read(recSize)
-        
-        # Record 13
-        rec = "!idii8x"
-        recSize = struct.calcsize(rec)
-        N_ENER, TIME_STEP, _, _ = struct.unpack(rec,hisfile.read(recSize))
-        self["time_step"] = TIME_STEP*Units.fs
-
-        # Record 14
-        rec = "!3d" + "%dd" % N_ENER + "%dd" % N_MOL + "%dd" % (N_MOL*N_ENER) + "%dd" % (4*N_MOL+2+54) + "8x"
-        self._rec14Size = struct.calcsize(rec)
-        hisfile.read(self._rec14Size)
-
-        # Record 15
-        rec = "!" + "%df" % (3*N_ATOMS) + "8x"
-        recSize = struct.calcsize(rec)
-        self["initial_coordinates"] = numpy.reshape(struct.unpack(rec,hisfile.read(recSize)),(N_ATOMS,3))
-            
-        # Record 16
-        rec = "!" + "%df" % (3*N_ATOMS) + "8x"
-        recSize = struct.calcsize(rec)
-        self["initial_velocities"] = numpy.reshape(struct.unpack(rec,hisfile.read(recSize)),(N_ATOMS,3))
-
-        self._headerSize = hisfile.tell()
-                                
-        self._recN2 = "!15d8x"
-        self._recN2Size = struct.calcsize(self._recN2)
-                                
-        if VERSION < 2.6:
-            self["n_movable_atoms"] = N_ATOMS
-        else:
-            self["n_movable_atoms"] = N_MOVAT
-        self._recCoord = "!" + "%df" % (3*self["n_movable_atoms"]) + "8x"
-        self._recCoordSize = struct.calcsize(self._recCoord)
-        self._recVel = "!" + "%df" % (3*self["n_movable_atoms"]) + "8x"
-        self._recVelSize = struct.calcsize(self._recVel)
-        
-        self._frameSize = self._rec1Size + self._rec14Size + self._recN2Size + self._recCoordSize + self._recVelSize
-
-        hisfile.seek(0,2)
-        
-        self["n_frames"] = (hisfile.tell()-self._headerSize)/self._frameSize
-                
-    def read_step(self, index):
-        
-        hisfile = self["instance"]
-        
-        time = index*self["time_step"]
-        
-        hisfile.seek(self._headerSize + index*self._frameSize + self._rec1Size + self._rec14Size)
-        
-        cell = numpy.reshape(numpy.array(struct.unpack(self._recN2,hisfile.read(self._recN2Size))[6:]),(3,3))*Units.Ang
-        
-        coords = numpy.reshape(struct.unpack(self._recCoord,hisfile.read(self._recCoordSize)),(self["n_movable_atoms"],3))
-        coords *= Units.Ang
-        
-        vels = numpy.reshape(struct.unpack(self._recVel,hisfile.read(self._recVelSize)),(self["n_movable_atoms"],3))
-        vels *= Units.Ang/Units.fs
-        
-        return time, cell, coords, vels
-        
-    def close(self):
-        self["instance"].close()
-        
-class DiscoverConverter(Converter):
-    """
-    Converts a Discover trajectory to a MMTK trajectory.
-    """
-    
-    label = "Discover"
-
-    category = ('Converters','Materials Studio')
-    
-    settings = collections.OrderedDict()
-    settings['xtd_file'] = ('input_file',{'default':os.path.join('..','..','..','Data','Trajectories','Discover','sushi.xtd')})
-    settings['his_file'] = ('input_file',{'default':os.path.join('..','..','..','Data','Trajectories','Discover','sushi.his')})
-    settings['output_files'] = ('output_files', {'formats':["netcdf"]})
-    
-    def initialize(self):
-        '''
-        Initialize the job.
-        '''
-        
-        self._xtdfile = XTDFile(self.configuration["xtd_file"]["filename"])
-        
-        self._xtdfile.build_universe()
-        
-        self._universe = self._xtdfile.universe
-        
-        self._hisfile = HisFile(self.configuration["his_file"]["filename"])
-
-        # The number of steps of the analysis.
-        self.numberOfSteps = self._hisfile['n_frames']
-                             
-        if self._universe.is_periodic:
-            self._universe.setShape(self._hisfile['initial_cell'])
-
-        conf = Configuration(self._universe, self._hisfile["initial_coordinates"])
-        self._universe.setConfiguration(conf)        
-                             
-        self._universe.initializeVelocitiesToTemperature(0.)
-        self._velocities = ParticleVector(self._universe)
-        self._velocities.array = self._hisfile["initial_velocities"]
-        
-        self._universe.foldCoordinatesIntoBox()
-            
-        # A MMTK trajectory is opened for writing.
-        self._trajectory = Trajectory(self._universe, self.configuration['output_files']['files'][0], mode='w', comment=self._hisfile["title"])
-
-        data_to_written = ["configuration","time","velocities"]
-
-        # A frame generator is created.
-        self._snapshot = SnapshotGenerator(self._universe, actions = [TrajectoryOutput(self._trajectory, data_to_written, 0, None, 1)])
-        
-    def run_step(self, index):
-        """Runs a single step of the job.
-        
-        @param index: the index of the step.
-        @type index: int.
-
-        @note: the argument index is the index of the loop note the index of the frame.      
-        """
-                                                
-        # The x, y and z values of the current frame.
-        time, cell, config, vel = self._hisfile.read_step(index)
-        
-        # If the universe is periodic set its shape with the current dimensions of the unit cell.
-        if self._universe.is_periodic:
-            self._universe.setShape(cell)
-            
-        movableAtoms = self._hisfile['movable_atoms']
-            
-        self._universe.configuration().array[movableAtoms,:] = config
-                   
-        self._universe.foldCoordinatesIntoBox()
-        
-        data = {"time" : time}
-        
-        self._velocities.array[movableAtoms,:] = vel
-        data["velocities"] = self._velocities
-
-        # Store a snapshot of the current configuration in the output trajectory.
-        self._snapshot(data=data)
-                                                                        
-        return index, None
-        
-    def combine(self, index, x):
-        """
-        @param index: the index of the step.
-        @type index: int.
-        
-        @param x:
-        @type x: any.
-        """
-        
-        pass
-    
-    def finalize(self):
-        """
-        Finalize the job.
-        """
-        
-        self._hisfile.close()
-
-        # Close the output trajectory.
-        self._trajectory.close()
-        
-REGISTRY['discover'] = DiscoverConverter
+# **************************************************************************
+#
+# MDANSE: Molecular Dynamics Analysis for Neutron Scattering Experiments
+#
+# @file      Src/Framework/Jobs/Discover.py
+# @brief     Implements module/class/test Discover
+#
+# @homepage  https://mdanse.org
+# @license   GNU General Public License v3 or higher (see LICENSE)
+# @copyright Institut Laue Langevin 2013-2021
+# @copyright ISIS Neutron and Muon Source, STFC, UKRI 2021-now
+# @authors   Scientific Computing Group at ILL (see AUTHORS)
+#
+# **************************************************************************
+
+import os
+import collections
+
+import struct
+
+import numpy
+
+from MMTK import Units
+from MMTK.ParticleProperties import Configuration, ParticleVector
+from MMTK.Trajectory import Trajectory, SnapshotGenerator, TrajectoryOutput
+
+from MDANSE import REGISTRY
+from MDANSE.Framework.Jobs.Converter import Converter
+from MDANSE.Framework.Jobs.MaterialsStudio import XTDFile
+
+class HisFile(dict):
+
+    def __init__(self, hisfilename):
+                
+        self['instance'] = open(hisfilename, "rb")
+        
+        self.parse_header()
+        
+    def parse_header(self):
+        
+        hisfile = self['instance']
+        
+        # Record 1
+        rec = "!4x"
+        recSize = struct.calcsize(rec)
+        hisfile.read(recSize)
+        
+        rec = "!i8x"
+        self._rec1Size = struct.calcsize(rec)
+        rec,hisfile.read(self._rec1Size)
+                        
+        # Record 2
+        rec = "!80sd8x"
+        recSize = struct.calcsize(rec)
+        VERSION_INFO,VERSION = struct.unpack(rec,hisfile.read(recSize))
+        VERSION_INFO = VERSION_INFO.strip()
+
+        # Record 3+4
+        rec = "!80s8x80s8x"
+        recSize = struct.calcsize(rec)
+        self["title"] = struct.unpack(rec,hisfile.read(recSize))
+        self["title"] = "\n".join(self["title"])
+
+        # Record 5
+        rec = "!i"
+        recSize = struct.calcsize(rec)
+        N_ATTYP = struct.unpack(rec,hisfile.read(recSize))[0]
+        rec = "!" + "%ds" % (4*N_ATTYP) + "%dd" % N_ATTYP + "8x"
+        recSize = struct.calcsize(rec)
+        hisfile.read(recSize)
+
+        # Record 6
+        rec = "!i"
+        recSize = struct.calcsize(rec)
+        N_NMRES = struct.unpack(rec,hisfile.read(recSize))[0]
+        rec = "!" + "%ds" % (4*N_NMRES) + "8x"
+        recSize = struct.calcsize(rec)
+        hisfile.read(recSize)
+        
+        # Record 7
+        rec = "!i"
+        recSize = struct.calcsize(rec)
+        self["n_atoms"] = N_ATOMS = struct.unpack(rec,hisfile.read(recSize))[0]
+        rec = "!" + "%di" % N_ATOMS
+        if VERSION < 2.9:
+            rec += "%ds" % (4*N_ATOMS)
+        else:
+            rec += "%ds" % (5*N_ATOMS)
+        rec += "8x"            
+        recSize = struct.calcsize(rec)
+        hisfile.read(recSize)
+
+        # Record 8
+        rec = "!ii"
+        recSize = struct.calcsize(rec)
+        _, N_MOVAT = struct.unpack(rec,hisfile.read(recSize))
+        if VERSION >= 2.6:
+            rec = "!" + "%di" % N_MOVAT
+            recSize = struct.calcsize(rec)
+            self["movable_atoms"] = numpy.array(struct.unpack(rec,hisfile.read(recSize)), dtype=numpy.int32) - 1
+        else:
+            self["movable_atoms"] = range(self["n_atoms"])
+        rec = "!8x"
+        recSize = struct.calcsize(rec)
+        hisfile.read(recSize)
+        
+        # Record 9
+        rec = "!i"
+        recSize = struct.calcsize(rec)
+        N_MOL = struct.unpack(rec,hisfile.read(recSize))[0]
+        rec = "!" + "%di" % N_MOL + "%di" % N_MOL + "8x"
+        recSize = struct.calcsize(rec)
+        hisfile.read(recSize)
+        
+        # Record 10
+        rec = "!i"
+        recSize = struct.calcsize(rec)
+        N_RES = struct.unpack(rec,hisfile.read(recSize))[0]
+        rec = "!" + "%di" % (2*N_RES) + "%di" % N_RES + "8x"
+        recSize = struct.calcsize(rec)
+        hisfile.read(recSize)
+
+        # Record 11
+        rec = "!i"
+        recSize = struct.calcsize(rec)
+        N_BONDS = struct.unpack(rec,hisfile.read(recSize))[0]
+        if N_BONDS > 0:
+            rec = "!" + "%di" % (2*N_BONDS)
+            recSize = struct.calcsize(rec)
+            _ = struct.unpack(rec,hisfile.read(recSize))
+        rec = "!8x"
+        recSize = struct.calcsize(rec)
+        hisfile.read(recSize)
+
+        # Record 12
+        rec = "!6d"
+        recSize = struct.calcsize(rec)
+        _ = struct.unpack(rec,hisfile.read(recSize))
+        rec = "!9d"
+        recSize = struct.calcsize(rec)
+        self["initial_cell"] = numpy.reshape(numpy.array(struct.unpack(rec,hisfile.read(recSize)),dtype=numpy.float64),(3,3))*Units.Ang
+        
+        rec = "!4134di4di6d6i8x"
+        recSize = struct.calcsize(rec)
+        hisfile.read(recSize)
+        
+        # Record 13
+        rec = "!idii8x"
+        recSize = struct.calcsize(rec)
+        N_ENER, TIME_STEP, _, _ = struct.unpack(rec,hisfile.read(recSize))
+        self["time_step"] = TIME_STEP*Units.fs
+
+        # Record 14
+        rec = "!3d" + "%dd" % N_ENER + "%dd" % N_MOL + "%dd" % (N_MOL*N_ENER) + "%dd" % (4*N_MOL+2+54) + "8x"
+        self._rec14Size = struct.calcsize(rec)
+        hisfile.read(self._rec14Size)
+
+        # Record 15
+        rec = "!" + "%df" % (3*N_ATOMS) + "8x"
+        recSize = struct.calcsize(rec)
+        self["initial_coordinates"] = numpy.reshape(struct.unpack(rec,hisfile.read(recSize)),(N_ATOMS,3))
+            
+        # Record 16
+        rec = "!" + "%df" % (3*N_ATOMS) + "8x"
+        recSize = struct.calcsize(rec)
+        self["initial_velocities"] = numpy.reshape(struct.unpack(rec,hisfile.read(recSize)),(N_ATOMS,3))
+
+        self._headerSize = hisfile.tell()
+                                
+        self._recN2 = "!15d8x"
+        self._recN2Size = struct.calcsize(self._recN2)
+                                
+        if VERSION < 2.6:
+            self["n_movable_atoms"] = N_ATOMS
+        else:
+            self["n_movable_atoms"] = N_MOVAT
+        self._recCoord = "!" + "%df" % (3*self["n_movable_atoms"]) + "8x"
+        self._recCoordSize = struct.calcsize(self._recCoord)
+        self._recVel = "!" + "%df" % (3*self["n_movable_atoms"]) + "8x"
+        self._recVelSize = struct.calcsize(self._recVel)
+        
+        self._frameSize = self._rec1Size + self._rec14Size + self._recN2Size + self._recCoordSize + self._recVelSize
+
+        hisfile.seek(0,2)
+        
+        self["n_frames"] = (hisfile.tell()-self._headerSize)/self._frameSize
+                
+    def read_step(self, index):
+        
+        hisfile = self["instance"]
+        
+        time = index*self["time_step"]
+        
+        hisfile.seek(self._headerSize + index*self._frameSize + self._rec1Size + self._rec14Size)
+        
+        cell = numpy.reshape(numpy.array(struct.unpack(self._recN2,hisfile.read(self._recN2Size))[6:]),(3,3))*Units.Ang
+        
+        coords = numpy.reshape(struct.unpack(self._recCoord,hisfile.read(self._recCoordSize)),(self["n_movable_atoms"],3))
+        coords *= Units.Ang
+        
+        vels = numpy.reshape(struct.unpack(self._recVel,hisfile.read(self._recVelSize)),(self["n_movable_atoms"],3))
+        vels *= Units.Ang/Units.fs
+        
+        return time, cell, coords, vels
+        
+    def close(self):
+        self["instance"].close()
+        
+class DiscoverConverter(Converter):
+    """
+    Converts a Discover trajectory to a MMTK trajectory.
+    """
+    
+    label = "Discover"
+
+    category = ('Converters','Materials Studio')
+    
+    settings = collections.OrderedDict()
+    settings['xtd_file'] = ('input_file',{'default':os.path.join('..','..','..','Data','Trajectories','Discover','sushi.xtd')})
+    settings['his_file'] = ('input_file',{'default':os.path.join('..','..','..','Data','Trajectories','Discover','sushi.his')})
+    settings['output_files'] = ('output_files', {'formats':["netcdf"]})
+    
+    def initialize(self):
+        '''
+        Initialize the job.
+        '''
+        
+        self._xtdfile = XTDFile(self.configuration["xtd_file"]["filename"])
+        
+        self._xtdfile.build_universe()
+        
+        self._universe = self._xtdfile.universe
+        
+        self._hisfile = HisFile(self.configuration["his_file"]["filename"])
+
+        # The number of steps of the analysis.
+        self.numberOfSteps = self._hisfile['n_frames']
+                             
+        if self._universe.is_periodic:
+            self._universe.setShape(self._hisfile['initial_cell'])
+
+        conf = Configuration(self._universe, self._hisfile["initial_coordinates"])
+        self._universe.setConfiguration(conf)        
+                             
+        self._universe.initializeVelocitiesToTemperature(0.)
+        self._velocities = ParticleVector(self._universe)
+        self._velocities.array = self._hisfile["initial_velocities"]
+        
+        self._universe.foldCoordinatesIntoBox()
+            
+        # A MMTK trajectory is opened for writing.
+        self._trajectory = Trajectory(self._universe, self.configuration['output_files']['files'][0], mode='w', comment=self._hisfile["title"])
+
+        data_to_written = ["configuration","time","velocities"]
+
+        # A frame generator is created.
+        self._snapshot = SnapshotGenerator(self._universe, actions = [TrajectoryOutput(self._trajectory, data_to_written, 0, None, 1)])
+        
+    def run_step(self, index):
+        """Runs a single step of the job.
+        
+        @param index: the index of the step.
+        @type index: int.
+
+        @note: the argument index is the index of the loop note the index of the frame.      
+        """
+                                                
+        # The x, y and z values of the current frame.
+        time, cell, config, vel = self._hisfile.read_step(index)
+        
+        # If the universe is periodic set its shape with the current dimensions of the unit cell.
+        if self._universe.is_periodic:
+            self._universe.setShape(cell)
+            
+        movableAtoms = self._hisfile['movable_atoms']
+            
+        self._universe.configuration().array[movableAtoms,:] = config
+                   
+        self._universe.foldCoordinatesIntoBox()
+        
+        data = {"time" : time}
+        
+        self._velocities.array[movableAtoms,:] = vel
+        data["velocities"] = self._velocities
+
+        # Store a snapshot of the current configuration in the output trajectory.
+        self._snapshot(data=data)
+                                                                        
+        return index, None
+        
+    def combine(self, index, x):
+        """
+        @param index: the index of the step.
+        @type index: int.
+        
+        @param x:
+        @type x: any.
+        """
+        
+        pass
+    
+    def finalize(self):
+        """
+        Finalize the job.
+        """
+        
+        self._hisfile.close()
+
+        # Close the output trajectory.
+        self._trajectory.close()
+        
+REGISTRY['discover'] = DiscoverConverter