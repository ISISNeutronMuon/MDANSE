--- conflicted
+++ resolved
@@ -162,11 +162,7 @@
             global_volumes[vrid] = sum(regions_volumes)
         
         # Mean volume of Voronoi regions  
-<<<<<<< HEAD
         mean =  np.array(global_volumes.values()).mean()
-=======
-        mean =  numpy.array(list(global_volumes.values())).mean()
->>>>>>> d64161c0
         self.mean_volume[index] = mean
         
         return index, None
@@ -186,13 +182,8 @@
         Finalize the job.
         """
         max_nb_neighbour = max(self.neighbourhood_hist.keys())
-<<<<<<< HEAD
         self.neighbourhood = np.zeros((max_nb_neighbour+1), dtype=np.int32)
         for k, v in self.neighbourhood_hist.items():
-=======
-        self.neighbourhood = numpy.zeros((max_nb_neighbour+1), dtype=numpy.int32)
-        for k, v in list(self.neighbourhood_hist.items()):
->>>>>>> d64161c0
             self.neighbourhood[k] = v 
             
         self._outputData.add('mean_volume',"line", self.mean_volume, units="nm3") 
