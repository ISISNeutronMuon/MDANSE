# **************************************************************************
#
# MDANSE: Molecular Dynamics Analysis for Neutron Scattering Experiments
#
# @file      Src/Framework/Jobs/VelocityAutoCorrelationFunction.py
# @brief     Implements module/class/test VelocityAutoCorrelationFunction
#
# @homepage  https://www.isis.stfc.ac.uk/Pages/MDANSEproject.aspx
# @license   GNU General Public License v3 or higher (see LICENSE)
# @copyright Institut Laue Langevin 2013-now
# @copyright ISIS Neutron and Muon Source, STFC, UKRI 2021-now
# @authors   Scientific Computing Group at ILL (see AUTHORS)
#
# **************************************************************************

import collections

from MDANSE import REGISTRY
from MDANSE.Framework.Jobs.IJob import IJob
from MDANSE.Mathematics.Arithmetic import weight
from MDANSE.Mathematics.Signal import correlation, differentiate, normalize
from MDANSE.MolecularDynamics.TrajectoryUtils import sorted_atoms

class VelocityAutoCorrelationFunction(IJob):
    """
    The Velocity AutoCorrelation Function (VACF) is a property describing the dynamics of a molecular system. 
    It reveals the underlying nature of the forces acting on the system. Its Fourier Transform gives the cartesian density of states for a set of atoms.

    In a molecular system that would be made of non interacting particles, the velocities would be constant 
    at any time giving a VACF of constant value. In the gas-phase, the magnitude and direction of the velocity of a particle 
    will change gradually over time due collisions with other particles. In this case, the VACF is represented by a decaying exponential.
    
    In the solid phase, the interactions are much stronger and, as a result, the atoms are bound to a given, equilibrium position from 
    which they move backwards and forwards.  The oscillations are not be of equal magnitude however, but decay in time, because there are 
    anharmonic, perturbative forces which disrupt the oscillatory motion. In this case, the VACF looks like a damped harmonic motion.
    
    In the liquid phase, the atoms have more freedom than in the solid phase and because of the diffusion process, the oscillatory motion 
    seen in solid phase is damped rapidly depending on the density of the system. So, the VACF tends to have one very damped oscillation 
    before decaying to zero. The decaying time can be considered as the average time for a collision between two atoms.
    
    As well as revealing the dynamical processes in a system, the VACF has other interesting properties. Firstly, its Fourier transform, 
    a.k.a as vibrational Density Of States (vDOS) can be used to reveal the underlying frequencies of the molecular processes. This is closely 
    related to the infra-red spectrum of the system, which is also concerned with vibration on the molecular scale. Secondly, provided the VACF 
    decays to zero at long time, the function may be integrated mathematically to calculate the diffusion coefficient D, as in: 

    .. math:: D = \\frac{1}{3}\int_{0}^{+\infty}{<v(0) \cdot v(t)>dt}

    This is a special case of a more general relationship between the VACF and the mean square displacement, and belongs to a class of properties 
    known as the Green-Kubo relations, which relate correlation functions to so-called transport coefficients. 
    """
    
    label = "Velocity AutoCorrelation Function"

    category = ('Analysis','Dynamics',)
    
    ancestor = ['hdf_trajectory','molecular_viewer']

    settings = collections.OrderedDict()
    settings['trajectory'] = ('hdf_trajectory',{})
    settings['frames'] = ('frames', {'dependencies':{'trajectory':'trajectory'}})
    settings['interpolation_order'] = ('interpolation_order', {'label':"velocities",'dependencies':{'trajectory':'trajectory'}})
    settings['projection'] = ('projection', {'label':"project coordinates"})
    settings['normalize'] = ('boolean', {'default':False})
    settings['atom_selection'] = ('atom_selection',{'dependencies':{'trajectory':'trajectory'}})
    settings['atom_transmutation'] = ('atom_transmutation',{'dependencies':{'trajectory':'trajectory','atom_selection':'atom_selection'}})        
    settings['weights'] = ('weights',{'dependencies':{'atom_selection':'atom_selection'}})
    settings['output_files'] = ('output_files', {'formats':['hdf','netcdf','ascii']})
    settings['running_mode'] = ('running_mode',{})
    
    def initialize(self):
        """
        Initialize the input parameters and analysis self variables
        """

        self.numberOfSteps = self.configuration['atom_selection']['selection_length']
                        
        # Will store the time.
        self._outputData.add("time","line", self.configuration['frames']['duration'], units='ps')
            
        # Will store the mean square displacement evolution.
        for element in self.configuration['atom_selection']['unique_names']:
            self._outputData.add('vacf_%s' % element,'line', (self.configuration['frames']['number'],), axis="time", units="nm2/ps2") 

        self._outputData.add('vacf_total','line', (self.configuration['frames']['number'],), axis="time", units="nm2/ps2")         

        self._atoms = sorted_atoms(self.configuration['trajectory']['instance'].chemical_system.atom_list())

    def run_step(self, index):
        """
        Runs a single step of the job.\n
 
        :Parameters:
            #. index (int): The index of the step.
        :Returns:
            #. index (int): The index of the step. 
            #. atomicDOS (numpy.array): The calculated density of state for atom of index=index
            #. atomicVACF (numpy.array): The calculated velocity auto-correlation function for atom of index=index
        """

        trajectory = self.configuration['trajectory']['instance']

        # get atom index
        indexes = self.configuration['atom_selection']["indexes"][index]

        if self.configuration['interpolation_order']['value'] == 'no interpolation':
            series = trajectory.read_configuration_variable(
                self.configuration["trajectory"]["instance"],
                indexes[0],
                first=self.configuration['frames']['first'],
                last=self.configuration['frames']['last']+1,
                step=self.configuration['frames']['step'],
                variable='velocities')
        else:
            series = trajectory.read_atomic_trajectory(
                indexes[0],
                first=self.configuration['frames']['first'],
                last=self.configuration['frames']['last']+1,
                step=self.configuration['frames']['step'])

            order = self.configuration['interpolation_order']['value']                
            for axis in range(3):
                series[:,axis] = differentiate(series[:,axis], order=order, dt=self.configuration['frames']['time_step'])
             
        series = self.configuration['projection']['projector'](series)
                        
        atomicVACF = correlation(series,axis=0,average=1)
        
        return index, atomicVACF


    def combine(self, index, x):
        """
        Combines returned results of run_step.\n
        :Parameters:
            #. index (int): The index of the step.\n
            #. x (any): The returned result(s) of run_step
        """   

        # The symbol of the atom.
        element = self.configuration['atom_selection']['names'][index]
        
        self._outputData["vacf_%s" % element] += x
                
    def finalize(self):
        """
        Finalizes the calculations (e.g. averaging the total term, output files creations ...).
        """      

        nAtomsPerElement = self.configuration['atom_selection'].get_natoms()
<<<<<<< HEAD
        for element, number in nAtomsPerElement.items():
            self._outputData['vacf_%s' % element] /= number
=======
        for element, number in list(nAtomsPerElement.items()):
            self._outputData["vacf_%s" % element] /= number
>>>>>>> d64161c0

        weights = self.configuration['weights'].get_weights()
                    
        vacfTotal = weight(weights,self._outputData,nAtomsPerElement,1,'vacf_%s')
        self._outputData['vacf_total'][:] = vacfTotal
        
<<<<<<< HEAD
        if self.configuration['normalize']['value']:
            for element in nAtomsPerElement.keys():
                self._outputData['vacf_%s' % element] = normalize(self._outputData['vacf_%s' % element], axis=0)
            self._outputData['vacf_total'] = normalize(self._outputData['vacf_total'], axis=0)
=======
        if self.configuration['normalize']["value"]:
            for element in list(nAtomsPerElement.keys()):
                self._outputData["vacf_%s" % element] = normalize(self._outputData["vacf_%s" % element], axis=0)
            self._outputData["vacf_total"] = normalize(self._outputData["vacf_total"], axis=0)
>>>>>>> d64161c0
                                    
        self._outputData.write(self.configuration['output_files']['root'], self.configuration['output_files']['formats'], self._info)
        
        self.configuration['trajectory']['instance'].close()     

REGISTRY['vacf'] = VelocityAutoCorrelationFunction
    
<|MERGE_RESOLUTION|>--- conflicted
+++ resolved
@@ -1,180 +1,168 @@
-# **************************************************************************
-#
-# MDANSE: Molecular Dynamics Analysis for Neutron Scattering Experiments
-#
-# @file      Src/Framework/Jobs/VelocityAutoCorrelationFunction.py
-# @brief     Implements module/class/test VelocityAutoCorrelationFunction
-#
-# @homepage  https://www.isis.stfc.ac.uk/Pages/MDANSEproject.aspx
-# @license   GNU General Public License v3 or higher (see LICENSE)
-# @copyright Institut Laue Langevin 2013-now
-# @copyright ISIS Neutron and Muon Source, STFC, UKRI 2021-now
-# @authors   Scientific Computing Group at ILL (see AUTHORS)
-#
-# **************************************************************************
-
-import collections
-
-from MDANSE import REGISTRY
-from MDANSE.Framework.Jobs.IJob import IJob
-from MDANSE.Mathematics.Arithmetic import weight
-from MDANSE.Mathematics.Signal import correlation, differentiate, normalize
-from MDANSE.MolecularDynamics.TrajectoryUtils import sorted_atoms
-
-class VelocityAutoCorrelationFunction(IJob):
-    """
-    The Velocity AutoCorrelation Function (VACF) is a property describing the dynamics of a molecular system. 
-    It reveals the underlying nature of the forces acting on the system. Its Fourier Transform gives the cartesian density of states for a set of atoms.
-
-    In a molecular system that would be made of non interacting particles, the velocities would be constant 
-    at any time giving a VACF of constant value. In the gas-phase, the magnitude and direction of the velocity of a particle 
-    will change gradually over time due collisions with other particles. In this case, the VACF is represented by a decaying exponential.
-    
-    In the solid phase, the interactions are much stronger and, as a result, the atoms are bound to a given, equilibrium position from 
-    which they move backwards and forwards.  The oscillations are not be of equal magnitude however, but decay in time, because there are 
-    anharmonic, perturbative forces which disrupt the oscillatory motion. In this case, the VACF looks like a damped harmonic motion.
-    
-    In the liquid phase, the atoms have more freedom than in the solid phase and because of the diffusion process, the oscillatory motion 
-    seen in solid phase is damped rapidly depending on the density of the system. So, the VACF tends to have one very damped oscillation 
-    before decaying to zero. The decaying time can be considered as the average time for a collision between two atoms.
-    
-    As well as revealing the dynamical processes in a system, the VACF has other interesting properties. Firstly, its Fourier transform, 
-    a.k.a as vibrational Density Of States (vDOS) can be used to reveal the underlying frequencies of the molecular processes. This is closely 
-    related to the infra-red spectrum of the system, which is also concerned with vibration on the molecular scale. Secondly, provided the VACF 
-    decays to zero at long time, the function may be integrated mathematically to calculate the diffusion coefficient D, as in: 
-
-    .. math:: D = \\frac{1}{3}\int_{0}^{+\infty}{<v(0) \cdot v(t)>dt}
-
-    This is a special case of a more general relationship between the VACF and the mean square displacement, and belongs to a class of properties 
-    known as the Green-Kubo relations, which relate correlation functions to so-called transport coefficients. 
-    """
-    
-    label = "Velocity AutoCorrelation Function"
-
-    category = ('Analysis','Dynamics',)
-    
-    ancestor = ['hdf_trajectory','molecular_viewer']
-
-    settings = collections.OrderedDict()
-    settings['trajectory'] = ('hdf_trajectory',{})
-    settings['frames'] = ('frames', {'dependencies':{'trajectory':'trajectory'}})
-    settings['interpolation_order'] = ('interpolation_order', {'label':"velocities",'dependencies':{'trajectory':'trajectory'}})
-    settings['projection'] = ('projection', {'label':"project coordinates"})
-    settings['normalize'] = ('boolean', {'default':False})
-    settings['atom_selection'] = ('atom_selection',{'dependencies':{'trajectory':'trajectory'}})
-    settings['atom_transmutation'] = ('atom_transmutation',{'dependencies':{'trajectory':'trajectory','atom_selection':'atom_selection'}})        
-    settings['weights'] = ('weights',{'dependencies':{'atom_selection':'atom_selection'}})
-    settings['output_files'] = ('output_files', {'formats':['hdf','netcdf','ascii']})
-    settings['running_mode'] = ('running_mode',{})
-    
-    def initialize(self):
-        """
-        Initialize the input parameters and analysis self variables
-        """
-
-        self.numberOfSteps = self.configuration['atom_selection']['selection_length']
-                        
-        # Will store the time.
-        self._outputData.add("time","line", self.configuration['frames']['duration'], units='ps')
-            
-        # Will store the mean square displacement evolution.
-        for element in self.configuration['atom_selection']['unique_names']:
-            self._outputData.add('vacf_%s' % element,'line', (self.configuration['frames']['number'],), axis="time", units="nm2/ps2") 
-
-        self._outputData.add('vacf_total','line', (self.configuration['frames']['number'],), axis="time", units="nm2/ps2")         
-
-        self._atoms = sorted_atoms(self.configuration['trajectory']['instance'].chemical_system.atom_list())
-
-    def run_step(self, index):
-        """
-        Runs a single step of the job.\n
- 
-        :Parameters:
-            #. index (int): The index of the step.
-        :Returns:
-            #. index (int): The index of the step. 
-            #. atomicDOS (numpy.array): The calculated density of state for atom of index=index
-            #. atomicVACF (numpy.array): The calculated velocity auto-correlation function for atom of index=index
-        """
-
-        trajectory = self.configuration['trajectory']['instance']
-
-        # get atom index
-        indexes = self.configuration['atom_selection']["indexes"][index]
-
-        if self.configuration['interpolation_order']['value'] == 'no interpolation':
-            series = trajectory.read_configuration_variable(
-                self.configuration["trajectory"]["instance"],
-                indexes[0],
-                first=self.configuration['frames']['first'],
-                last=self.configuration['frames']['last']+1,
-                step=self.configuration['frames']['step'],
-                variable='velocities')
-        else:
-            series = trajectory.read_atomic_trajectory(
-                indexes[0],
-                first=self.configuration['frames']['first'],
-                last=self.configuration['frames']['last']+1,
-                step=self.configuration['frames']['step'])
-
-            order = self.configuration['interpolation_order']['value']                
-            for axis in range(3):
-                series[:,axis] = differentiate(series[:,axis], order=order, dt=self.configuration['frames']['time_step'])
-             
-        series = self.configuration['projection']['projector'](series)
-                        
-        atomicVACF = correlation(series,axis=0,average=1)
-        
-        return index, atomicVACF
-
-
-    def combine(self, index, x):
-        """
-        Combines returned results of run_step.\n
-        :Parameters:
-            #. index (int): The index of the step.\n
-            #. x (any): The returned result(s) of run_step
-        """   
-
-        # The symbol of the atom.
-        element = self.configuration['atom_selection']['names'][index]
-        
-        self._outputData["vacf_%s" % element] += x
-                
-    def finalize(self):
-        """
-        Finalizes the calculations (e.g. averaging the total term, output files creations ...).
-        """      
-
-        nAtomsPerElement = self.configuration['atom_selection'].get_natoms()
-<<<<<<< HEAD
-        for element, number in nAtomsPerElement.items():
-            self._outputData['vacf_%s' % element] /= number
-=======
-        for element, number in list(nAtomsPerElement.items()):
-            self._outputData["vacf_%s" % element] /= number
->>>>>>> d64161c0
-
-        weights = self.configuration['weights'].get_weights()
-                    
-        vacfTotal = weight(weights,self._outputData,nAtomsPerElement,1,'vacf_%s')
-        self._outputData['vacf_total'][:] = vacfTotal
-        
-<<<<<<< HEAD
-        if self.configuration['normalize']['value']:
-            for element in nAtomsPerElement.keys():
-                self._outputData['vacf_%s' % element] = normalize(self._outputData['vacf_%s' % element], axis=0)
-            self._outputData['vacf_total'] = normalize(self._outputData['vacf_total'], axis=0)
-=======
-        if self.configuration['normalize']["value"]:
-            for element in list(nAtomsPerElement.keys()):
-                self._outputData["vacf_%s" % element] = normalize(self._outputData["vacf_%s" % element], axis=0)
-            self._outputData["vacf_total"] = normalize(self._outputData["vacf_total"], axis=0)
->>>>>>> d64161c0
-                                    
-        self._outputData.write(self.configuration['output_files']['root'], self.configuration['output_files']['formats'], self._info)
-        
-        self.configuration['trajectory']['instance'].close()     
-
-REGISTRY['vacf'] = VelocityAutoCorrelationFunction
-    
+# **************************************************************************
+#
+# MDANSE: Molecular Dynamics Analysis for Neutron Scattering Experiments
+#
+# @file      Src/Framework/Jobs/VelocityAutoCorrelationFunction.py
+# @brief     Implements module/class/test VelocityAutoCorrelationFunction
+#
+# @homepage  https://www.isis.stfc.ac.uk/Pages/MDANSEproject.aspx
+# @license   GNU General Public License v3 or higher (see LICENSE)
+# @copyright Institut Laue Langevin 2013-now
+# @copyright ISIS Neutron and Muon Source, STFC, UKRI 2021-now
+# @authors   Scientific Computing Group at ILL (see AUTHORS)
+#
+# **************************************************************************
+
+import collections
+
+from MDANSE import REGISTRY
+from MDANSE.Framework.Jobs.IJob import IJob
+from MDANSE.Mathematics.Arithmetic import weight
+from MDANSE.Mathematics.Signal import correlation, differentiate, normalize
+from MDANSE.MolecularDynamics.TrajectoryUtils import sorted_atoms
+
+class VelocityAutoCorrelationFunction(IJob):
+    """
+    The Velocity AutoCorrelation Function (VACF) is a property describing the dynamics of a molecular system. 
+    It reveals the underlying nature of the forces acting on the system. Its Fourier Transform gives the cartesian density of states for a set of atoms.
+
+    In a molecular system that would be made of non interacting particles, the velocities would be constant 
+    at any time giving a VACF of constant value. In the gas-phase, the magnitude and direction of the velocity of a particle 
+    will change gradually over time due collisions with other particles. In this case, the VACF is represented by a decaying exponential.
+    
+    In the solid phase, the interactions are much stronger and, as a result, the atoms are bound to a given, equilibrium position from 
+    which they move backwards and forwards.  The oscillations are not be of equal magnitude however, but decay in time, because there are 
+    anharmonic, perturbative forces which disrupt the oscillatory motion. In this case, the VACF looks like a damped harmonic motion.
+    
+    In the liquid phase, the atoms have more freedom than in the solid phase and because of the diffusion process, the oscillatory motion 
+    seen in solid phase is damped rapidly depending on the density of the system. So, the VACF tends to have one very damped oscillation 
+    before decaying to zero. The decaying time can be considered as the average time for a collision between two atoms.
+    
+    As well as revealing the dynamical processes in a system, the VACF has other interesting properties. Firstly, its Fourier transform, 
+    a.k.a as vibrational Density Of States (vDOS) can be used to reveal the underlying frequencies of the molecular processes. This is closely 
+    related to the infra-red spectrum of the system, which is also concerned with vibration on the molecular scale. Secondly, provided the VACF 
+    decays to zero at long time, the function may be integrated mathematically to calculate the diffusion coefficient D, as in: 
+
+    .. math:: D = \\frac{1}{3}\int_{0}^{+\infty}{<v(0) \cdot v(t)>dt}
+
+    This is a special case of a more general relationship between the VACF and the mean square displacement, and belongs to a class of properties 
+    known as the Green-Kubo relations, which relate correlation functions to so-called transport coefficients. 
+    """
+    
+    label = "Velocity AutoCorrelation Function"
+
+    category = ('Analysis','Dynamics',)
+    
+    ancestor = ['hdf_trajectory','molecular_viewer']
+
+    settings = collections.OrderedDict()
+    settings['trajectory'] = ('hdf_trajectory',{})
+    settings['frames'] = ('frames', {'dependencies':{'trajectory':'trajectory'}})
+    settings['interpolation_order'] = ('interpolation_order', {'label':"velocities",'dependencies':{'trajectory':'trajectory'}})
+    settings['projection'] = ('projection', {'label':"project coordinates"})
+    settings['normalize'] = ('boolean', {'default':False})
+    settings['atom_selection'] = ('atom_selection',{'dependencies':{'trajectory':'trajectory'}})
+    settings['atom_transmutation'] = ('atom_transmutation',{'dependencies':{'trajectory':'trajectory','atom_selection':'atom_selection'}})        
+    settings['weights'] = ('weights',{'dependencies':{'atom_selection':'atom_selection'}})
+    settings['output_files'] = ('output_files', {'formats':['hdf','netcdf','ascii']})
+    settings['running_mode'] = ('running_mode',{})
+    
+    def initialize(self):
+        """
+        Initialize the input parameters and analysis self variables
+        """
+
+        self.numberOfSteps = self.configuration['atom_selection']['selection_length']
+                        
+        # Will store the time.
+        self._outputData.add("time","line", self.configuration['frames']['duration'], units='ps')
+            
+        # Will store the mean square displacement evolution.
+        for element in self.configuration['atom_selection']['unique_names']:
+            self._outputData.add('vacf_%s' % element,'line', (self.configuration['frames']['number'],), axis="time", units="nm2/ps2") 
+
+        self._outputData.add('vacf_total','line', (self.configuration['frames']['number'],), axis="time", units="nm2/ps2")         
+
+        self._atoms = sorted_atoms(self.configuration['trajectory']['instance'].chemical_system.atom_list())
+
+    def run_step(self, index):
+        """
+        Runs a single step of the job.\n
+ 
+        :Parameters:
+            #. index (int): The index of the step.
+        :Returns:
+            #. index (int): The index of the step. 
+            #. atomicDOS (numpy.array): The calculated density of state for atom of index=index
+            #. atomicVACF (numpy.array): The calculated velocity auto-correlation function for atom of index=index
+        """
+
+        trajectory = self.configuration['trajectory']['instance']
+
+        # get atom index
+        indexes = self.configuration['atom_selection']["indexes"][index]
+
+        if self.configuration['interpolation_order']['value'] == 'no interpolation':
+            series = trajectory.read_configuration_variable(
+                self.configuration["trajectory"]["instance"],
+                indexes[0],
+                first=self.configuration['frames']['first'],
+                last=self.configuration['frames']['last']+1,
+                step=self.configuration['frames']['step'],
+                variable='velocities')
+        else:
+            series = trajectory.read_atomic_trajectory(
+                indexes[0],
+                first=self.configuration['frames']['first'],
+                last=self.configuration['frames']['last']+1,
+                step=self.configuration['frames']['step'])
+
+            order = self.configuration['interpolation_order']['value']                
+            for axis in range(3):
+                series[:,axis] = differentiate(series[:,axis], order=order, dt=self.configuration['frames']['time_step'])
+             
+        series = self.configuration['projection']['projector'](series)
+                        
+        atomicVACF = correlation(series,axis=0,average=1)
+        
+        return index, atomicVACF
+
+
+    def combine(self, index, x):
+        """
+        Combines returned results of run_step.\n
+        :Parameters:
+            #. index (int): The index of the step.\n
+            #. x (any): The returned result(s) of run_step
+        """   
+
+        # The symbol of the atom.
+        element = self.configuration['atom_selection']['names'][index]
+        
+        self._outputData["vacf_%s" % element] += x
+                
+    def finalize(self):
+        """
+        Finalizes the calculations (e.g. averaging the total term, output files creations ...).
+        """      
+
+        nAtomsPerElement = self.configuration['atom_selection'].get_natoms()
+        for element, number in nAtomsPerElement.items():
+            self._outputData['vacf_%s' % element] /= number
+
+        weights = self.configuration['weights'].get_weights()
+                    
+        vacfTotal = weight(weights,self._outputData,nAtomsPerElement,1,'vacf_%s')
+        self._outputData['vacf_total'][:] = vacfTotal
+        
+        if self.configuration['normalize']['value']:
+            for element in nAtomsPerElement.keys():
+                self._outputData['vacf_%s' % element] = normalize(self._outputData['vacf_%s' % element], axis=0)
+            self._outputData['vacf_total'] = normalize(self._outputData['vacf_total'], axis=0)
+                                    
+        self._outputData.write(self.configuration['output_files']['root'], self.configuration['output_files']['formats'], self._info)
+        
+        self.configuration['trajectory']['instance'].close()     
+
+REGISTRY['vacf'] = VelocityAutoCorrelationFunction
+    