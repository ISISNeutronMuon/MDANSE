<<<<<<< HEAD
# **************************************************************************
#
# MDANSE: Molecular Dynamics Analysis for Neutron Scattering Experiments
#
# @file      Src/Framework/Jobs/VASP.py
# @brief     Implements module/class/test VASP
#
# @homepage  https://mdanse.org
# @license   GNU General Public License v3 or higher (see LICENSE)
# @copyright Institut Laue Langevin 2013-now
# @authors   Scientific Computing Group at ILL (see AUTHORS)
#
# **************************************************************************

import collections
import os

import numpy

from MMTK import Atom
from MMTK import Units
from MMTK.ParticleProperties import Configuration
from MMTK.Trajectory import Trajectory, SnapshotGenerator, TrajectoryOutput
from MMTK.Universe import ParallelepipedicPeriodicUniverse

from MDANSE import REGISTRY
from MDANSE.Core.Error import Error
from MDANSE.Framework.Jobs.Converter import Converter

class XDATCARFileError(Error):
    pass

class VASPConverterError(Error):
    pass

class XDATCARFile(dict):
    
    def __init__(self, filename):
        
        self['instance'] = open(filename, 'rb')

        # Read header
        self["instance"].readline()
        header = []
        while True:
            self._headerSize = self["instance"].tell()
            line = self["instance"].readline().strip()
            if not line or line.lower().startswith("direct"):
                self._frameHeaderSize = self["instance"].tell() - self._headerSize
                break
            header.append(line)
                                   
        self["scale_factor"] = float(header[0])

        cell = " ".join(header[1:4]).split()

        cell = numpy.array(cell,dtype=numpy.float64)
                
        self["cell_shape"] = numpy.reshape(cell,(3,3))*Units.Ang*self["scale_factor"]
                    
        self["atoms"] = zip(header[4].split(),[int(v) for v in header[5].split()])
                    
        self["n_atoms"] = sum([v[1] for v in self["atoms"]])
        
        # The point here is to determine if the trajectory is NVT or NPT. If traj is NPT, the box will change at each iteration and the "header" will appear betwwen every frame
        # We try to read the two first frames to figure it out
        nAtoms = 0
        while True:
            self._frameSize = self['instance'].tell()
            line = self["instance"].readline().strip()
            if not line or line.lower().startswith("direct"):
                break
            nAtoms += 1
                    
        if nAtoms == self["n_atoms"]:
            # Traj is NVT
            # Structure is
            # Header
            # FrameHeader
            # Frame 1
            # FrameHeader
            # Frame 2
            # ...
            # With frameHeader being "dummy"
            self._npt = False
            self._frameSize -= self._headerSize
            self._actualFrameSize = self._frameSize - self._frameHeaderSize
        else:
            # Traj is NPT
            # Structure is
            # FrameHeader
            # Frame 1
            # FrameHeader
            # Frame 2
            # ...
            # With FrameHeader containing box size
            self._npt = True
            self._actualFrameSize = self._frameSize
            self._frameSize -= self._headerSize
            self._frameHeaderSize += self._headerSize
            self._headerSize = 0
            self._actualFrameSize = self._frameSize - self._frameHeaderSize
            # Retry to read the first frame
            self["instance"].seek(self._frameHeaderSize)
            nAtoms = 0
            while True:
                self._frameSize = self['instance'].tell()
                line = self["instance"].readline().strip()
                if len(line.split("  ")) != 3:
                    break
                nAtoms += 1

            if nAtoms != self["n_atoms"]:
                # Something went wrong
                raise XDATCARFileError("The number of atoms (%d) does not match the size of a frame (%d)." % (nAtoms, self["n_atoms"]))
            
        # Read frame number
        self["instance"].seek(0,2)
        self["n_frames"] = (self['instance'].tell()-self._headerSize)/self._frameSize
        
        # Go back to top
        self["instance"].seek(0)
                
                
    def read_step(self, step):
        self['instance'].seek(self._headerSize+step*self._frameSize)
        
        if self._npt:
            # Read box size
            self["instance"].readline()
            header = []
            while True:
                line = self["instance"].readline().strip()
                if not line or line.lower().startswith("direct"):
                    break
                header.append(line)
            cell = " ".join(header[1:4]).split()
            cell = numpy.array(cell,dtype=numpy.float64)
            self["cell_shape"] = numpy.reshape(cell,(3,3))*Units.Ang*self["scale_factor"]
        else:
            self['instance'].read(self._frameHeaderSize)
                        
        data = numpy.array(self['instance'].read(self._actualFrameSize).split(), dtype=numpy.float64)
        
        config = numpy.reshape(data,(self["n_atoms"],3))
                                                        
        return config
    
                                
    def close(self):
        self["instance"].close()

class VASPConverter(Converter):
    """
    Converts a VASP trajectory to a MMTK trajectory.
    """
                  
    label = "VASP (>=5)"

    settings = collections.OrderedDict()           
    settings['xdatcar_file'] = ('input_file',{'wildcard':'XDATCAR files (XDATCAR*)|XDATCAR*|All files|*',
                                                'default':os.path.join('..','..','..','Data','Trajectories','VASP','XDATCAR_version5')})
    settings['time_step'] = ('float', {'label':"time step", 'default':1.0, 'mini':1.0e-9})        
    settings['output_file'] = ('single_output_file', {'format':"netcdf",'root':'xdatcar_file'})
                
    def initialize(self):
        '''
        Initialize the job.
        '''
                
        self._xdatcarFile = XDATCARFile(self.configuration["xdatcar_file"]["filename"])

        # The number of steps of the analysis.
        self.numberOfSteps = self._xdatcarFile['n_frames']
        
        self._universe = ParallelepipedicPeriodicUniverse()
        
        for symbol,number in self._xdatcarFile["atoms"]:
            for i in range(number):
                self._universe.addObject(Atom(symbol, name="%s_%d" % (symbol,i)))        

        # A MMTK trajectory is opened for writing.
        self._trajectory = Trajectory(self._universe, self.configuration['output_file']['file'], mode='w')

        data_to_be_written = ["configuration","time"]

        # A frame generator is created.
        self._snapshot = SnapshotGenerator(self._universe, actions = [TrajectoryOutput(self._trajectory, data_to_be_written, 0, None, 1)])

    def run_step(self, index):
        """Runs a single step of the job.
        
        @param index: the index of the step.
        @type index: int.

        @note: the argument index is the index of the loop note the index of the frame.      
        """

        # Read the current step in the xdatcar file.
        config = self._xdatcarFile.read_step(index)
        
        self._universe.setShape(self._xdatcarFile["cell_shape"])
        
        conf = Configuration(self._universe,config)
        
        conf.convertFromBoxCoordinates()
        
        self._universe.setConfiguration(conf)
                                        
        # The real coordinates are foled then into the simulation box (-L/2,L/2). 
        self._universe.foldCoordinatesIntoBox()

        time = index*self.configuration["time_step"]["value"]*Units.fs

        # A call to the snapshot generator produces the step corresponding to the current frame.
        self._snapshot(data = {'time': time})

        return index, None

    def combine(self, index, x):
        """
        @param index: the index of the step.
        @type index: int.
        
        @param x:
        @type x: any.
        """

        pass

    def finalize(self):
        """
        Finalize the job.
        """
        
        self._xdatcarFile.close()

        # Close the output trajectory.
        self._trajectory.close()
        
REGISTRY['vasp'] = VASPConverter
=======
# **************************************************************************
#
# MDANSE: Molecular Dynamics Analysis for Neutron Scattering Experiments
#
# @file      Src/Framework/Jobs/VASP.py
# @brief     Implements module/class/test VASP
#
# @homepage  https://mdanse.org
# @license   GNU General Public License v3 or higher (see LICENSE)
# @copyright Institut Laue Langevin 2013-now
# @copyright ISIS Neutron and Muon Source, STFC, UKRI 2021-now
# @authors   Scientific Computing Group at ILL (see AUTHORS)
#
# **************************************************************************

import collections
import os

import numpy

from MMTK import Atom
from MMTK import Units
from MMTK.ParticleProperties import Configuration
from MMTK.Trajectory import Trajectory, SnapshotGenerator, TrajectoryOutput
from MMTK.Universe import ParallelepipedicPeriodicUniverse

from MDANSE import REGISTRY
from MDANSE.Core.Error import Error
from MDANSE.Framework.Jobs.Converter import Converter

class XDATCARFileError(Error):
    pass

class VASPConverterError(Error):
    pass

class XDATCARFile(dict):
    
    def __init__(self, filename):
        
        self['instance'] = open(filename, 'rb')

        # Read header
        self["instance"].readline()
        header = []
        while True:
            self._headerSize = self["instance"].tell()
            line = self["instance"].readline().strip()
            if not line or line.lower().startswith("direct"):
                self._frameHeaderSize = self["instance"].tell() - self._headerSize
                break
            header.append(line)
                                   
        self["scale_factor"] = float(header[0])

        cell = " ".join(header[1:4]).split()

        cell = numpy.array(cell,dtype=numpy.float64)
                
        self["cell_shape"] = numpy.reshape(cell,(3,3))*Units.Ang*self["scale_factor"]
                    
        self["atoms"] = zip(header[4].split(),[int(v) for v in header[5].split()])
                    
        self["n_atoms"] = sum([v[1] for v in self["atoms"]])
        
        # The point here is to determine if the trajectory is NVT or NPT. If traj is NPT, the box will change at each iteration and the "header" will appear betwwen every frame
        # We try to read the two first frames to figure it out
        nAtoms = 0
        while True:
            self._frameSize = self['instance'].tell()
            line = self["instance"].readline().strip()
            if not line or line.lower().startswith("direct"):
                break
            nAtoms += 1
                    
        if nAtoms == self["n_atoms"]:
            # Traj is NVT
            # Structure is
            # Header
            # FrameHeader
            # Frame 1
            # FrameHeader
            # Frame 2
            # ...
            # With frameHeader being "dummy"
            self._npt = False
            self._frameSize -= self._headerSize
            self._actualFrameSize = self._frameSize - self._frameHeaderSize
        else:
            # Traj is NPT
            # Structure is
            # FrameHeader
            # Frame 1
            # FrameHeader
            # Frame 2
            # ...
            # With FrameHeader containing box size
            self._npt = True
            self._actualFrameSize = self._frameSize
            self._frameSize -= self._headerSize
            self._frameHeaderSize += self._headerSize
            self._headerSize = 0
            self._actualFrameSize = self._frameSize - self._frameHeaderSize
            # Retry to read the first frame
            self["instance"].seek(self._frameHeaderSize)
            nAtoms = 0
            while True:
                self._frameSize = self['instance'].tell()
                line = self["instance"].readline().strip()
                if len(line.split("  ")) != 3:
                    break
                nAtoms += 1

            if nAtoms != self["n_atoms"]:
                # Something went wrong
                raise XDATCARFileError("The number of atoms (%d) does not match the size of a frame (%d)." % (nAtoms, self["n_atoms"]))
            
        # Read frame number
        self["instance"].seek(0,2)
        self["n_frames"] = (self['instance'].tell()-self._headerSize)/self._frameSize
        
        # Go back to top
        self["instance"].seek(0)
                
                
    def read_step(self, step):
        self['instance'].seek(self._headerSize+step*self._frameSize)
        
        if self._npt:
            # Read box size
            self["instance"].readline()
            header = []
            while True:
                line = self["instance"].readline().strip()
                if not line or line.lower().startswith("direct"):
                    break
                header.append(line)
            cell = " ".join(header[1:4]).split()
            cell = numpy.array(cell,dtype=numpy.float64)
            self["cell_shape"] = numpy.reshape(cell,(3,3))*Units.Ang*self["scale_factor"]
        else:
            self['instance'].read(self._frameHeaderSize)
                        
        data = numpy.array(self['instance'].read(self._actualFrameSize).split(), dtype=numpy.float64)
        
        config = numpy.reshape(data,(self["n_atoms"],3))
                                                        
        return config
    
                                
    def close(self):
        self["instance"].close()

class VASPConverter(Converter):
    """
    Converts a VASP trajectory to a MMTK trajectory.
    """
                  
    label = "VASP (>=5)"

    settings = collections.OrderedDict()           
    settings['xdatcar_file'] = ('input_file',{'default':os.path.join('..','..','..','Data','Trajectories','VASP','XDATCAR_version5')})
    settings['time_step'] = ('float', {'label':"time step", 'default':1.0, 'mini':1.0e-9})        
    settings['output_files'] = ('output_files', {'formats':["netcdf"]})
                
    def initialize(self):
        '''
        Initialize the job.
        '''
                
        self._xdatcarFile = XDATCARFile(self.configuration["xdatcar_file"]["filename"])

        # The number of steps of the analysis.
        self.numberOfSteps = self._xdatcarFile['n_frames']
        
        self._universe = ParallelepipedicPeriodicUniverse()
        
        for symbol,number in self._xdatcarFile["atoms"]:
            for i in range(number):
                self._universe.addObject(Atom(symbol, name="%s_%d" % (symbol,i)))        

        # A MMTK trajectory is opened for writing.
        self._trajectory = Trajectory(self._universe, self.configuration['output_files']['files'][0], mode='w')

        data_to_be_written = ["configuration","time"]

        # A frame generator is created.
        self._snapshot = SnapshotGenerator(self._universe, actions = [TrajectoryOutput(self._trajectory, data_to_be_written, 0, None, 1)])

    def run_step(self, index):
        """Runs a single step of the job.
        
        @param index: the index of the step.
        @type index: int.

        @note: the argument index is the index of the loop note the index of the frame.      
        """

        # Read the current step in the xdatcar file.
        config = self._xdatcarFile.read_step(index)
        
        self._universe.setShape(self._xdatcarFile["cell_shape"])
        
        conf = Configuration(self._universe,config)
        
        conf.convertFromBoxCoordinates()
        
        self._universe.setConfiguration(conf)
                                        
        # The real coordinates are foled then into the simulation box (-L/2,L/2). 
        self._universe.foldCoordinatesIntoBox()

        time = index*self.configuration["time_step"]["value"]*Units.fs

        # A call to the snapshot generator produces the step corresponding to the current frame.
        self._snapshot(data = {'time': time})

        return index, None

    def combine(self, index, x):
        """
        @param index: the index of the step.
        @type index: int.
        
        @param x:
        @type x: any.
        """

        pass

    def finalize(self):
        """
        Finalize the job.
        """
        
        self._xdatcarFile.close()

        # Close the output trajectory.
        self._trajectory.close()


REGISTRY['vasp'] = VASPConverter
>>>>>>> 71a93b3c
<|MERGE_RESOLUTION|>--- conflicted
+++ resolved
@@ -1,4 +1,3 @@
-<<<<<<< HEAD
 # **************************************************************************
 #
 # MDANSE: Molecular Dynamics Analysis for Neutron Scattering Experiments
@@ -9,6 +8,7 @@
 # @homepage  https://mdanse.org
 # @license   GNU General Public License v3 or higher (see LICENSE)
 # @copyright Institut Laue Langevin 2013-now
+# @copyright ISIS Neutron and Muon Source, STFC, UKRI 2021-now
 # @authors   Scientific Computing Group at ILL (see AUTHORS)
 #
 # **************************************************************************
@@ -28,11 +28,14 @@
 from MDANSE.Core.Error import Error
 from MDANSE.Framework.Jobs.Converter import Converter
 
+
 class XDATCARFileError(Error):
     pass
 
+
 class VASPConverterError(Error):
     pass
+
 
 class XDATCARFile(dict):
     
@@ -146,10 +149,10 @@
         config = numpy.reshape(data,(self["n_atoms"],3))
                                                         
         return config
-    
                                 
     def close(self):
         self["instance"].close()
+
 
 class VASPConverter(Converter):
     """
@@ -238,249 +241,6 @@
 
         # Close the output trajectory.
         self._trajectory.close()
-        
+
+
 REGISTRY['vasp'] = VASPConverter
-=======
-# **************************************************************************
-#
-# MDANSE: Molecular Dynamics Analysis for Neutron Scattering Experiments
-#
-# @file      Src/Framework/Jobs/VASP.py
-# @brief     Implements module/class/test VASP
-#
-# @homepage  https://mdanse.org
-# @license   GNU General Public License v3 or higher (see LICENSE)
-# @copyright Institut Laue Langevin 2013-now
-# @copyright ISIS Neutron and Muon Source, STFC, UKRI 2021-now
-# @authors   Scientific Computing Group at ILL (see AUTHORS)
-#
-# **************************************************************************
-
-import collections
-import os
-
-import numpy
-
-from MMTK import Atom
-from MMTK import Units
-from MMTK.ParticleProperties import Configuration
-from MMTK.Trajectory import Trajectory, SnapshotGenerator, TrajectoryOutput
-from MMTK.Universe import ParallelepipedicPeriodicUniverse
-
-from MDANSE import REGISTRY
-from MDANSE.Core.Error import Error
-from MDANSE.Framework.Jobs.Converter import Converter
-
-class XDATCARFileError(Error):
-    pass
-
-class VASPConverterError(Error):
-    pass
-
-class XDATCARFile(dict):
-    
-    def __init__(self, filename):
-        
-        self['instance'] = open(filename, 'rb')
-
-        # Read header
-        self["instance"].readline()
-        header = []
-        while True:
-            self._headerSize = self["instance"].tell()
-            line = self["instance"].readline().strip()
-            if not line or line.lower().startswith("direct"):
-                self._frameHeaderSize = self["instance"].tell() - self._headerSize
-                break
-            header.append(line)
-                                   
-        self["scale_factor"] = float(header[0])
-
-        cell = " ".join(header[1:4]).split()
-
-        cell = numpy.array(cell,dtype=numpy.float64)
-                
-        self["cell_shape"] = numpy.reshape(cell,(3,3))*Units.Ang*self["scale_factor"]
-                    
-        self["atoms"] = zip(header[4].split(),[int(v) for v in header[5].split()])
-                    
-        self["n_atoms"] = sum([v[1] for v in self["atoms"]])
-        
-        # The point here is to determine if the trajectory is NVT or NPT. If traj is NPT, the box will change at each iteration and the "header" will appear betwwen every frame
-        # We try to read the two first frames to figure it out
-        nAtoms = 0
-        while True:
-            self._frameSize = self['instance'].tell()
-            line = self["instance"].readline().strip()
-            if not line or line.lower().startswith("direct"):
-                break
-            nAtoms += 1
-                    
-        if nAtoms == self["n_atoms"]:
-            # Traj is NVT
-            # Structure is
-            # Header
-            # FrameHeader
-            # Frame 1
-            # FrameHeader
-            # Frame 2
-            # ...
-            # With frameHeader being "dummy"
-            self._npt = False
-            self._frameSize -= self._headerSize
-            self._actualFrameSize = self._frameSize - self._frameHeaderSize
-        else:
-            # Traj is NPT
-            # Structure is
-            # FrameHeader
-            # Frame 1
-            # FrameHeader
-            # Frame 2
-            # ...
-            # With FrameHeader containing box size
-            self._npt = True
-            self._actualFrameSize = self._frameSize
-            self._frameSize -= self._headerSize
-            self._frameHeaderSize += self._headerSize
-            self._headerSize = 0
-            self._actualFrameSize = self._frameSize - self._frameHeaderSize
-            # Retry to read the first frame
-            self["instance"].seek(self._frameHeaderSize)
-            nAtoms = 0
-            while True:
-                self._frameSize = self['instance'].tell()
-                line = self["instance"].readline().strip()
-                if len(line.split("  ")) != 3:
-                    break
-                nAtoms += 1
-
-            if nAtoms != self["n_atoms"]:
-                # Something went wrong
-                raise XDATCARFileError("The number of atoms (%d) does not match the size of a frame (%d)." % (nAtoms, self["n_atoms"]))
-            
-        # Read frame number
-        self["instance"].seek(0,2)
-        self["n_frames"] = (self['instance'].tell()-self._headerSize)/self._frameSize
-        
-        # Go back to top
-        self["instance"].seek(0)
-                
-                
-    def read_step(self, step):
-        self['instance'].seek(self._headerSize+step*self._frameSize)
-        
-        if self._npt:
-            # Read box size
-            self["instance"].readline()
-            header = []
-            while True:
-                line = self["instance"].readline().strip()
-                if not line or line.lower().startswith("direct"):
-                    break
-                header.append(line)
-            cell = " ".join(header[1:4]).split()
-            cell = numpy.array(cell,dtype=numpy.float64)
-            self["cell_shape"] = numpy.reshape(cell,(3,3))*Units.Ang*self["scale_factor"]
-        else:
-            self['instance'].read(self._frameHeaderSize)
-                        
-        data = numpy.array(self['instance'].read(self._actualFrameSize).split(), dtype=numpy.float64)
-        
-        config = numpy.reshape(data,(self["n_atoms"],3))
-                                                        
-        return config
-    
-                                
-    def close(self):
-        self["instance"].close()
-
-class VASPConverter(Converter):
-    """
-    Converts a VASP trajectory to a MMTK trajectory.
-    """
-                  
-    label = "VASP (>=5)"
-
-    settings = collections.OrderedDict()           
-    settings['xdatcar_file'] = ('input_file',{'default':os.path.join('..','..','..','Data','Trajectories','VASP','XDATCAR_version5')})
-    settings['time_step'] = ('float', {'label':"time step", 'default':1.0, 'mini':1.0e-9})        
-    settings['output_files'] = ('output_files', {'formats':["netcdf"]})
-                
-    def initialize(self):
-        '''
-        Initialize the job.
-        '''
-                
-        self._xdatcarFile = XDATCARFile(self.configuration["xdatcar_file"]["filename"])
-
-        # The number of steps of the analysis.
-        self.numberOfSteps = self._xdatcarFile['n_frames']
-        
-        self._universe = ParallelepipedicPeriodicUniverse()
-        
-        for symbol,number in self._xdatcarFile["atoms"]:
-            for i in range(number):
-                self._universe.addObject(Atom(symbol, name="%s_%d" % (symbol,i)))        
-
-        # A MMTK trajectory is opened for writing.
-        self._trajectory = Trajectory(self._universe, self.configuration['output_files']['files'][0], mode='w')
-
-        data_to_be_written = ["configuration","time"]
-
-        # A frame generator is created.
-        self._snapshot = SnapshotGenerator(self._universe, actions = [TrajectoryOutput(self._trajectory, data_to_be_written, 0, None, 1)])
-
-    def run_step(self, index):
-        """Runs a single step of the job.
-        
-        @param index: the index of the step.
-        @type index: int.
-
-        @note: the argument index is the index of the loop note the index of the frame.      
-        """
-
-        # Read the current step in the xdatcar file.
-        config = self._xdatcarFile.read_step(index)
-        
-        self._universe.setShape(self._xdatcarFile["cell_shape"])
-        
-        conf = Configuration(self._universe,config)
-        
-        conf.convertFromBoxCoordinates()
-        
-        self._universe.setConfiguration(conf)
-                                        
-        # The real coordinates are foled then into the simulation box (-L/2,L/2). 
-        self._universe.foldCoordinatesIntoBox()
-
-        time = index*self.configuration["time_step"]["value"]*Units.fs
-
-        # A call to the snapshot generator produces the step corresponding to the current frame.
-        self._snapshot(data = {'time': time})
-
-        return index, None
-
-    def combine(self, index, x):
-        """
-        @param index: the index of the step.
-        @type index: int.
-        
-        @param x:
-        @type x: any.
-        """
-
-        pass
-
-    def finalize(self):
-        """
-        Finalize the job.
-        """
-        
-        self._xdatcarFile.close()
-
-        # Close the output trajectory.
-        self._trajectory.close()
-
-
-REGISTRY['vasp'] = VASPConverter
->>>>>>> 71a93b3c
