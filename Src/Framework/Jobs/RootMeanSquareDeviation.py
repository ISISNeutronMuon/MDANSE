--- conflicted
+++ resolved
@@ -1,137 +1,124 @@
-# **************************************************************************
-#
-# MDANSE: Molecular Dynamics Analysis for Neutron Scattering Experiments
-#
-# @file      Src/Framework/Jobs/RootMeanSquareDeviation.py
-# @brief     Implements module/class/test RootMeanSquareDeviation
-#
-# @homepage  https://www.isis.stfc.ac.uk/Pages/MDANSEproject.aspx
-# @license   GNU General Public License v3 or higher (see LICENSE)
-# @copyright Institut Laue Langevin 2013-now
-# @copyright ISIS Neutron and Muon Source, STFC, UKRI 2021-now
-# @authors   Scientific Computing Group at ILL (see AUTHORS)
-#
-# **************************************************************************
-
-import collections
-
-import numpy as np
-
-from MDANSE import REGISTRY
-from MDANSE.Framework.Jobs.IJob import IJob
-from MDANSE.Mathematics.Arithmetic import weight
-from MDANSE.MolecularDynamics.TrajectoryUtils import sorted_atoms
-
-class RootMeanSquareDeviation(IJob):
-    """
-    The Root Mean-Square Deviation (RMSD) is one of the most popular measures of structural similarity. 
-    It is a numerical measure of the difference between two structures. Typically, the RMSD is used to 
-    quantify the structural evolution of the system during the simulation. 
-    It can provide essential information about the structure, if it reached equilibrium or conversely 
-    if major structural changes occurred during the simulation.
-    """
-
-    label = "Root Mean Square Deviation"
-    
-    category = ('Analysis','Structure',)
-    
-    ancestor = ['hdf_trajectory','molecular_viewer']
-
-    settings = collections.OrderedDict()
-    settings['trajectory'] = ('hdf_trajectory',{})
-    settings['frames'] = ('frames', {'dependencies':{'trajectory':'trajectory'}})
-    settings['reference_frame'] = ('integer', {'mini':0, 'default':0})
-    settings['atom_selection'] = ('atom_selection', {'dependencies':{'trajectory':'trajectory'}})
-    settings['grouping_level']=('grouping_level',{"dependencies":{'trajectory':'trajectory','atom_selection':'atom_selection', 'atom_transmutation':'atom_transmutation'}})
-    settings['atom_transmutation'] = ('atom_transmutation', {'dependencies':{'trajectory':'trajectory','atom_selection':'atom_selection'}})
-    settings['weights']=('weights',{'dependencies':{'atom_selection':'atom_selection'}})
-    settings['output_files'] = ('output_files', {'formats':['hdf','netcdf','ascii']})
-    settings['running_mode'] = ('running_mode',{})
-    
-    def initialize(self):
-
-        self.numberOfSteps = self.configuration['atom_selection']['selection_length']
-        
-        self._referenceIndex = self.configuration['reference_frame']['value']
-        
-        # Will store the time.
-        self._outputData.add('time','line', self.configuration['frames']['duration'], units='ps')
-                                    
-        # Will store the mean square deviation
-        for element in self.configuration['atom_selection']['unique_names']:
-            self._outputData.add('rmsd_{}'.format(element),'line', (self.configuration['frames']['number'],), axis="time", units="nm")
-
-        self._atoms = sorted_atoms(self.configuration["trajectory"]["instance"].chemical_system.atom_list())
-
-    def run_step(self, index):
-        """
-        Runs a single step of the job.
-        
-        @param index: the index of the step.
-        @type index: int.              
-        """
-        
-        indexes = self.configuration['atom_selection']["indexes"][index]
-        atoms = [self._atoms[idx] for idx in indexes]
-                        
-        series = self.configuration["trajectory"]["instance"].read_com_trajectory(
-            atoms,
-            first=self.configuration['frames']['first'],
-            last=self.configuration['frames']['last']+1,
-            step=self.configuration['frames']['step'])
-
-        # Compute the squared sum of the difference between all the coordinate of atoms i and the reference ones 
-        squaredDiff = np.sum((series-series[self._referenceIndex,:])**2,axis=1)
-                
-        return index, squaredDiff
-                        
-    def combine(self, index, x):
-        """
-        Combines returned results of run_step.\n
-        :Parameters:
-            #. index (int): The index of the step.\n
-            #. x (any): The returned result(s) of run_step
-        """     
-                
-        element = self.configuration['atom_selection']["names"][index]
-        
-        self._outputData["rmsd_%s" % element] += x
-        
-    def finalize(self):
-        """
-        Finalize the job.
-        """
-                
-        # The RMSDs per element are averaged.
-        nAtomsPerElement = self.configuration['atom_selection'].get_natoms()
-<<<<<<< HEAD
-        for element, number in nAtomsPerElement.items():
-            self._outputData['rmsd_{}'.format(element)] /= number
-=======
-        for element, number in list(nAtomsPerElement.items()):
-            self._outputData["rmsd_%s" % element] /= number
->>>>>>> d64161c0
-
-        weights = self.configuration['weights'].get_weights()
-        rmsdTotal = weight(weights,self._outputData,nAtomsPerElement,1,'rmsd_%s')
-        rmsdTotal = np.sqrt(rmsdTotal)
-        self._outputData.add('rmsd_total','line', rmsdTotal, axis='time', units='nm') 
-            
-<<<<<<< HEAD
-        for element, number in nAtomsPerElement.items():
-            self._outputData['rmsd_{}'.format(element)]  = np.sqrt(
-                self._outputData['rmsd_{}'.format(element)])
-               
-=======
-        for element, number in list(nAtomsPerElement.items()):
-            self._outputData["rmsd_%s" % element]  = numpy.sqrt(self._outputData["rmsd_%s" % element])
-      
-        # Write the output variables.
-         
->>>>>>> d64161c0
-        self._outputData.write(self.configuration['output_files']['root'], self.configuration['output_files']['formats'], self._info)
-        
-        self.configuration['trajectory']['instance'].close()     
-  
-REGISTRY['rmsd'] = RootMeanSquareDeviation
-                    
+# **************************************************************************
+#
+# MDANSE: Molecular Dynamics Analysis for Neutron Scattering Experiments
+#
+# @file      Src/Framework/Jobs/RootMeanSquareDeviation.py
+# @brief     Implements module/class/test RootMeanSquareDeviation
+#
+# @homepage  https://www.isis.stfc.ac.uk/Pages/MDANSEproject.aspx
+# @license   GNU General Public License v3 or higher (see LICENSE)
+# @copyright Institut Laue Langevin 2013-now
+# @copyright ISIS Neutron and Muon Source, STFC, UKRI 2021-now
+# @authors   Scientific Computing Group at ILL (see AUTHORS)
+#
+# **************************************************************************
+
+import collections
+
+import numpy as np
+
+from MDANSE import REGISTRY
+from MDANSE.Framework.Jobs.IJob import IJob
+from MDANSE.Mathematics.Arithmetic import weight
+from MDANSE.MolecularDynamics.TrajectoryUtils import sorted_atoms
+
+class RootMeanSquareDeviation(IJob):
+    """
+    The Root Mean-Square Deviation (RMSD) is one of the most popular measures of structural similarity. 
+    It is a numerical measure of the difference between two structures. Typically, the RMSD is used to 
+    quantify the structural evolution of the system during the simulation. 
+    It can provide essential information about the structure, if it reached equilibrium or conversely 
+    if major structural changes occurred during the simulation.
+    """
+
+    label = "Root Mean Square Deviation"
+    
+    category = ('Analysis','Structure',)
+    
+    ancestor = ['hdf_trajectory','molecular_viewer']
+
+    settings = collections.OrderedDict()
+    settings['trajectory'] = ('hdf_trajectory',{})
+    settings['frames'] = ('frames', {'dependencies':{'trajectory':'trajectory'}})
+    settings['reference_frame'] = ('integer', {'mini':0, 'default':0})
+    settings['atom_selection'] = ('atom_selection', {'dependencies':{'trajectory':'trajectory'}})
+    settings['grouping_level']=('grouping_level',{"dependencies":{'trajectory':'trajectory','atom_selection':'atom_selection', 'atom_transmutation':'atom_transmutation'}})
+    settings['atom_transmutation'] = ('atom_transmutation', {'dependencies':{'trajectory':'trajectory','atom_selection':'atom_selection'}})
+    settings['weights']=('weights',{'dependencies':{'atom_selection':'atom_selection'}})
+    settings['output_files'] = ('output_files', {'formats':['hdf','netcdf','ascii']})
+    settings['running_mode'] = ('running_mode',{})
+    
+    def initialize(self):
+
+        self.numberOfSteps = self.configuration['atom_selection']['selection_length']
+        
+        self._referenceIndex = self.configuration['reference_frame']['value']
+        
+        # Will store the time.
+        self._outputData.add('time','line', self.configuration['frames']['duration'], units='ps')
+                                    
+        # Will store the mean square deviation
+        for element in self.configuration['atom_selection']['unique_names']:
+            self._outputData.add('rmsd_{}'.format(element),'line', (self.configuration['frames']['number'],), axis="time", units="nm")
+
+        self._atoms = sorted_atoms(self.configuration["trajectory"]["instance"].chemical_system.atom_list())
+
+    def run_step(self, index):
+        """
+        Runs a single step of the job.
+        
+        @param index: the index of the step.
+        @type index: int.              
+        """
+        
+        indexes = self.configuration['atom_selection']["indexes"][index]
+        atoms = [self._atoms[idx] for idx in indexes]
+                        
+        series = self.configuration["trajectory"]["instance"].read_com_trajectory(
+            atoms,
+            first=self.configuration['frames']['first'],
+            last=self.configuration['frames']['last']+1,
+            step=self.configuration['frames']['step'])
+
+        # Compute the squared sum of the difference between all the coordinate of atoms i and the reference ones 
+        squaredDiff = np.sum((series-series[self._referenceIndex,:])**2,axis=1)
+                
+        return index, squaredDiff
+                        
+    def combine(self, index, x):
+        """
+        Combines returned results of run_step.\n
+        :Parameters:
+            #. index (int): The index of the step.\n
+            #. x (any): The returned result(s) of run_step
+        """     
+                
+        element = self.configuration['atom_selection']["names"][index]
+        
+        self._outputData["rmsd_%s" % element] += x
+        
+    def finalize(self):
+        """
+        Finalize the job.
+        """
+                
+        # The RMSDs per element are averaged.
+        nAtomsPerElement = self.configuration['atom_selection'].get_natoms()
+        for element, number in nAtomsPerElement.items():
+            self._outputData['rmsd_{}'.format(element)] /= number
+
+        weights = self.configuration['weights'].get_weights()
+        rmsdTotal = weight(weights,self._outputData,nAtomsPerElement,1,'rmsd_%s')
+        rmsdTotal = np.sqrt(rmsdTotal)
+        self._outputData.add('rmsd_total','line', rmsdTotal, axis='time', units='nm') 
+            
+        for element, number in nAtomsPerElement.items():
+            self._outputData['rmsd_{}'.format(element)]  = np.sqrt(
+                self._outputData['rmsd_{}'.format(element)])
+               
+        self._outputData.write(self.configuration['output_files']['root'], self.configuration['output_files']['formats'], self._info)
+        
+        self.configuration['trajectory']['instance'].close()     
+  
+REGISTRY['rmsd'] = RootMeanSquareDeviation
+                    