# **************************************************************************
#
# MDANSE: Molecular Dynamics Analysis for Neutron Scattering Experiments
#
# @file      Src/Framework/Jobs/StructureFactorFromScatteringFunction.py
# @brief     Implements module/class/test StructureFactorFromScatteringFunction
#
# @homepage  https://www.isis.stfc.ac.uk/Pages/MDANSEproject.aspx
# @license   GNU General Public License v3 or higher (see LICENSE)
# @copyright Institut Laue Langevin 2013-now
# @copyright ISIS Neutron and Muon Source, STFC, UKRI 2021-now
# @authors   Scientific Computing Group at ILL (see AUTHORS)
#
# **************************************************************************

import collections
import os

from MDANSE import REGISTRY
from MDANSE.Framework.Jobs.IJob import IJob
from MDANSE.Mathematics.Signal import get_spectrum

class StructureFactorFromScatteringFunction(IJob):
    """
    Computes the structure factor from a NetCDF file containing an intermediate scattering function.
    """
        
    label = "Structure Factor From Scattering Function"

    category = ('Analysis','Scattering',)
    
    ancestor = ['netcdf_data']
    
    settings = collections.OrderedDict()
    settings['netcdf_input_file'] = ('netcdf_input_file', {'variables':['time','f(q,t)_total'],
                                                           'default':os.path.join('..','..','..','Data','NetCDF','disf_prot.nc')})
    settings['instrument_resolution'] = ('instrument_resolution', {'dependencies':{'frames' : 'netcdf_input_file'}})
    settings['output_files'] = ('output_files', {'formats':['hdf','netcdf','ascii']})
    
    def initialize(self):
        """
        Initialize the input parameters and analysis self variables
        """

        # The number of steps is set to 1 as everything is performed in the finalize method
        self.numberOfSteps = 1
        
        inputFile = self.configuration['netcdf_input_file']['instance'] 
        
        resolution = self.configuration["instrument_resolution"]
        
        self._outputData.add('time','line', inputFile.variables['time'][:], units='ps')

<<<<<<< HEAD
        self._outputData.add('time_window','line', inputFile.variables['time_window'][:], axis='time', units='au') 
=======
        self._outputData.add("time_window","line", inputFile.variables['time_window'][:], units="au") 
>>>>>>> d64161c0

        self._outputData.add('q','line', inputFile.variables['q'][:], units='1/nm') 

        self._outputData.add('omega','line', resolution['omega'], units='rad/ps')
        
        self._outputData.add('omega_window','line', resolution['omega_window'], axis='omega', units='au') 

        nQVectors = len(inputFile.variables['q'][:])
        nOmegas = resolution['n_omegas']

        for k, v in list(inputFile.variables.items()):
            if k.startswith('f(q,t)_'):
                self._outputData.add(k,'surface', v[:], axis='q|time', units='au')                                                 
                suffix = k[7:]
                self._outputData.add('s(q,f)_%s' % suffix,'surface', (nQVectors,nOmegas), axis="q|omega", units="au") 
                self._outputData['s(q,f)_%s' % suffix][:] = get_spectrum(v[:],
                                                                         self.configuration["instrument_resolution"]["time_window"],
                                                                         self.configuration["instrument_resolution"]["time_step"],
                                                                         axis=1)
                        
    def run_step(self, index):
        """
        Runs a single step of the job.\n
 
        :Parameters:
            #. index (int): The index of the step.
        :Returns:
            #. index (int): The index of the step. 
        """
        
        return index, None

    def combine(self, index, x):
        """
        Combines returned results of run_step.\n
        :Parameters:
            #. index (int): The index of the step.\n
            #. x (any): The returned result(s) of run_step
        """
        pass

    def finalize(self):
        """
        Finalizes the calculations (e.g. averaging the total term, output files creations ...).
        """ 

        self._outputData.write(self.configuration['output_files']['root'], self.configuration['output_files']['formats'], self._info)
        
        self.configuration['netcdf_input_file']['instance'].close()

REGISTRY['sffsf'] = StructureFactorFromScatteringFunction
<|MERGE_RESOLUTION|>--- conflicted
+++ resolved
@@ -1,109 +1,105 @@
-# **************************************************************************
-#
-# MDANSE: Molecular Dynamics Analysis for Neutron Scattering Experiments
-#
-# @file      Src/Framework/Jobs/StructureFactorFromScatteringFunction.py
-# @brief     Implements module/class/test StructureFactorFromScatteringFunction
-#
-# @homepage  https://www.isis.stfc.ac.uk/Pages/MDANSEproject.aspx
-# @license   GNU General Public License v3 or higher (see LICENSE)
-# @copyright Institut Laue Langevin 2013-now
-# @copyright ISIS Neutron and Muon Source, STFC, UKRI 2021-now
-# @authors   Scientific Computing Group at ILL (see AUTHORS)
-#
-# **************************************************************************
-
-import collections
-import os
-
-from MDANSE import REGISTRY
-from MDANSE.Framework.Jobs.IJob import IJob
-from MDANSE.Mathematics.Signal import get_spectrum
-
-class StructureFactorFromScatteringFunction(IJob):
-    """
-    Computes the structure factor from a NetCDF file containing an intermediate scattering function.
-    """
-        
-    label = "Structure Factor From Scattering Function"
-
-    category = ('Analysis','Scattering',)
-    
-    ancestor = ['netcdf_data']
-    
-    settings = collections.OrderedDict()
-    settings['netcdf_input_file'] = ('netcdf_input_file', {'variables':['time','f(q,t)_total'],
-                                                           'default':os.path.join('..','..','..','Data','NetCDF','disf_prot.nc')})
-    settings['instrument_resolution'] = ('instrument_resolution', {'dependencies':{'frames' : 'netcdf_input_file'}})
-    settings['output_files'] = ('output_files', {'formats':['hdf','netcdf','ascii']})
-    
-    def initialize(self):
-        """
-        Initialize the input parameters and analysis self variables
-        """
-
-        # The number of steps is set to 1 as everything is performed in the finalize method
-        self.numberOfSteps = 1
-        
-        inputFile = self.configuration['netcdf_input_file']['instance'] 
-        
-        resolution = self.configuration["instrument_resolution"]
-        
-        self._outputData.add('time','line', inputFile.variables['time'][:], units='ps')
-
-<<<<<<< HEAD
-        self._outputData.add('time_window','line', inputFile.variables['time_window'][:], axis='time', units='au') 
-=======
-        self._outputData.add("time_window","line", inputFile.variables['time_window'][:], units="au") 
->>>>>>> d64161c0
-
-        self._outputData.add('q','line', inputFile.variables['q'][:], units='1/nm') 
-
-        self._outputData.add('omega','line', resolution['omega'], units='rad/ps')
-        
-        self._outputData.add('omega_window','line', resolution['omega_window'], axis='omega', units='au') 
-
-        nQVectors = len(inputFile.variables['q'][:])
-        nOmegas = resolution['n_omegas']
-
-        for k, v in list(inputFile.variables.items()):
-            if k.startswith('f(q,t)_'):
-                self._outputData.add(k,'surface', v[:], axis='q|time', units='au')                                                 
-                suffix = k[7:]
-                self._outputData.add('s(q,f)_%s' % suffix,'surface', (nQVectors,nOmegas), axis="q|omega", units="au") 
-                self._outputData['s(q,f)_%s' % suffix][:] = get_spectrum(v[:],
-                                                                         self.configuration["instrument_resolution"]["time_window"],
-                                                                         self.configuration["instrument_resolution"]["time_step"],
-                                                                         axis=1)
-                        
-    def run_step(self, index):
-        """
-        Runs a single step of the job.\n
- 
-        :Parameters:
-            #. index (int): The index of the step.
-        :Returns:
-            #. index (int): The index of the step. 
-        """
-        
-        return index, None
-
-    def combine(self, index, x):
-        """
-        Combines returned results of run_step.\n
-        :Parameters:
-            #. index (int): The index of the step.\n
-            #. x (any): The returned result(s) of run_step
-        """
-        pass
-
-    def finalize(self):
-        """
-        Finalizes the calculations (e.g. averaging the total term, output files creations ...).
-        """ 
-
-        self._outputData.write(self.configuration['output_files']['root'], self.configuration['output_files']['formats'], self._info)
-        
-        self.configuration['netcdf_input_file']['instance'].close()
-
-REGISTRY['sffsf'] = StructureFactorFromScatteringFunction
+# **************************************************************************
+#
+# MDANSE: Molecular Dynamics Analysis for Neutron Scattering Experiments
+#
+# @file      Src/Framework/Jobs/StructureFactorFromScatteringFunction.py
+# @brief     Implements module/class/test StructureFactorFromScatteringFunction
+#
+# @homepage  https://www.isis.stfc.ac.uk/Pages/MDANSEproject.aspx
+# @license   GNU General Public License v3 or higher (see LICENSE)
+# @copyright Institut Laue Langevin 2013-now
+# @copyright ISIS Neutron and Muon Source, STFC, UKRI 2021-now
+# @authors   Scientific Computing Group at ILL (see AUTHORS)
+#
+# **************************************************************************
+
+import collections
+import os
+
+from MDANSE import REGISTRY
+from MDANSE.Framework.Jobs.IJob import IJob
+from MDANSE.Mathematics.Signal import get_spectrum
+
+class StructureFactorFromScatteringFunction(IJob):
+    """
+    Computes the structure factor from a NetCDF file containing an intermediate scattering function.
+    """
+        
+    label = "Structure Factor From Scattering Function"
+
+    category = ('Analysis','Scattering',)
+    
+    ancestor = ['netcdf_data']
+    
+    settings = collections.OrderedDict()
+    settings['netcdf_input_file'] = ('netcdf_input_file', {'variables':['time','f(q,t)_total'],
+                                                           'default':os.path.join('..','..','..','Data','NetCDF','disf_prot.nc')})
+    settings['instrument_resolution'] = ('instrument_resolution', {'dependencies':{'frames' : 'netcdf_input_file'}})
+    settings['output_files'] = ('output_files', {'formats':['hdf','netcdf','ascii']})
+    
+    def initialize(self):
+        """
+        Initialize the input parameters and analysis self variables
+        """
+
+        # The number of steps is set to 1 as everything is performed in the finalize method
+        self.numberOfSteps = 1
+        
+        inputFile = self.configuration['netcdf_input_file']['instance'] 
+        
+        resolution = self.configuration["instrument_resolution"]
+        
+        self._outputData.add('time','line', inputFile.variables['time'][:], units='ps')
+
+        self._outputData.add('time_window','line', inputFile.variables['time_window'][:], axis='time', units='au') 
+
+        self._outputData.add('q','line', inputFile.variables['q'][:], units='1/nm') 
+
+        self._outputData.add('omega','line', resolution['omega'], units='rad/ps')
+        
+        self._outputData.add('omega_window','line', resolution['omega_window'], axis='omega', units='au') 
+
+        nQVectors = len(inputFile.variables['q'][:])
+        nOmegas = resolution['n_omegas']
+
+        for k, v in list(inputFile.variables.items()):
+            if k.startswith('f(q,t)_'):
+                self._outputData.add(k,'surface', v[:], axis='q|time', units='au')                                                 
+                suffix = k[7:]
+                self._outputData.add('s(q,f)_%s' % suffix,'surface', (nQVectors,nOmegas), axis="q|omega", units="au") 
+                self._outputData['s(q,f)_%s' % suffix][:] = get_spectrum(v[:],
+                                                                         self.configuration["instrument_resolution"]["time_window"],
+                                                                         self.configuration["instrument_resolution"]["time_step"],
+                                                                         axis=1)
+                        
+    def run_step(self, index):
+        """
+        Runs a single step of the job.\n
+ 
+        :Parameters:
+            #. index (int): The index of the step.
+        :Returns:
+            #. index (int): The index of the step. 
+        """
+        
+        return index, None
+
+    def combine(self, index, x):
+        """
+        Combines returned results of run_step.\n
+        :Parameters:
+            #. index (int): The index of the step.\n
+            #. x (any): The returned result(s) of run_step
+        """
+        pass
+
+    def finalize(self):
+        """
+        Finalizes the calculations (e.g. averaging the total term, output files creations ...).
+        """ 
+
+        self._outputData.write(self.configuration['output_files']['root'], self.configuration['output_files']['formats'], self._info)
+        
+        self.configuration['netcdf_input_file']['instance'].close()
+
+REGISTRY['sffsf'] = StructureFactorFromScatteringFunction