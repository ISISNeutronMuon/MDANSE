--- conflicted
+++ resolved
@@ -1,400 +1,393 @@
-# **************************************************************************
-#
-# MDANSE: Molecular Dynamics Analysis for Neutron Scattering Experiments
-#
-# @file      Src/Framework/Jobs/LAMMPS.py
-# @brief     Implements module/class/test LAMMPS
-#
-# @homepage  https://mdanse.org
-# @license   GNU General Public License v3 or higher (see LICENSE)
-# @copyright Institut Laue Langevin 2013-now
-# @authors   Scientific Computing Group at ILL (see AUTHORS)
-#
-# **************************************************************************
-
-import collections
-import os
-import re
-
-import numpy
-
-from MMTK import Atom, AtomCluster
-from MMTK import Units
-from MMTK.Trajectory import Trajectory, SnapshotGenerator, TrajectoryOutput
-from MMTK.Universe import ParallelepipedicPeriodicUniverse
-
-from MDANSE import ELEMENTS, REGISTRY
-from MDANSE.Core.Error import Error
-from MDANSE.Framework.Jobs.Converter import Converter
-from MDANSE.Mathematics.Graph import Graph
-
-class LAMMPSConfigFileError(Error):
-    pass
-
-class LAMMPSTrajectoryFileError(Error):
-    pass
-
-class LAMMPSConfigFile(dict):
-
-    def __init__(self, filename,tolerance,smart_association):
-        
-        self._filename = filename
-        
-        self._tolerance = tolerance
-
-        self['n_bonds'] = None
-
-        self['bonds'] = []
-                
-        self['n_atoms'] = None
-        
-        self["n_atom_types"] = None
-        
-        self["elements"] = {}
-                
-        unit = open(self._filename, 'r')
-        lines = []
-        for l in unit.readlines():
-            l = l.strip()
-            if l:
-                lines.append(l)        
-        unit.close()
-    
-        for i, line in enumerate(lines):
-                                        
-            if self['n_atoms'] is None:
-                m = re.match("^\s*(\d+)\s*atoms\s*$",line, re.I) 
-                if m:
-                    self['n_atoms'] = int(m.groups()[0])
-                  
-            if self["n_atom_types"] is None: 
-                m = re.match("^\s*(\d+)\s*atom types\s*$",line, re.I)             
-                if m:
-                    self["n_atom_types"] = int(m.groups()[0])
-
-            if self['n_bonds'] is None:
-                m = re.match("^\s*(\d+)\s*bonds\s*$",line, re.I) 
-                if m:
-                    self['n_bonds'] = int(m.groups()[0])
-
-            if re.match("^\s*masses\s*$", line, re.I):
-                
-                if self["n_atom_types"] is None:
-                    raise LAMMPSConfigFileError("Did not find the number of atom types.")
-                                                                    
-                for j in range(1, self["n_atom_types"]+1):
-                    data_line = lines[i+j].strip().split("#")[0] #Remove commentary if any
-                    idx, mass = data_line.split()[0:2]
-                    idx = int(idx)
-                    mass = float(mass)
-                    el = ELEMENTS.match_numeric_property("atomic_weight", mass, tolerance=self._tolerance)
-                    nElements = len(el)
-                    if nElements == 0:
-                        # No element is matching
-                        raise LAMMPSConfigFileError("The atom %d with defined mass %f could not be assigned with a tolerance of %f. Please modify the mass in the config file to comply with MDANSE internal database" % (idx,mass,self._tolerance))
-                    elif nElements == 1:
-                        # One element is matching => continue
-                        self["elements"][idx] = el[0]
-                    elif nElements == 2 and el[0][:min((len(el[0]), len(el[1])))] == el[1][:min((len(el[0]), len(el[1])))]:
-                        # If two elements are matching, these can be the same appearing twice (example 'Al' and 'Al27')
-                        self["elements"][idx] = el[0]
-                    else:
-                        # Two or more elements are matching
-                        if smart_association:
-                            # Take the nearest match
-                            matched_element = None
-                            for element in el:
-                                if matched_element is None:
-                                    matched_element=element
-                                else:
-                                    if numpy.abs(ELEMENTS[element]["atomic_weight"] - mass) < numpy.abs(ELEMENTS[matched_element]["atomic_weight"] - mass):
-                                        matched_element = element
-                            self["elements"][idx] = matched_element
-<<<<<<< HEAD
-=======
-                            print(matched_element)
->>>>>>> 636d5775
-                        else:
-                            # More than two elements are matching => error
-                            raise LAMMPSConfigFileError("The atoms %s of MDANSE database matches the mass %f with a tolerance of %f. Please modify the mass in the config file to comply with MDANSE internal database" % (el,mass,self._tolerance))
-
-            m = re.match("^\s*bonds\s*$",line, re.I)
-            if m:
-                for j in range(1, self['n_bonds']+1):
-                    _,_,at1,at2 = lines[i+j].split()
-                    at1 = int(at1)-1
-                    at2 = int(at2)-1
-                    self['bonds'].append([at1,at2])
-                self['bonds'] = numpy.array(self['bonds'], dtype=numpy.int32)
-                                                   
-        unit.close()
-
-                
-class LAMMPSConverter(Converter):
-    """
-    Converts a LAMMPS trajectory to a MMTK trajectory.
-    """
-                  
-    label = "LAMMPS"
-
-    settings = collections.OrderedDict()        
-    settings['config_file'] = ('input_file', {'label':"LAMMPS configuration file",
-                                                'wildcard':'Config files (*.config)|*.config|All files|*',
-                                                'default':os.path.join('..','..','..','Data','Trajectories','LAMMPS','glycyl_L_alanine_charmm.config')})
-    settings['trajectory_file'] = ('input_file', {'label':"LAMMPS trajectory file",
-                                                  'default':os.path.join('..','..','..','Data','Trajectories','LAMMPS','glycyl_L_alanine_charmm.lammps')})
-    settings['mass_tolerance'] = ('float', {'label':"mass tolerance (uma)", 'default':1.0e-3, 'mini':1.0e-9})
-    settings['smart_mass_association'] = ('boolean', {'label':"smart mass association", 'default':True})
-    settings['time_step'] = ('float', {'label':"time step (fs)", 'default':1.0, 'mini':1.0e-9})        
-    settings['n_steps'] = ('integer', {'label':"number of time steps (0 for automatic detection)", 'default':0, 'mini':0})
-    settings['output_files'] = ('output_files', {'formats':["netcdf"],'root':'config_file'})
-    
-    def initialize(self):
-        '''
-        Initialize the job.
-        '''
-                
-        # The number of steps of the analysis.
-        self.numberOfSteps = self.configuration["n_steps"]["value"]
-        
-        self._lammpsConfig = LAMMPSConfigFile(self.configuration["config_file"]["value"],self.configuration["mass_tolerance"]["value"],self.configuration['smart_mass_association']["value"])
-        
-        self.parse_first_step()
-        
-        # A MMTK trajectory is opened for writing.
-        self._trajectory = Trajectory(self._universe, self.configuration['output_files']['files'][0], mode='w')
-
-        self._nameToIndex = dict([(at.name,at.index) for at in self._universe.atomList()])
-
-        data_to_be_written = ["configuration", "time"]
-
-        # A frame generator is created.
-<<<<<<< HEAD
-        self._snapshot = SnapshotGenerator(self._universe, actions = [TrajectoryOutput(self._trajectory, ["all"], 0, None, 1)])
-=======
-        self._snapshot = SnapshotGenerator(self._universe, actions = [TrajectoryOutput(self._trajectory,
-                                                                                       data_to_be_written, 0, None, 1)])
->>>>>>> 636d5775
-
-        # Estimate number of steps if needed
-        if self.numberOfSteps == 0:
-            self.numberOfSteps = 1
-            for line in self._lammps:
-                if line.startswith("ITEM: TIMESTEP"):
-                    self.numberOfSteps += 1
-
-        self._lammps.seek(0,0)
-
-        self._start = 0
-
-    def run_step(self, index):
-        """Runs a single step of the job.
-        
-        @param index: the index of the step.
-        @type index: int.
-
-        @note: the argument index is the index of the loop note the index of the frame.      
-        """
-
-        for _ in range(self._itemsPosition["TIMESTEP"][0]):
-            line = self._lammps.readline()
-            if not line:
-                return index, None
-
-        timeStep = Units.fs*float(self._lammps.readline())*self.configuration['time_step']['value']
-
-        for _ in range(self._itemsPosition["TIMESTEP"][1], self._itemsPosition["BOX BOUNDS"][0]):
-            self._lammps.readline()
-
-        abcVectors = numpy.zeros((9), dtype=numpy.float64)
-        temp = [float(v) for v in self._lammps.readline().split()]
-        if len(temp) == 2:
-            xlo, xhi = temp
-            xy = 0.0
-        elif len(temp) == 3:
-            xlo, xhi, xy = temp
-        else:
-            raise LAMMPSTrajectoryFileError("Bad format for A vector components")
-
-        temp = [float(v) for v in self._lammps.readline().split()]
-        if len(temp) == 2:
-            ylo, yhi = temp
-            xz = 0.0
-        elif len(temp) == 3:
-            ylo, yhi, xz = temp
-        else:
-            raise LAMMPSTrajectoryFileError("Bad format for B vector components")
-
-        temp = [float(v) for v in self._lammps.readline().split()]
-        if len(temp) == 2:
-            zlo, zhi = temp
-            yz = 0.0
-        elif len(temp) == 3:
-            zlo, zhi, yz = temp
-        else:
-            raise LAMMPSTrajectoryFileError("Bad format for C vector components")
-                      
-        # The ax component.                                      
-        abcVectors[0] = xhi - xlo
-        
-        # The bx and by components.                                      
-        abcVectors[3] = xy
-        abcVectors[4] = yhi - ylo
-        
-        # The cx, cy and cz components.                                      
-        abcVectors[6] = xz
-        abcVectors[7] = yz
-        abcVectors[8] = zhi - zlo
-
-        abcVectors *= Units.Ang
-
-        for _ in range(self._itemsPosition["BOX BOUNDS"][1], self._itemsPosition["ATOMS"][0]):
-            self._lammps.readline()
-
-        self._universe.setCellParameters(abcVectors)
-
-        conf = self._universe.configuration()
-
-        for i,_ in enumerate(range(self._itemsPosition["ATOMS"][0], self._itemsPosition["ATOMS"][1])):
-            temp = self._lammps.readline().split()
-            idx = self._nameToIndex[self._rankToName[int(temp[0])-1]]
-            conf.array[idx,:] = numpy.array([temp[self._x],temp[self._y],temp[self._z]],dtype=numpy.float64)
-
-        if self._fractionalCoordinates:
-            conf.array = self._universe._boxToRealPointArray(conf.array)
-        else:
-            conf.array *= Units.Ang
-            
-        # The whole configuration is folded in to the simulation box.
-        self._universe.foldCoordinatesIntoBox()
-
-        # A snapshot is created out of the current configuration.
-        self._snapshot(data = {'time': timeStep})
-
-        self._start += self._last
-        
-        return index, None
-
-    def combine(self, index, x):
-        """
-        @param index: the index of the step.
-        @type index: int.
-        
-        @param x:
-        @type x: any.
-        """
-
-        pass
-
-    def finalize(self):
-        """
-        Finalize the job.
-        """
-        
-        self._lammps.close()
-
-        if self._lammpsConfig["n_bonds"] is not None:
-            netcdf = self._trajectory.trajectory.file
-            netcdf.createDimension("MDANSE_NBONDS",self._lammpsConfig["n_bonds"])
-            netcdf.createDimension("MDANSE_TWO",2)
-            VAR = netcdf.createVariable("mdanse_bonds", numpy.dtype(numpy.int32).char, ("MDANSE_NBONDS","MDANSE_TWO"))
-            VAR.assignValue(self._lammpsConfig["bonds"]) 
-                
-        # Close the output trajectory.
-        self._trajectory.close()
-                        
-    def parse_first_step(self):
-
-        self._lammps = open(self.configuration["trajectory_file"]["value"], 'r')        
-
-        self._itemsPosition = collections.OrderedDict()
-
-        self._universe = None
-        comp = -1
-
-        while True:
-
-            line = self._lammps.readline()
-            comp += 1
-
-            if not line:
-                break
-
-            if line.startswith("ITEM: TIMESTEP"):
-                self._itemsPosition["TIMESTEP"] = [comp+1, comp+2]
-                continue
-
-            elif line.startswith("ITEM: BOX BOUNDS"):
-                self._itemsPosition["BOX BOUNDS"] = [comp+1, comp+4]
-                continue
-
-            elif line.startswith("ITEM: ATOMS"):
-                
-                keywords = line.split()[2:]
-                
-                self._id = keywords.index("id")
-                self._type = keywords.index("type")
-                
-                # Field name is <x,y,z> or cd ..<x,y,z>u if real coordinates and <x,y,z>s if fractional ones
-                self._fractionalCoordinates = False
-                try:
-                    self._x = keywords.index("x")
-                    self._y = keywords.index("y")
-                    self._z = keywords.index("z")
-                except ValueError:
-                    try:
-                        self._x = keywords.index("xu")
-                        self._y = keywords.index("yu")
-                        self._z = keywords.index("zu")
-                    except ValueError:
-                        try:
-                            self._x = keywords.index("xs")
-                            self._y = keywords.index("ys")
-                            self._z = keywords.index("zs")
-                            self._fractionalCoordinates = True
-                        except ValueError:
-                            raise LAMMPSTrajectoryFileError("No coordinates could be found in the trajectory")
-                    
-                self._rankToName = {}
-                
-                g = Graph()
-                self._universe = ParallelepipedicPeriodicUniverse()
-                self._itemsPosition["ATOMS"] = [comp+1,comp+self._nAtoms+1]                                
-                for i in range(self._nAtoms):
-                    temp = self._lammps.readline().split()
-                    idx = int(temp[self._id])-1
-                    ty = int(temp[self._type])
-                    name = "%s%d" % (self._lammpsConfig["elements"][ty],idx)
-                    self._rankToName[int(temp[0])-1] = name
-                    g.add_node(idx, element=self._lammpsConfig["elements"][ty], atomName=name)
-                    
-                if self._lammpsConfig["n_bonds"] is not None:
-                    for idx1,idx2 in self._lammpsConfig["bonds"]:
-                        g.add_link(idx1,idx2)
-                
-                for cluster in g.build_connected_components():
-                    if len(cluster) == 1:
-                        node = cluster.pop()
-                        obj = Atom(node.element, name=node.atomName)
-                        obj.index = node.name
-                    else:
-                        atList = []
-                        for atom in cluster:
-                            at = Atom(atom.element, name=atom.atomName)
-                            atList.append(at) 
-                        c = collections.Counter([at.element for at in cluster])
-                        name = "".join(["%s%d" % (k,v) for k,v in sorted(c.items())])
-                        obj = AtomCluster(atList, name=name)
-                        
-                    self._universe.addObject(obj)
-                self._last = comp + self._nAtoms + 1
-
-                break
-                    
-            elif line.startswith("ITEM: NUMBER OF ATOMS"):
-                self._nAtoms = int(self._lammps.readline())
-                comp += 1
-                continue
-            
-REGISTRY['lammps'] = LAMMPSConverter
-            
+# **************************************************************************
+#
+# MDANSE: Molecular Dynamics Analysis for Neutron Scattering Experiments
+#
+# @file      Src/Framework/Jobs/LAMMPS.py
+# @brief     Implements module/class/test LAMMPS
+#
+# @homepage  https://mdanse.org
+# @license   GNU General Public License v3 or higher (see LICENSE)
+# @copyright Institut Laue Langevin 2013-now
+# @authors   Scientific Computing Group at ILL (see AUTHORS)
+#
+# **************************************************************************
+
+import collections
+import os
+import re
+
+import numpy
+
+from MMTK import Atom, AtomCluster
+from MMTK import Units
+from MMTK.Trajectory import Trajectory, SnapshotGenerator, TrajectoryOutput
+from MMTK.Universe import ParallelepipedicPeriodicUniverse
+
+from MDANSE import ELEMENTS, REGISTRY
+from MDANSE.Core.Error import Error
+from MDANSE.Framework.Jobs.Converter import Converter
+from MDANSE.Mathematics.Graph import Graph
+
+class LAMMPSConfigFileError(Error):
+    pass
+
+class LAMMPSTrajectoryFileError(Error):
+    pass
+
+class LAMMPSConfigFile(dict):
+
+    def __init__(self, filename,tolerance,smart_association):
+        
+        self._filename = filename
+        
+        self._tolerance = tolerance
+
+        self['n_bonds'] = None
+
+        self['bonds'] = []
+                
+        self['n_atoms'] = None
+        
+        self["n_atom_types"] = None
+        
+        self["elements"] = {}
+                
+        unit = open(self._filename, 'r')
+        lines = []
+        for l in unit.readlines():
+            l = l.strip()
+            if l:
+                lines.append(l)        
+        unit.close()
+    
+        for i, line in enumerate(lines):
+                                        
+            if self['n_atoms'] is None:
+                m = re.match("^\s*(\d+)\s*atoms\s*$",line, re.I) 
+                if m:
+                    self['n_atoms'] = int(m.groups()[0])
+                  
+            if self["n_atom_types"] is None: 
+                m = re.match("^\s*(\d+)\s*atom types\s*$",line, re.I)             
+                if m:
+                    self["n_atom_types"] = int(m.groups()[0])
+
+            if self['n_bonds'] is None:
+                m = re.match("^\s*(\d+)\s*bonds\s*$",line, re.I) 
+                if m:
+                    self['n_bonds'] = int(m.groups()[0])
+
+            if re.match("^\s*masses\s*$", line, re.I):
+                
+                if self["n_atom_types"] is None:
+                    raise LAMMPSConfigFileError("Did not find the number of atom types.")
+                                                                    
+                for j in range(1, self["n_atom_types"]+1):
+                    data_line = lines[i+j].strip().split("#")[0] #Remove commentary if any
+                    idx, mass = data_line.split()[0:2]
+                    idx = int(idx)
+                    mass = float(mass)
+                    el = ELEMENTS.match_numeric_property("atomic_weight", mass, tolerance=self._tolerance)
+                    nElements = len(el)
+                    if nElements == 0:
+                        # No element is matching
+                        raise LAMMPSConfigFileError("The atom %d with defined mass %f could not be assigned with a tolerance of %f. Please modify the mass in the config file to comply with MDANSE internal database" % (idx,mass,self._tolerance))
+                    elif nElements == 1:
+                        # One element is matching => continue
+                        self["elements"][idx] = el[0]
+                    elif nElements == 2 and el[0][:min((len(el[0]), len(el[1])))] == el[1][:min((len(el[0]), len(el[1])))]:
+                        # If two elements are matching, these can be the same appearing twice (example 'Al' and 'Al27')
+                        self["elements"][idx] = el[0]
+                    else:
+                        # Two or more elements are matching
+                        if smart_association:
+                            # Take the nearest match
+                            matched_element = None
+                            for element in el:
+                                if matched_element is None:
+                                    matched_element=element
+                                else:
+                                    if numpy.abs(ELEMENTS[element]["atomic_weight"] - mass) < numpy.abs(ELEMENTS[matched_element]["atomic_weight"] - mass):
+                                        matched_element = element
+                            self["elements"][idx] = matched_element
+                            print(matched_element)
+                        else:
+                            # More than two elements are matching => error
+                            raise LAMMPSConfigFileError("The atoms %s of MDANSE database matches the mass %f with a tolerance of %f. Please modify the mass in the config file to comply with MDANSE internal database" % (el,mass,self._tolerance))
+
+            m = re.match("^\s*bonds\s*$",line, re.I)
+            if m:
+                for j in range(1, self['n_bonds']+1):
+                    _,_,at1,at2 = lines[i+j].split()
+                    at1 = int(at1)-1
+                    at2 = int(at2)-1
+                    self['bonds'].append([at1,at2])
+                self['bonds'] = numpy.array(self['bonds'], dtype=numpy.int32)
+                                                   
+        unit.close()
+
+                
+class LAMMPSConverter(Converter):
+    """
+    Converts a LAMMPS trajectory to a MMTK trajectory.
+    """
+                  
+    label = "LAMMPS"
+
+    settings = collections.OrderedDict()        
+    settings['config_file'] = ('input_file', {'label':"LAMMPS configuration file",
+                                                'wildcard':'Config files (*.config)|*.config|All files|*',
+                                                'default':os.path.join('..','..','..','Data','Trajectories','LAMMPS','glycyl_L_alanine_charmm.config')})
+    settings['trajectory_file'] = ('input_file', {'label':"LAMMPS trajectory file",
+                                                  'default':os.path.join('..','..','..','Data','Trajectories','LAMMPS','glycyl_L_alanine_charmm.lammps')})
+    settings['mass_tolerance'] = ('float', {'label':"mass tolerance (uma)", 'default':1.0e-3, 'mini':1.0e-9})
+    settings['smart_mass_association'] = ('boolean', {'label':"smart mass association", 'default':True})
+    settings['time_step'] = ('float', {'label':"time step (fs)", 'default':1.0, 'mini':1.0e-9})        
+    settings['n_steps'] = ('integer', {'label':"number of time steps (0 for automatic detection)", 'default':0, 'mini':0})
+    settings['output_files'] = ('output_files', {'formats':["netcdf"],'root':'config_file'})
+    
+    def initialize(self):
+        '''
+        Initialize the job.
+        '''
+                
+        # The number of steps of the analysis.
+        self.numberOfSteps = self.configuration["n_steps"]["value"]
+        
+        self._lammpsConfig = LAMMPSConfigFile(self.configuration["config_file"]["value"],self.configuration["mass_tolerance"]["value"],self.configuration['smart_mass_association']["value"])
+        
+        self.parse_first_step()
+        
+        # A MMTK trajectory is opened for writing.
+        self._trajectory = Trajectory(self._universe, self.configuration['output_files']['files'][0], mode='w')
+
+        self._nameToIndex = dict([(at.name,at.index) for at in self._universe.atomList()])
+
+        data_to_be_written = ["configuration", "time"]
+
+        # A frame generator is created.<<<<<<< HEAD
+        self._snapshot = SnapshotGenerator(self._universe, actions = [TrajectoryOutput(self._trajectory,
+                                                                                       data_to_be_written, 0, None, 1)])
+
+        # Estimate number of steps if needed
+        if self.numberOfSteps == 0:
+            self.numberOfSteps = 1
+            for line in self._lammps:
+                if line.startswith("ITEM: TIMESTEP"):
+                    self.numberOfSteps += 1
+
+        self._lammps.seek(0,0)
+
+        self._start = 0
+
+    def run_step(self, index):
+        """Runs a single step of the job.
+        
+        @param index: the index of the step.
+        @type index: int.
+
+        @note: the argument index is the index of the loop note the index of the frame.      
+        """
+
+        for _ in range(self._itemsPosition["TIMESTEP"][0]):
+            line = self._lammps.readline()
+            if not line:
+                return index, None
+
+        timeStep = Units.fs*float(self._lammps.readline())*self.configuration['time_step']['value']
+
+        for _ in range(self._itemsPosition["TIMESTEP"][1], self._itemsPosition["BOX BOUNDS"][0]):
+            self._lammps.readline()
+
+        abcVectors = numpy.zeros((9), dtype=numpy.float64)
+        temp = [float(v) for v in self._lammps.readline().split()]
+        if len(temp) == 2:
+            xlo, xhi = temp
+            xy = 0.0
+        elif len(temp) == 3:
+            xlo, xhi, xy = temp
+        else:
+            raise LAMMPSTrajectoryFileError("Bad format for A vector components")
+
+        temp = [float(v) for v in self._lammps.readline().split()]
+        if len(temp) == 2:
+            ylo, yhi = temp
+            xz = 0.0
+        elif len(temp) == 3:
+            ylo, yhi, xz = temp
+        else:
+            raise LAMMPSTrajectoryFileError("Bad format for B vector components")
+
+        temp = [float(v) for v in self._lammps.readline().split()]
+        if len(temp) == 2:
+            zlo, zhi = temp
+            yz = 0.0
+        elif len(temp) == 3:
+            zlo, zhi, yz = temp
+        else:
+            raise LAMMPSTrajectoryFileError("Bad format for C vector components")
+                      
+        # The ax component.                                      
+        abcVectors[0] = xhi - xlo
+        
+        # The bx and by components.                                      
+        abcVectors[3] = xy
+        abcVectors[4] = yhi - ylo
+        
+        # The cx, cy and cz components.                                      
+        abcVectors[6] = xz
+        abcVectors[7] = yz
+        abcVectors[8] = zhi - zlo
+
+        abcVectors *= Units.Ang
+
+        for _ in range(self._itemsPosition["BOX BOUNDS"][1], self._itemsPosition["ATOMS"][0]):
+            self._lammps.readline()
+
+        self._universe.setCellParameters(abcVectors)
+
+        conf = self._universe.configuration()
+
+        for i,_ in enumerate(range(self._itemsPosition["ATOMS"][0], self._itemsPosition["ATOMS"][1])):
+            temp = self._lammps.readline().split()
+            idx = self._nameToIndex[self._rankToName[int(temp[0])-1]]
+            conf.array[idx,:] = numpy.array([temp[self._x],temp[self._y],temp[self._z]],dtype=numpy.float64)
+
+        if self._fractionalCoordinates:
+            conf.array = self._universe._boxToRealPointArray(conf.array)
+        else:
+            conf.array *= Units.Ang
+            
+        # The whole configuration is folded in to the simulation box.
+        self._universe.foldCoordinatesIntoBox()
+
+        # A snapshot is created out of the current configuration.
+        self._snapshot(data = {'time': timeStep})
+
+        self._start += self._last
+        
+        return index, None
+
+    def combine(self, index, x):
+        """
+        @param index: the index of the step.
+        @type index: int.
+        
+        @param x:
+        @type x: any.
+        """
+
+        pass
+
+    def finalize(self):
+        """
+        Finalize the job.
+        """
+        
+        self._lammps.close()
+
+        if self._lammpsConfig["n_bonds"] is not None:
+            netcdf = self._trajectory.trajectory.file
+            netcdf.createDimension("MDANSE_NBONDS",self._lammpsConfig["n_bonds"])
+            netcdf.createDimension("MDANSE_TWO",2)
+            VAR = netcdf.createVariable("mdanse_bonds", numpy.dtype(numpy.int32).char, ("MDANSE_NBONDS","MDANSE_TWO"))
+            VAR.assignValue(self._lammpsConfig["bonds"]) 
+                
+        # Close the output trajectory.
+        self._trajectory.close()
+                        
+    def parse_first_step(self):
+
+        self._lammps = open(self.configuration["trajectory_file"]["value"], 'r')        
+
+        self._itemsPosition = collections.OrderedDict()
+
+        self._universe = None
+        comp = -1
+
+        while True:
+
+            line = self._lammps.readline()
+            comp += 1
+
+            if not line:
+                break
+
+            if line.startswith("ITEM: TIMESTEP"):
+                self._itemsPosition["TIMESTEP"] = [comp+1, comp+2]
+                continue
+
+            elif line.startswith("ITEM: BOX BOUNDS"):
+                self._itemsPosition["BOX BOUNDS"] = [comp+1, comp+4]
+                continue
+
+            elif line.startswith("ITEM: ATOMS"):
+                
+                keywords = line.split()[2:]
+                
+                self._id = keywords.index("id")
+                self._type = keywords.index("type")
+                
+                # Field name is <x,y,z> or cd ..<x,y,z>u if real coordinates and <x,y,z>s if fractional ones
+                self._fractionalCoordinates = False
+                try:
+                    self._x = keywords.index("x")
+                    self._y = keywords.index("y")
+                    self._z = keywords.index("z")
+                except ValueError:
+                    try:
+                        self._x = keywords.index("xu")
+                        self._y = keywords.index("yu")
+                        self._z = keywords.index("zu")
+                    except ValueError:
+                        try:
+                            self._x = keywords.index("xs")
+                            self._y = keywords.index("ys")
+                            self._z = keywords.index("zs")
+                            self._fractionalCoordinates = True
+                        except ValueError:
+                            raise LAMMPSTrajectoryFileError("No coordinates could be found in the trajectory")
+                    
+                self._rankToName = {}
+                
+                g = Graph()
+                self._universe = ParallelepipedicPeriodicUniverse()
+                self._itemsPosition["ATOMS"] = [comp+1,comp+self._nAtoms+1]                                
+                for i in range(self._nAtoms):
+                    temp = self._lammps.readline().split()
+                    idx = int(temp[self._id])-1
+                    ty = int(temp[self._type])
+                    name = "%s%d" % (self._lammpsConfig["elements"][ty],idx)
+                    self._rankToName[int(temp[0])-1] = name
+                    g.add_node(idx, element=self._lammpsConfig["elements"][ty], atomName=name)
+                    
+                if self._lammpsConfig["n_bonds"] is not None:
+                    for idx1,idx2 in self._lammpsConfig["bonds"]:
+                        g.add_link(idx1,idx2)
+                
+                for cluster in g.build_connected_components():
+                    if len(cluster) == 1:
+                        node = cluster.pop()
+                        obj = Atom(node.element, name=node.atomName)
+                        obj.index = node.name
+                    else:
+                        atList = []
+                        for atom in cluster:
+                            at = Atom(atom.element, name=atom.atomName)
+                            atList.append(at) 
+                        c = collections.Counter([at.element for at in cluster])
+                        name = "".join(["%s%d" % (k,v) for k,v in sorted(c.items())])
+                        obj = AtomCluster(atList, name=name)
+                        
+                    self._universe.addObject(obj)
+                self._last = comp + self._nAtoms + 1
+
+                break
+                    
+            elif line.startswith("ITEM: NUMBER OF ATOMS"):
+                self._nAtoms = int(self._lammps.readline())
+                comp += 1
+                continue
+            
+REGISTRY['lammps'] = LAMMPSConverter
+            