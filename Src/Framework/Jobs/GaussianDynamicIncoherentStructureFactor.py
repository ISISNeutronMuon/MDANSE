# **************************************************************************
#
# MDANSE: Molecular Dynamics Analysis for Neutron Scattering Experiments
#
# @file      Src/Framework/Jobs/GaussianDynamicIncoherentStructureFactor.py
# @brief     Implements module/class/test GaussianDynamicIncoherentStructureFactor
#
# @homepage  https://www.isis.stfc.ac.uk/Pages/MDANSEproject.aspx
# @license   GNU General Public License v3 or higher (see LICENSE)
# @copyright Institut Laue Langevin 2013-now
# @copyright ISIS Neutron and Muon Source, STFC, UKRI 2021-now
# @authors   Scientific Computing Group at ILL (see AUTHORS)
#
# **************************************************************************

import collections

import numpy as np

from MDANSE import REGISTRY
from MDANSE.Framework.Jobs.IJob import IJob
from MDANSE.Mathematics.Arithmetic import weight
from MDANSE.Mathematics.Signal import get_spectrum
from MDANSE.MolecularDynamics.Analysis import mean_square_displacement
from MDANSE.MolecularDynamics.TrajectoryUtils import sorted_atoms

class GaussianDynamicIncoherentStructureFactor(IJob):
    """
    Computes the dynamic incoherent structure factor S_inc(Q,w) for a set of atoms in the Gaussian approximation.
    """
        
    label = "Gaussian Dynamic Incoherent Structure Factor"

    category = ('Analysis','Scattering',)
    
    ancestor = ['hdf_trajectory','molecular_viewer']
    
    settings = collections.OrderedDict()
    settings['trajectory'] = ('hdf_trajectory',{})
    settings['frames'] = ('frames', {'dependencies' : {'trajectory':'trajectory'}})
    settings['q_shells'] = ('range', {'valueType':float, 'includeLast':True, 'mini':0.0})
    settings['instrument_resolution'] = ('instrument_resolution', {'dependencies':{'trajectory':'trajectory','frames' : 'frames'}})
    settings['projection'] = ('projection', {'label':'project coordinates'})
    settings['atom_selection'] = ('atom_selection', {'dependencies':{'trajectory':'trajectory'}})
    settings['grouping_level']=('grouping_level',{'dependencies':{'trajectory':'trajectory','atom_selection':'atom_selection', 'atom_transmutation':'atom_transmutation'}})
    settings['atom_transmutation'] = ('atom_transmutation', {'dependencies':{'trajectory':'trajectory','atom_selection':'atom_selection'}})
    settings['weights'] = ('weights', {'default':'b_incoherent2','dependencies':{'atom_selection':'atom_selection'}})
    settings['output_files'] = ('output_files', {'formats':['hdf','netcdf','ascii']})
    settings['running_mode'] = ('running_mode',{})
    
    def initialize(self):
        """
        Initialize the input parameters and analysis self variables
        """

        self.numberOfSteps = self.configuration['atom_selection']['selection_length']

        self._nQShells = self.configuration["q_shells"]["number"]
        
        self._nFrames = self.configuration['frames']['number']
        
        self._instrResolution = self.configuration["instrument_resolution"]
        
        self._nOmegas = self._instrResolution['n_omegas']
        
        self._kSquare = self.configuration["q_shells"]["value"]**2
        
        self._outputData.add("q","line",self.configuration["q_shells"]["value"], units="1/nm") 

        self._outputData.add("q2","line",self._kSquare,units="1/nm2") 

        self._outputData.add("time","line",self.configuration['frames']['duration'], units='ps')
        self._outputData.add("time_window","line",self._instrResolution["time_window"], units="au") 

        self._outputData.add("omega","line",self.configuration["instrument_resolution"]["omega"], units='rad/ps')
        self._outputData.add("omega_window","line",self._instrResolution["omega_window"], axis="omega", units="au") 

        for element in self.configuration['atom_selection']['unique_names']:
            self._outputData.add("f(q,t)_%s" % element,"surface", (self._nQShells,self._nFrames),axis="q|time", units="au")                                                 
            self._outputData.add("s(q,f)_%s" % element,"surface", (self._nQShells,self._nOmegas), axis="q|omega", units="nm2/ps") 

        self._outputData.add("f(q,t)_total","surface",(self._nQShells,self._nFrames), axis="q|time", units="au")                                                 
        self._outputData.add("s(q,f)_total","surface",(self._nQShells,self._nOmegas), axis="q|omega", units="nm2/ps") 
        
        self._atoms = sorted_atoms(self.configuration["trajectory"]["instance"].chemical_system.atom_list())

    def run_step(self, index):
        """
        Runs a single step of the job.\n
 
        :Parameters:
            #. index (int): The index of the step.
        :Returns:
            #. index (int): The index of the step. 
            #. atomicSF (numpy.array): The atomic structure factor
        """

        # get atom index
        indexes = self.configuration['atom_selection']["indexes"][index]
        atoms = [self._atoms[idx] for idx in indexes]
                        
        series = self.configuration["trajectory"]["instance"].read_com_trajectory(
            atoms,
            first=self.configuration['frames']['first'],
            last=self.configuration['frames']['last']+1,
            step=self.configuration['frames']['step'])
        
        series = self.configuration['projection']['projector'](series)

        atomicSF = np.zeros((self._nQShells,self._nFrames), dtype=np.float64)
                
        msd  = mean_square_displacement(series)

        for i, q2 in enumerate(self._kSquare):
            
            gaussian = np.exp(-msd*q2/6.0)

            atomicSF[i,:] += gaussian

        return index, atomicSF
    
    def combine(self, index, x):
        """
        Combines returned results of run_step.\n
        :Parameters:
            #. index (int): The index of the step.\n
            #. x (any): The returned result(s) of run_step
        """

        # The symbol of the atom.
        element = self.configuration['atom_selection']['names'][index]
        
        self._outputData['f(q,t)_%s' % element] += x
                
    def finalize(self):
        """
        Finalizes the calculations (e.g. averaging the total term, output files creations ...)
        """
        
        nAtomsPerElement = self.configuration['atom_selection'].get_natoms()        
<<<<<<< HEAD
        for element, number in nAtomsPerElement.items():
            self._outputData['f(q,t)_%s' % element][:] /= number
            self._outputData['s(q,f)_%s' % element][:] = get_spectrum(self._outputData["f(q,t)_%s" % element],
=======
        for element, number in list(nAtomsPerElement.items()):
            self._outputData["f(q,t)_%s" % element][:] /= number
            self._outputData["s(q,f)_%s" % element][:] = get_spectrum(self._outputData["f(q,t)_%s" % element],
>>>>>>> d64161c0
                                                                      self.configuration["instrument_resolution"]["time_window"],
                                                                      self.configuration["instrument_resolution"]["time_step"],
                                                                      axis=1)
        weights = self.configuration['weights'].get_weights()
        
        self._outputData['f(q,t)_total'][:] = weight(weights,self._outputData,nAtomsPerElement,1,"f(q,t)_%s")
        
        self._outputData['s(q,f)_total'][:] = weight(weights,self._outputData,nAtomsPerElement,1,"s(q,f)_%s")
    
        self._outputData.write(self.configuration['output_files']['root'], self.configuration['output_files']['formats'], self._info)
        
        self.configuration['trajectory']['instance'].close()
        
REGISTRY['gdisf'] = GaussianDynamicIncoherentStructureFactor<|MERGE_RESOLUTION|>--- conflicted
+++ resolved
@@ -138,15 +138,9 @@
         """
         
         nAtomsPerElement = self.configuration['atom_selection'].get_natoms()        
-<<<<<<< HEAD
         for element, number in nAtomsPerElement.items():
             self._outputData['f(q,t)_%s' % element][:] /= number
             self._outputData['s(q,f)_%s' % element][:] = get_spectrum(self._outputData["f(q,t)_%s" % element],
-=======
-        for element, number in list(nAtomsPerElement.items()):
-            self._outputData["f(q,t)_%s" % element][:] /= number
-            self._outputData["s(q,f)_%s" % element][:] = get_spectrum(self._outputData["f(q,t)_%s" % element],
->>>>>>> d64161c0
                                                                       self.configuration["instrument_resolution"]["time_window"],
                                                                       self.configuration["instrument_resolution"]["time_step"],
                                                                       axis=1)
