--- conflicted
+++ resolved
@@ -32,11 +32,7 @@
 
     return (d.day-1,d.hour,d.minute,d.second)
 
-<<<<<<< HEAD
-class Status(object,metaclass=abc.ABCMeta):
-=======
 class Status(object, metaclass=abc.ABCMeta):
->>>>>>> d64161c0
     """
     This class defines an interface for status objects.
     This kind of object is used to store the status a loop-based task.  
