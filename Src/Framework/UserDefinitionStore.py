--- conflicted
+++ resolved
@@ -24,11 +24,7 @@
     pass
 
 
-<<<<<<< HEAD
-class UserDefinitionStore(object,metaclass=Singleton):
-=======
 class UserDefinitionStore(object, metaclass=Singleton):
->>>>>>> d64161c0
     '''
     This class is used to register, save and delete MDANSE user definitions (a.k.a. UD).
     
@@ -37,11 +33,7 @@
     This definitions can be selections of atoms, Q vectors definitions, axis definitions ... The 
     user definitions are loaded when MDANSE starts through a cPickle file that will store these definitions.    
     '''
-<<<<<<< HEAD
-            
-=======
         
->>>>>>> d64161c0
     UD_PATH = os.path.join(PLATFORM.application_directory(),"user_definitions.ud")
     
     def __init__(self):
