# **************************************************************************
#
# MDANSE: Molecular Dynamics Analysis for Neutron Scattering Experiments
#
# @file      Src/Externals/pyparsing/pyparsing.py
# @brief     Implements module/class/test pyparsing
#
# @homepage  https://www.isis.stfc.ac.uk/Pages/MDANSEproject.aspx
# @license   GNU General Public License v3 or higher (see LICENSE)
# @copyright Institut Laue Langevin 2013-now
# @copyright ISIS Neutron and Muon Source, STFC, UKRI 2021-now
# @authors   Scientific Computing Group at ILL (see AUTHORS)
#
# **************************************************************************

# module pyparsing.py
#
# Copyright (c) 2003-2011  Paul T. McGuire
#
# Permission is hereby granted, free of charge, to any person obtaining
# a copy of this software and associated documentation files (the
# "Software"), to deal in the Software without restriction, including
# without limitation the rights to use, copy, modify, merge, publish,
# distribute, sublicense, and/or sell copies of the Software, and to
# permit persons to whom the Software is furnished to do so, subject to
# the following conditions:
#
# The above copyright notice and this permission notice shall be
# included in all copies or substantial portions of the Software.
#
# THE SOFTWARE IS PROVIDED "AS IS", WITHOUT WARRANTY OF ANY KIND,
# EXPRESS OR IMPLIED, INCLUDING BUT NOT LIMITED TO THE WARRANTIES OF
# MERCHANTABILITY, FITNESS FOR A PARTICULAR PURPOSE AND NONINFRINGEMENT.
# IN NO EVENT SHALL THE AUTHORS OR COPYRIGHT HOLDERS BE LIABLE FOR ANY
# CLAIM, DAMAGES OR OTHER LIABILITY, WHETHER IN AN ACTION OF CONTRACT,
# TORT OR OTHERWISE, ARISING FROM, OUT OF OR IN CONNECTION WITH THE
# SOFTWARE OR THE USE OR OTHER DEALINGS IN THE SOFTWARE.
#
#from __future__ import generators

__doc__ = \
"""
pyparsing module - Classes and methods to define and execute parsing grammars

The pyparsing module is an alternative approach to creating and executing simple grammars,
vs. the traditional lex/yacc approach, or the use of regular expressions.  With pyparsing, you
don't need to learn a new syntax for defining grammars or matching expressions - the parsing module
provides a library of classes that you use to construct the grammar directly in Python.

Here is a program to parse "Hello, World!" (or any greeting of the form C{"<salutation>, <addressee>!"})::

    from pyparsing import Word, alphas

    # define grammar of a greeting
    greet = Word( alphas ) + "," + Word( alphas ) + "!"

    hello = "Hello, World!"
    print hello, "->", greet.parseString( hello )

The program outputs the following::

    Hello, World! -> ['Hello', ',', 'World', '!']

The Python representation of the grammar is quite readable, owing to the self-explanatory
class names, and the use of '+', '|' and '^' operators.

The parsed results returned from C{parseString()} can be accessed as a nested list, a dictionary, or an
object with named attributes.

The pyparsing module handles some of the problems that are typically vexing when writing text parsers:
 - extra or missing whitespace (the above program will also handle "Hello,World!", "Hello  ,  World  !", etc.)
 - quoted strings
 - embedded comments
"""

__version__ = "1.5.7"
__versionTime__ = "17 November 2012 16:18"
__author__ = "Paul McGuire <ptmcg@users.sourceforge.net>"

import string
from weakref import ref as wkref
import copy
import sys
import warnings
import re
import sre_constants
#~ sys.stderr.write( "testing pyparsing module, version %s, %s\n" % (__version__,__versionTime__ ) )

__all__ = [
'And', 'CaselessKeyword', 'CaselessLiteral', 'CharsNotIn', 'Combine', 'Dict', 'Each', 'Empty',
'FollowedBy', 'Forward', 'GoToColumn', 'Group', 'Keyword', 'LineEnd', 'LineStart', 'Literal',
'MatchFirst', 'NoMatch', 'NotAny', 'OneOrMore', 'OnlyOnce', 'Optional', 'Or',
'ParseBaseException', 'ParseElementEnhance', 'ParseException', 'ParseExpression', 'ParseFatalException',
'ParseResults', 'ParseSyntaxException', 'ParserElement', 'QuotedString', 'RecursiveGrammarException',
'Regex', 'SkipTo', 'StringEnd', 'StringStart', 'Suppress', 'Token', 'TokenConverter', 'Upcase',
'White', 'Word', 'WordEnd', 'WordStart', 'ZeroOrMore',
'alphanums', 'alphas', 'alphas8bit', 'anyCloseTag', 'anyOpenTag', 'cStyleComment', 'col',
'commaSeparatedList', 'commonHTMLEntity', 'countedArray', 'cppStyleComment', 'dblQuotedString',
'dblSlashComment', 'delimitedList', 'dictOf', 'downcaseTokens', 'empty', 'hexnums',
'htmlComment', 'javaStyleComment', 'keepOriginalText', 'line', 'lineEnd', 'lineStart', 'lineno',
'makeHTMLTags', 'makeXMLTags', 'matchOnlyAtCol', 'matchPreviousExpr', 'matchPreviousLiteral',
'nestedExpr', 'nullDebugAction', 'nums', 'oneOf', 'opAssoc', 'operatorPrecedence', 'printables',
'punc8bit', 'pythonStyleComment', 'quotedString', 'removeQuotes', 'replaceHTMLEntity', 
'replaceWith', 'restOfLine', 'sglQuotedString', 'srange', 'stringEnd',
'stringStart', 'traceParseAction', 'unicodeString', 'upcaseTokens', 'withAttribute',
'indentedBlock', 'originalTextFor', 'ungroup', 'infixNotation',
]

_MAX_INT = sys.maxsize
<<<<<<< HEAD
=======
range = xrange
>>>>>>> d64161c0
set = lambda s : dict( [(c,0) for c in s] )

def _ustr(obj):
    """Drop-in replacement for str(obj) that tries to be Unicode friendly. It first tries
       str(obj). If that fails with a UnicodeEncodeError, then it tries unicode(obj). It
       then < returns the unicode object | encodes it with the default encoding | ... >.
    """
    if isinstance(obj,str):
        return obj

    try:
        # If this works, then _ustr(obj) has the same behaviour as str(obj), so
        # it won't break any existing code.
        return str(obj)

    except UnicodeEncodeError:
        # The Python docs (http://docs.python.org/ref/customization.html#l2h-182)
        # state that "The return value must be a string object". However, does a
        # unicode object (being a subclass of basestring) count as a "string
        # object"?
        # If so, then return a unicode object:
        return str(obj)
        # Else encode it... but how? There are many choices... :)
        # Replace unprintables with escape codes?
        #return unicode(obj).encode(sys.getdefaultencoding(), 'backslashreplace_errors')
        # Replace unprintables with question marks?
        #return unicode(obj).encode(sys.getdefaultencoding(), 'replace')
        # ...

# build list of single arg builtins, tolerant of Python version, that can be used as parse actions
singleArgBuiltins = []
<<<<<<< HEAD
try:
    import __builtin__ as builtins
except ImportError:
    import builtins
=======
import builtins
>>>>>>> d64161c0
for fname in "sum len sorted reversed list tuple set any all min max".split():
    try:
        singleArgBuiltins.append(getattr(builtins,fname))
    except AttributeError:
        continue

def _xml_escape(data):
    """Escape &, <, >, ", ', etc. in a string of data."""

    # ampersand must be replaced first
    from_symbols = '&><"\''
    to_symbols = ['&'+s+';' for s in "amp gt lt quot apos".split()]
    for from_,to_ in zip(from_symbols, to_symbols):
        data = data.replace(from_, to_)
    return data

class _Constants(object):
    pass

alphas     = string.ascii_lowercase + string.ascii_uppercase
nums       = "0123456789"
hexnums    = nums + "ABCDEFabcdef"
alphanums  = alphas + nums
_bslash    = chr(92)
printables = "".join( [ c for c in string.printable if c not in string.whitespace ] )

class ParseBaseException(Exception):
    """base exception class for all parsing runtime exceptions"""
    # Performance tuning: we construct a *lot* of these, so keep this
    # constructor as small and fast as possible
    def __init__( self, pstr, loc=0, msg=None, elem=None ):
        self.loc = loc
        if msg is None:
            self.msg = pstr
            self.pstr = ""
        else:
            self.msg = msg
            self.pstr = pstr
        self.parserElement = elem

    def __getattr__( self, aname ):
        """supported attributes by name are:
            - lineno - returns the line number of the exception text
            - col - returns the column number of the exception text
            - line - returns the line containing the exception text
        """
        if( aname == "lineno" ):
            return lineno( self.loc, self.pstr )
        elif( aname in ("col", "column") ):
            return col( self.loc, self.pstr )
        elif( aname == "line" ):
            return line( self.loc, self.pstr )
        else:
            raise AttributeError(aname)

    def __str__( self ):
        return "%s (at char %d), (line:%d, col:%d)" % \
                ( self.msg, self.loc, self.lineno, self.column )
    def __repr__( self ):
        return _ustr(self)
    def markInputline( self, markerString = ">!<" ):
        """Extracts the exception line from the input string, and marks
           the location of the exception with a special symbol.
        """
        line_str = self.line
        line_column = self.column - 1
        if markerString:
            line_str = "".join( [line_str[:line_column],
                                markerString, line_str[line_column:]])
        return line_str.strip()
    def __dir__(self):
        return "loc msg pstr parserElement lineno col line " \
               "markInputline __str__ __repr__".split()

class ParseException(ParseBaseException):
    """exception thrown when parse expressions don't match class;
       supported attributes by name are:
        - lineno - returns the line number of the exception text
        - col - returns the column number of the exception text
        - line - returns the line containing the exception text
    """
    pass

class ParseFatalException(ParseBaseException):
    """user-throwable exception thrown when inconsistent parse content
       is found; stops all parsing immediately"""
    pass

class ParseSyntaxException(ParseFatalException):
    """just like C{L{ParseFatalException}}, but thrown internally when an
       C{L{ErrorStop<And._ErrorStop>}} ('-' operator) indicates that parsing is to stop immediately because
       an unbacktrackable syntax error has been found"""
    def __init__(self, pe):
        super(ParseSyntaxException, self).__init__(
                                    pe.pstr, pe.loc, pe.msg, pe.parserElement)

#~ class ReparseException(ParseBaseException):
    #~ """Experimental class - parse actions can raise this exception to cause
       #~ pyparsing to reparse the input string:
        #~ - with a modified input string, and/or
        #~ - with a modified start location
       #~ Set the values of the ReparseException in the constructor, and raise the
       #~ exception in a parse action to cause pyparsing to use the new string/location.
       #~ Setting the values as None causes no change to be made.
       #~ """
    #~ def __init_( self, newstring, restartLoc ):
        #~ self.newParseText = newstring
        #~ self.reparseLoc = restartLoc

class RecursiveGrammarException(Exception):
    """exception thrown by C{validate()} if the grammar could be improperly recursive"""
    def __init__( self, parseElementList ):
        self.parseElementTrace = parseElementList

    def __str__( self ):
        return "RecursiveGrammarException: %s" % self.parseElementTrace

class _ParseResultsWithOffset(object):
    def __init__(self,p1,p2):
        self.tup = (p1,p2)
    def __getitem__(self,i):
        return self.tup[i]
    def __repr__(self):
        return repr(self.tup)
    def setOffset(self,i):
        self.tup = (self.tup[0],i)

class ParseResults(object):
    """Structured parse results, to provide multiple means of access to the parsed data:
       - as a list (C{len(results)})
       - by list index (C{results[0], results[1]}, etc.)
       - by attribute (C{results.<resultsName>})
       """
    #~ __slots__ = ( "__toklist", "__tokdict", "__doinit", "__name", "__parent", "__accumNames", "__weakref__" )
    def __new__(cls, toklist, name=None, asList=True, modal=True ):
        if isinstance(toklist, cls):
            return toklist
        retobj = object.__new__(cls)
        retobj.__doinit = True
        return retobj

    # Performance tuning: we construct a *lot* of these, so keep this
    # constructor as small and fast as possible
    def __init__( self, toklist, name=None, asList=True, modal=True, isinstance=isinstance ):
        if self.__doinit:
            self.__doinit = False
            self.__name = None
            self.__parent = None
            self.__accumNames = {}
            if isinstance(toklist, list):
                self.__toklist = toklist[:]
            else:
                self.__toklist = [toklist]
            self.__tokdict = dict()

        if name is not None and name:
            if not modal:
                self.__accumNames[name] = 0
            if isinstance(name,int):
                name = _ustr(name) # will always return a str, but use _ustr for consistency
            self.__name = name
            if not toklist in (None,'',[]):
                if isinstance(toklist,str):
                    toklist = [ toklist ]
                if asList:
                    if isinstance(toklist,ParseResults):
                        self[name] = _ParseResultsWithOffset(toklist.copy(),0)
                    else:
                        self[name] = _ParseResultsWithOffset(ParseResults(toklist[0]),0)
                    self[name].__name = name
                else:
                    try:
                        self[name] = toklist[0]
                    except (KeyError,TypeError,IndexError):
                        self[name] = toklist

    def __getitem__( self, i ):
        if isinstance( i, (int,slice) ):
            return self.__toklist[i]
        else:
            if i not in self.__accumNames:
                return self.__tokdict[i][-1][0]
            else:
                return ParseResults([ v[0] for v in self.__tokdict[i] ])

    def __setitem__( self, k, v, isinstance=isinstance ):
        if isinstance(v,_ParseResultsWithOffset):
            self.__tokdict[k] = self.__tokdict.get(k,list()) + [v]
            sub = v[0]
        elif isinstance(k,int):
            self.__toklist[k] = v
            sub = v
        else:
            self.__tokdict[k] = self.__tokdict.get(k,list()) + [_ParseResultsWithOffset(v,0)]
            sub = v
        if isinstance(sub,ParseResults):
            sub.__parent = wkref(self)

    def __delitem__( self, i ):
        if isinstance(i,(int,slice)):
            mylen = len( self.__toklist )
            del self.__toklist[i]

            # convert int to slice
            if isinstance(i, int):
                if i < 0:
                    i += mylen
                i = slice(i, i+1)
            # get removed indices
            removed = list(range(*i.indices(mylen)))
            removed.reverse()
            # fixup indices in token dictionary
            for name in self.__tokdict:
                occurrences = self.__tokdict[name]
                for j in removed:
                    for k, (value, position) in enumerate(occurrences):
                        occurrences[k] = _ParseResultsWithOffset(value, position - (position > j))
        else:
            del self.__tokdict[i]

    def __contains__( self, k ):
        return k in self.__tokdict

    def __len__( self ): return len( self.__toklist )
    def __bool__(self): return len( self.__toklist ) > 0
    __nonzero__ = __bool__
    def __iter__( self ): return iter( self.__toklist )
    def __reversed__( self ): return iter( self.__toklist[::-1] )
    def keys( self ):
        """Returns all named result keys."""
        return list(self.__tokdict.keys())

    def pop( self, index=-1 ):
        """Removes and returns item at specified index (default=last).
           Will work with either numeric indices or dict-key indicies."""
        ret = self[index]
        del self[index]
        return ret

    def get(self, key, defaultValue=None):
        """Returns named result matching the given key, or if there is no
           such name, then returns the given C{defaultValue} or C{None} if no
           C{defaultValue} is specified."""
        if key in self:
            return self[key]
        else:
            return defaultValue

    def insert( self, index, insStr ):
        """Inserts new element at location index in the list of parsed tokens."""
        self.__toklist.insert(index, insStr)
        # fixup indices in token dictionary
        for name in self.__tokdict:
            occurrences = self.__tokdict[name]
            for k, (value, position) in enumerate(occurrences):
                occurrences[k] = _ParseResultsWithOffset(value, position + (position > index))

    def items( self ):
        """Returns all named result keys and values as a list of tuples."""
        return [(k,self[k]) for k in self.__tokdict]

    def values( self ):
        """Returns all named result values."""
        return [ v[-1][0] for v in list(self.__tokdict.values()) ]

    def __getattr__( self, name ):
        if True: #name not in self.__slots__:
            if name in self.__tokdict:
                if name not in self.__accumNames:
                    return self.__tokdict[name][-1][0]
                else:
                    return ParseResults([ v[0] for v in self.__tokdict[name] ])
            else:
                return ""
        return None

    def __add__( self, other ):
        ret = self.copy()
        ret += other
        return ret

    def __iadd__( self, other ):
        if other.__tokdict:
            offset = len(self.__toklist)
            addoffset = ( lambda a: (a<0 and offset) or (a+offset) )
            otheritems = list(other.__tokdict.items())
            otherdictitems = [(k, _ParseResultsWithOffset(v[0],addoffset(v[1])) )
                                for (k,vlist) in otheritems for v in vlist]
            for k,v in otherdictitems:
                self[k] = v
                if isinstance(v[0],ParseResults):
                    v[0].__parent = wkref(self)
            
        self.__toklist += other.__toklist
        self.__accumNames.update( other.__accumNames )
        return self

    def __radd__(self, other):
        if isinstance(other,int) and other == 0:
            return self.copy()
        
    def __repr__( self ):
        return "(%s, %s)" % ( repr( self.__toklist ), repr( self.__tokdict ) )

    def __str__( self ):
        out = []
        for i in self.__toklist:
            if isinstance(i, ParseResults):
                out.append(_ustr(i))
            else:
                out.append(repr(i))
        return '[' + ', '.join(out) + ']'

    def _asStringList( self, sep='' ):
        out = []
        for item in self.__toklist:
            if out and sep:
                out.append(sep)
            if isinstance( item, ParseResults ):
                out += item._asStringList()
            else:
                out.append( _ustr(item) )
        return out

    def asList( self ):
        """Returns the parse results as a nested list of matching tokens, all converted to strings."""
        out = []
        for res in self.__toklist:
            if isinstance(res,ParseResults):
                out.append( res.asList() )
            else:
                out.append( res )
        return out

    def asDict( self ):
        """Returns the named parse results as dictionary."""
        return dict( list(self.items()) )

    def copy( self ):
        """Returns a new copy of a C{ParseResults} object."""
        ret = ParseResults( self.__toklist )
        ret.__tokdict = self.__tokdict.copy()
        ret.__parent = self.__parent
        ret.__accumNames.update( self.__accumNames )
        ret.__name = self.__name
        return ret

    def asXML( self, doctag=None, namedItemsOnly=False, indent="", formatted=True ):
        """Returns the parse results as XML. Tags are created for tokens and lists that have defined results names."""
        nl = "\n"
        out = []
        namedItems = dict( [ (v[1],k) for (k,vlist) in list(self.__tokdict.items())
                                                            for v in vlist ] )
        nextLevelIndent = indent + "  "

        # collapse out indents if formatting is not desired
        if not formatted:
            indent = ""
            nextLevelIndent = ""
            nl = ""

        selfTag = None
        if doctag is not None:
            selfTag = doctag
        else:
            if self.__name:
                selfTag = self.__name

        if not selfTag:
            if namedItemsOnly:
                return ""
            else:
                selfTag = "ITEM"

        out += [ nl, indent, "<", selfTag, ">" ]

        worklist = self.__toklist
        for i,res in enumerate(worklist):
            if isinstance(res,ParseResults):
                if i in namedItems:
                    out += [ res.asXML(namedItems[i],
                                        namedItemsOnly and doctag is None,
                                        nextLevelIndent,
                                        formatted)]
                else:
                    out += [ res.asXML(None,
                                        namedItemsOnly and doctag is None,
                                        nextLevelIndent,
                                        formatted)]
            else:
                # individual token, see if there is a name for it
                resTag = None
                if i in namedItems:
                    resTag = namedItems[i]
                if not resTag:
                    if namedItemsOnly:
                        continue
                    else:
                        resTag = "ITEM"
                xmlBodyText = _xml_escape(_ustr(res))
                out += [ nl, nextLevelIndent, "<", resTag, ">",
                                                xmlBodyText,
                                                "</", resTag, ">" ]

        out += [ nl, indent, "</", selfTag, ">" ]
        return "".join(out)

    def __lookup(self,sub):
        for k,vlist in list(self.__tokdict.items()):
            for v,loc in vlist:
                if sub is v:
                    return k
        return None

    def getName(self):
        """Returns the results name for this token expression."""
        if self.__name:
            return self.__name
        elif self.__parent:
            par = self.__parent()
            if par:
                return par.__lookup(self)
            else:
                return None
        elif (len(self) == 1 and
               len(self.__tokdict) == 1 and
<<<<<<< HEAD
               self.__tokdict.values()[0][0][1] in (0,-1)):
=======
               list(self.__tokdict.values())[0][0][1] in (0,-1)):
>>>>>>> d64161c0
            return list(self.__tokdict.keys())[0]
        else:
            return None

    def dump(self,indent='',depth=0):
        """Diagnostic method for listing out the contents of a C{ParseResults}.
           Accepts an optional C{indent} argument so that this string can be embedded
           in a nested display of other data."""
        out = []
        out.append( indent+_ustr(self.asList()) )
        keys = list(self.items())
        keys.sort()
        for k,v in keys:
            if out:
                out.append('\n')
            out.append( "%s%s- %s: " % (indent,('  '*depth), k) )
            if isinstance(v,ParseResults):
                if list(v.keys()):
                    out.append( v.dump(indent,depth+1) )
                else:
                    out.append(_ustr(v))
            else:
                out.append(_ustr(v))
        return "".join(out)

    # add support for pickle protocol
    def __getstate__(self):
        return ( self.__toklist,
                 ( self.__tokdict.copy(),
                   self.__parent is not None and self.__parent() or None,
                   self.__accumNames,
                   self.__name ) )

    def __setstate__(self,state):
        self.__toklist = state[0]
        (self.__tokdict,
         par,
         inAccumNames,
         self.__name) = state[1]
        self.__accumNames = {}
        self.__accumNames.update(inAccumNames)
        if par is not None:
            self.__parent = wkref(par)
        else:
            self.__parent = None

    def __dir__(self):
        return dir(super(ParseResults,self)) + list(self.keys())

def col (loc,strg):
    """Returns current column within a string, counting newlines as line separators.
   The first column is number 1.

   Note: the default parsing behavior is to expand tabs in the input string
   before starting the parsing process.  See L{I{ParserElement.parseString}<ParserElement.parseString>} for more information
   on parsing strings containing C{<TAB>}s, and suggested methods to maintain a
   consistent view of the parsed string, the parse location, and line and column
   positions within the parsed string.
   """
    return (loc<len(strg) and strg[loc] == '\n') and 1 or loc - strg.rfind("\n", 0, loc)

def lineno(loc,strg):
    """Returns current line number within a string, counting newlines as line separators.
   The first line is number 1.

   Note: the default parsing behavior is to expand tabs in the input string
   before starting the parsing process.  See L{I{ParserElement.parseString}<ParserElement.parseString>} for more information
   on parsing strings containing C{<TAB>}s, and suggested methods to maintain a
   consistent view of the parsed string, the parse location, and line and column
   positions within the parsed string.
   """
    return strg.count("\n",0,loc) + 1

def line( loc, strg ):
    """Returns the line of text containing loc within a string, counting newlines as line separators.
       """
    lastCR = strg.rfind("\n", 0, loc)
    nextCR = strg.find("\n", loc)
    if nextCR >= 0:
        return strg[lastCR+1:nextCR]
    else:
        return strg[lastCR+1:]

def _defaultStartDebugAction( instring, loc, expr ):
    print(("Match " + _ustr(expr) + " at loc " + _ustr(loc) + "(%d,%d)" % ( lineno(loc,instring), col(loc,instring) )))

def _defaultSuccessDebugAction( instring, startloc, endloc, expr, toks ):
    print(("Matched " + _ustr(expr) + " -> " + str(toks.asList())))

def _defaultExceptionDebugAction( instring, loc, expr, exc ):
    print(("Exception raised:" + _ustr(exc)))

def nullDebugAction(*args):
    """'Do-nothing' debug action, to suppress debugging output during parsing."""
    pass

'decorator to trim function calls to match the arity of the target'
def _trim_arity(func, maxargs=2):
    if func in singleArgBuiltins:
        return lambda s,l,t: func(t)
    limit = [0]
    foundArity = [False]
    def wrapper(*args):
        while 1:
            try:
                ret = func(*args[limit[0]:])
                foundArity[0] = True
                return ret
            except TypeError:
                if limit[0] <= maxargs and not foundArity[0]:
                    limit[0] += 1
                    continue
                raise
    return wrapper
    
class ParserElement(object):
    """Abstract base level parser element class."""
    DEFAULT_WHITE_CHARS = " \n\t\r"
    verbose_stacktrace = False

    def setDefaultWhitespaceChars( chars ):
        """Overrides the default whitespace chars
        """
        ParserElement.DEFAULT_WHITE_CHARS = chars
    setDefaultWhitespaceChars = staticmethod(setDefaultWhitespaceChars)

    def inlineLiteralsUsing(cls):
        """
        Set class to be used for inclusion of string literals into a parser.
        """
        ParserElement.literalStringClass = cls
    inlineLiteralsUsing = staticmethod(inlineLiteralsUsing)

    def __init__( self, savelist=False ):
        self.parseAction = list()
        self.failAction = None
        #~ self.name = "<unknown>"  # don't define self.name, let subclasses try/except upcall
        self.strRepr = None
        self.resultsName = None
        self.saveAsList = savelist
        self.skipWhitespace = True
        self.whiteChars = ParserElement.DEFAULT_WHITE_CHARS
        self.copyDefaultWhiteChars = True
        self.mayReturnEmpty = False # used when checking for left-recursion
        self.keepTabs = False
        self.ignoreExprs = list()
        self.debug = False
        self.streamlined = False
        self.mayIndexError = True # used to optimize exception handling for subclasses that don't advance parse index
        self.errmsg = ""
        self.modalResults = True # used to mark results names as modal (report only last) or cumulative (list all)
        self.debugActions = ( None, None, None ) #custom debug actions
        self.re = None
        self.callPreparse = True # used to avoid redundant calls to preParse
        self.callDuringTry = False

    def copy( self ):
        """Make a copy of this C{ParserElement}.  Useful for defining different parse actions
           for the same parsing pattern, using copies of the original parse element."""
        cpy = copy.copy( self )
        cpy.parseAction = self.parseAction[:]
        cpy.ignoreExprs = self.ignoreExprs[:]
        if self.copyDefaultWhiteChars:
            cpy.whiteChars = ParserElement.DEFAULT_WHITE_CHARS
        return cpy

    def setName( self, name ):
        """Define name for this expression, for use in debugging."""
        self.name = name
        self.errmsg = "Expected " + self.name
        if hasattr(self,"exception"):
            self.exception.msg = self.errmsg
        return self

    def setResultsName( self, name, listAllMatches=False ):
        """Define name for referencing matching tokens as a nested attribute
           of the returned parse results.
           NOTE: this returns a *copy* of the original C{ParserElement} object;
           this is so that the client can define a basic element, such as an
           integer, and reference it in multiple places with different names.
           
           You can also set results names using the abbreviated syntax,
           C{expr("name")} in place of C{expr.setResultsName("name")} - 
           see L{I{__call__}<__call__>}.
        """
        newself = self.copy()
        if name.endswith("*"):
            name = name[:-1]
            listAllMatches=True
        newself.resultsName = name
        newself.modalResults = not listAllMatches
        return newself

    def setBreak(self,breakFlag = True):
        """Method to invoke the Python pdb debugger when this element is
           about to be parsed. Set C{breakFlag} to True to enable, False to
           disable.
        """
        if breakFlag:
            _parseMethod = self._parse
            def breaker(instring, loc, doActions=True, callPreParse=True):
                import pdb
                pdb.set_trace()
                return _parseMethod( instring, loc, doActions, callPreParse )
            breaker._originalParseMethod = _parseMethod
            self._parse = breaker
        else:
            if hasattr(self._parse,"_originalParseMethod"):
                self._parse = self._parse._originalParseMethod
        return self

    def setParseAction( self, *fns, **kwargs ):
        """Define action to perform when successfully matching parse element definition.
           Parse action fn is a callable method with 0-3 arguments, called as C{fn(s,loc,toks)},
           C{fn(loc,toks)}, C{fn(toks)}, or just C{fn()}, where:
            - s   = the original string being parsed (see note below)
            - loc = the location of the matching substring
            - toks = a list of the matched tokens, packaged as a C{L{ParseResults}} object
           If the functions in fns modify the tokens, they can return them as the return
           value from fn, and the modified list of tokens will replace the original.
           Otherwise, fn does not need to return any value.

           Note: the default parsing behavior is to expand tabs in the input string
           before starting the parsing process.  See L{I{parseString}<parseString>} for more information
           on parsing strings containing C{<TAB>}s, and suggested methods to maintain a
           consistent view of the parsed string, the parse location, and line and column
           positions within the parsed string.
           """
        self.parseAction = list(map(_trim_arity, list(fns)))
        self.callDuringTry = ("callDuringTry" in kwargs and kwargs["callDuringTry"])
        return self

    def addParseAction( self, *fns, **kwargs ):
        """Add parse action to expression's list of parse actions. See L{I{setParseAction}<setParseAction>}."""
        self.parseAction += list(map(_trim_arity, list(fns)))
        self.callDuringTry = self.callDuringTry or ("callDuringTry" in kwargs and kwargs["callDuringTry"])
        return self

    def setFailAction( self, fn ):
        """Define action to perform if parsing fails at this expression.
           Fail acton fn is a callable function that takes the arguments
           C{fn(s,loc,expr,err)} where:
            - s = string being parsed
            - loc = location where expression match was attempted and failed
            - expr = the parse expression that failed
            - err = the exception thrown
           The function returns no value.  It may throw C{L{ParseFatalException}}
           if it is desired to stop parsing immediately."""
        self.failAction = fn
        return self

    def _skipIgnorables( self, instring, loc ):
        exprsFound = True
        while exprsFound:
            exprsFound = False
            for e in self.ignoreExprs:
                try:
                    while 1:
                        loc,dummy = e._parse( instring, loc )
                        exprsFound = True
                except ParseException:
                    pass
        return loc

    def preParse( self, instring, loc ):
        if self.ignoreExprs:
            loc = self._skipIgnorables( instring, loc )

        if self.skipWhitespace:
            wt = self.whiteChars
            instrlen = len(instring)
            while loc < instrlen and instring[loc] in wt:
                loc += 1

        return loc

    def parseImpl( self, instring, loc, doActions=True ):
        return loc, []

    def postParse( self, instring, loc, tokenlist ):
        return tokenlist

    #~ @profile
    def _parseNoCache( self, instring, loc, doActions=True, callPreParse=True ):
        debugging = ( self.debug ) #and doActions )

        if debugging or self.failAction:
            #~ print ("Match",self,"at loc",loc,"(%d,%d)" % ( lineno(loc,instring), col(loc,instring) ))
            if (self.debugActions[0] ):
                self.debugActions[0]( instring, loc, self )
            if callPreParse and self.callPreparse:
                preloc = self.preParse( instring, loc )
            else:
                preloc = loc
            tokensStart = preloc
            try:
                try:
                    loc,tokens = self.parseImpl( instring, preloc, doActions )
                except IndexError:
                    raise ParseException( instring, len(instring), self.errmsg, self )
            except ParseBaseException as err:
                #~ print ("Exception raised:", err)
                err = None
                if self.debugActions[2]:
                    self.debugActions[2]( instring, tokensStart, self, err )
                if self.failAction:
                    self.failAction( instring, tokensStart, self, err )
                raise
        else:
            if callPreParse and self.callPreparse:
                preloc = self.preParse( instring, loc )
            else:
                preloc = loc
            tokensStart = preloc
            if self.mayIndexError or loc >= len(instring):
                try:
                    loc,tokens = self.parseImpl( instring, preloc, doActions )
                except IndexError:
                    raise ParseException( instring, len(instring), self.errmsg, self )
            else:
                loc,tokens = self.parseImpl( instring, preloc, doActions )

        tokens = self.postParse( instring, loc, tokens )

        retTokens = ParseResults( tokens, self.resultsName, asList=self.saveAsList, modal=self.modalResults )
        if self.parseAction and (doActions or self.callDuringTry):
            if debugging:
                try:
                    for fn in self.parseAction:
                        tokens = fn( instring, tokensStart, retTokens )
                        if tokens is not None:
                            retTokens = ParseResults( tokens,
                                                      self.resultsName,
                                                      asList=self.saveAsList and isinstance(tokens,(ParseResults,list)),
                                                      modal=self.modalResults )
                except ParseBaseException as err:
                    #~ print "Exception raised in user parse action:", err
                    if (self.debugActions[2] ):
                        self.debugActions[2]( instring, tokensStart, self, err )
                    raise
            else:
                for fn in self.parseAction:
                    tokens = fn( instring, tokensStart, retTokens )
                    if tokens is not None:
                        retTokens = ParseResults( tokens,
                                                  self.resultsName,
                                                  asList=self.saveAsList and isinstance(tokens,(ParseResults,list)),
                                                  modal=self.modalResults )

        if debugging:
            #~ print ("Matched",self,"->",retTokens.asList())
            if (self.debugActions[1] ):
                self.debugActions[1]( instring, tokensStart, loc, self, retTokens )

        return loc, retTokens

    def tryParse( self, instring, loc ):
        try:
            return self._parse( instring, loc, doActions=False )[0]
        except ParseFatalException:
            raise ParseException( instring, loc, self.errmsg, self)

    # this method gets repeatedly called during backtracking with the same arguments -
    # we can cache these arguments and save ourselves the trouble of re-parsing the contained expression
    def _parseCache( self, instring, loc, doActions=True, callPreParse=True ):
        lookup = (self,instring,loc,callPreParse,doActions)
        if lookup in ParserElement._exprArgCache:
            value = ParserElement._exprArgCache[ lookup ]
            if isinstance(value, Exception):
                raise value
            return (value[0],value[1].copy())
        else:
            try:
                value = self._parseNoCache( instring, loc, doActions, callPreParse )
                ParserElement._exprArgCache[ lookup ] = (value[0],value[1].copy())
                return value
            except ParseBaseException as pe:
                ParserElement._exprArgCache[ lookup ] = pe
                raise

    _parse = _parseNoCache

    # argument cache for optimizing repeated calls when backtracking through recursive expressions
    _exprArgCache = {}
    def resetCache():
        ParserElement._exprArgCache.clear()
    resetCache = staticmethod(resetCache)

    _packratEnabled = False
    def enablePackrat():
        """Enables "packrat" parsing, which adds memoizing to the parsing logic.
           Repeated parse attempts at the same string location (which happens
           often in many complex grammars) can immediately return a cached value,
           instead of re-executing parsing/validating code.  Memoizing is done of
           both valid results and parsing exceptions.

           This speedup may break existing programs that use parse actions that
           have side-effects.  For this reason, packrat parsing is disabled when
           you first import pyparsing.  To activate the packrat feature, your
           program must call the class method C{ParserElement.enablePackrat()}.  If
           your program uses C{psyco} to "compile as you go", you must call
           C{enablePackrat} before calling C{psyco.full()}.  If you do not do this,
           Python will crash.  For best results, call C{enablePackrat()} immediately
           after importing pyparsing.
        """
        if not ParserElement._packratEnabled:
            ParserElement._packratEnabled = True
            ParserElement._parse = ParserElement._parseCache
    enablePackrat = staticmethod(enablePackrat)

    def parseString( self, instring, parseAll=False ):
        """Execute the parse expression with the given string.
           This is the main interface to the client code, once the complete
           expression has been built.

           If you want the grammar to require that the entire input string be
           successfully parsed, then set C{parseAll} to True (equivalent to ending
           the grammar with C{L{StringEnd()}}).

           Note: C{parseString} implicitly calls C{expandtabs()} on the input string,
           in order to report proper column numbers in parse actions.
           If the input string contains tabs and
           the grammar uses parse actions that use the C{loc} argument to index into the
           string being parsed, you can ensure you have a consistent view of the input
           string by:
            - calling C{parseWithTabs} on your grammar before calling C{parseString}
              (see L{I{parseWithTabs}<parseWithTabs>})
            - define your parse action using the full C{(s,loc,toks)} signature, and
              reference the input string using the parse action's C{s} argument
            - explictly expand the tabs in your input string before calling
              C{parseString}
        """
        ParserElement.resetCache()
        if not self.streamlined:
            self.streamline()
            #~ self.saveAsList = True
        for e in self.ignoreExprs:
            e.streamline()
        if not self.keepTabs:
            instring = instring.expandtabs()
        try:
            loc, tokens = self._parse( instring, 0 )
            if parseAll:
                loc = self.preParse( instring, loc )
                se = Empty() + StringEnd()
                se._parse( instring, loc )
        except ParseBaseException as exc:
            if ParserElement.verbose_stacktrace:
                raise
            else:
                # catch and re-raise exception from here, clears out pyparsing internal stack trace
                raise exc
        else:
            return tokens

    def scanString( self, instring, maxMatches=_MAX_INT, overlap=False ):
        """Scan the input string for expression matches.  Each match will return the
           matching tokens, start location, and end location.  May be called with optional
           C{maxMatches} argument, to clip scanning after 'n' matches are found.  If
           C{overlap} is specified, then overlapping matches will be reported.

           Note that the start and end locations are reported relative to the string
           being parsed.  See L{I{parseString}<parseString>} for more information on parsing
           strings with embedded tabs."""
        if not self.streamlined:
            self.streamline()
        for e in self.ignoreExprs:
            e.streamline()

        if not self.keepTabs:
            instring = _ustr(instring).expandtabs()
        instrlen = len(instring)
        loc = 0
        preparseFn = self.preParse
        parseFn = self._parse
        ParserElement.resetCache()
        matches = 0
        try:
            while loc <= instrlen and matches < maxMatches:
                try:
                    preloc = preparseFn( instring, loc )
                    nextLoc,tokens = parseFn( instring, preloc, callPreParse=False )
                except ParseException:
                    loc = preloc+1
                else:
                    if nextLoc > loc:
                        matches += 1
                        yield tokens, preloc, nextLoc
                        if overlap:
                            nextloc = preparseFn( instring, loc )
                            if nextloc > loc:
                                loc = nextLoc
                            else:
                                loc += 1
                        else:
                            loc = nextLoc
                    else:
                        loc = preloc+1
        except ParseBaseException as exc:
            if ParserElement.verbose_stacktrace:
                raise
            else:
                # catch and re-raise exception from here, clears out pyparsing internal stack trace
                raise exc

    def transformString( self, instring ):
        """Extension to C{L{scanString}}, to modify matching text with modified tokens that may
           be returned from a parse action.  To use C{transformString}, define a grammar and
           attach a parse action to it that modifies the returned token list.
           Invoking C{transformString()} on a target string will then scan for matches,
           and replace the matched text patterns according to the logic in the parse
           action.  C{transformString()} returns the resulting transformed string."""
        out = []
        lastE = 0
        # force preservation of <TAB>s, to minimize unwanted transformation of string, and to
        # keep string locs straight between transformString and scanString
        self.keepTabs = True
        try:
            for t,s,e in self.scanString( instring ):
                out.append( instring[lastE:s] )
                if t:
                    if isinstance(t,ParseResults):
                        out += t.asList()
                    elif isinstance(t,list):
                        out += t
                    else:
                        out.append(t)
                lastE = e
            out.append(instring[lastE:])
            out = [o for o in out if o]
            return "".join(map(_ustr,_flatten(out)))
        except ParseBaseException as exc:
            if ParserElement.verbose_stacktrace:
                raise
            else:
                # catch and re-raise exception from here, clears out pyparsing internal stack trace
                raise exc

    def searchString( self, instring, maxMatches=_MAX_INT ):
        """Another extension to C{L{scanString}}, simplifying the access to the tokens found
           to match the given parse expression.  May be called with optional
           C{maxMatches} argument, to clip searching after 'n' matches are found.
        """
        try:
            return ParseResults([ t for t,s,e in self.scanString( instring, maxMatches ) ])
        except ParseBaseException as exc:
            if ParserElement.verbose_stacktrace:
                raise
            else:
                # catch and re-raise exception from here, clears out pyparsing internal stack trace
                raise exc

    def __add__(self, other ):
        """Implementation of + operator - returns C{L{And}}"""
        if isinstance( other, str ):
            other = ParserElement.literalStringClass( other )
        if not isinstance( other, ParserElement ):
            warnings.warn("Cannot combine element of type %s with ParserElement" % type(other),
                    SyntaxWarning, stacklevel=2)
            return None
        return And( [ self, other ] )

    def __radd__(self, other ):
        """Implementation of + operator when left operand is not a C{L{ParserElement}}"""
        if isinstance( other, str ):
            other = ParserElement.literalStringClass( other )
        if not isinstance( other, ParserElement ):
            warnings.warn("Cannot combine element of type %s with ParserElement" % type(other),
                    SyntaxWarning, stacklevel=2)
            return None
        return other + self

    def __sub__(self, other):
        """Implementation of - operator, returns C{L{And}} with error stop"""
        if isinstance( other, str ):
            other = ParserElement.literalStringClass( other )
        if not isinstance( other, ParserElement ):
            warnings.warn("Cannot combine element of type %s with ParserElement" % type(other),
                    SyntaxWarning, stacklevel=2)
            return None
        return And( [ self, And._ErrorStop(), other ] )

    def __rsub__(self, other ):
        """Implementation of - operator when left operand is not a C{L{ParserElement}}"""
        if isinstance( other, str ):
            other = ParserElement.literalStringClass( other )
        if not isinstance( other, ParserElement ):
            warnings.warn("Cannot combine element of type %s with ParserElement" % type(other),
                    SyntaxWarning, stacklevel=2)
            return None
        return other - self

    def __mul__(self,other):
        """Implementation of * operator, allows use of C{expr * 3} in place of
           C{expr + expr + expr}.  Expressions may also me multiplied by a 2-integer
           tuple, similar to C{{min,max}} multipliers in regular expressions.  Tuples
           may also include C{None} as in:
            - C{expr*(n,None)} or C{expr*(n,)} is equivalent
              to C{expr*n + L{ZeroOrMore}(expr)}
              (read as "at least n instances of C{expr}")
            - C{expr*(None,n)} is equivalent to C{expr*(0,n)}
              (read as "0 to n instances of C{expr}")
            - C{expr*(None,None)} is equivalent to C{L{ZeroOrMore}(expr)}
            - C{expr*(1,None)} is equivalent to C{L{OneOrMore}(expr)}

           Note that C{expr*(None,n)} does not raise an exception if
           more than n exprs exist in the input stream; that is,
           C{expr*(None,n)} does not enforce a maximum number of expr
           occurrences.  If this behavior is desired, then write
           C{expr*(None,n) + ~expr}

        """
        if isinstance(other,int):
            minElements, optElements = other,0
        elif isinstance(other,tuple):
            other = (other + (None, None))[:2]
            if other[0] is None:
                other = (0, other[1])
            if isinstance(other[0],int) and other[1] is None:
                if other[0] == 0:
                    return ZeroOrMore(self)
                if other[0] == 1:
                    return OneOrMore(self)
                else:
                    return self*other[0] + ZeroOrMore(self)
            elif isinstance(other[0],int) and isinstance(other[1],int):
                minElements, optElements = other
                optElements -= minElements
            else:
                raise TypeError("cannot multiply 'ParserElement' and ('%s','%s') objects", type(other[0]),type(other[1]))
        else:
            raise TypeError("cannot multiply 'ParserElement' and '%s' objects", type(other))

        if minElements < 0:
            raise ValueError("cannot multiply ParserElement by negative value")
        if optElements < 0:
            raise ValueError("second tuple value must be greater or equal to first tuple value")
        if minElements == optElements == 0:
            raise ValueError("cannot multiply ParserElement by 0 or (0,0)")

        if (optElements):
            def makeOptionalList(n):
                if n>1:
                    return Optional(self + makeOptionalList(n-1))
                else:
                    return Optional(self)
            if minElements:
                if minElements == 1:
                    ret = self + makeOptionalList(optElements)
                else:
                    ret = And([self]*minElements) + makeOptionalList(optElements)
            else:
                ret = makeOptionalList(optElements)
        else:
            if minElements == 1:
                ret = self
            else:
                ret = And([self]*minElements)
        return ret

    def __rmul__(self, other):
        return self.__mul__(other)

    def __or__(self, other ):
        """Implementation of | operator - returns C{L{MatchFirst}}"""
        if isinstance( other, str ):
            other = ParserElement.literalStringClass( other )
        if not isinstance( other, ParserElement ):
            warnings.warn("Cannot combine element of type %s with ParserElement" % type(other),
                    SyntaxWarning, stacklevel=2)
            return None
        return MatchFirst( [ self, other ] )

    def __ror__(self, other ):
        """Implementation of | operator when left operand is not a C{L{ParserElement}}"""
        if isinstance( other, str ):
            other = ParserElement.literalStringClass( other )
        if not isinstance( other, ParserElement ):
            warnings.warn("Cannot combine element of type %s with ParserElement" % type(other),
                    SyntaxWarning, stacklevel=2)
            return None
        return other | self

    def __xor__(self, other ):
        """Implementation of ^ operator - returns C{L{Or}}"""
        if isinstance( other, str ):
            other = ParserElement.literalStringClass( other )
        if not isinstance( other, ParserElement ):
            warnings.warn("Cannot combine element of type %s with ParserElement" % type(other),
                    SyntaxWarning, stacklevel=2)
            return None
        return Or( [ self, other ] )

    def __rxor__(self, other ):
        """Implementation of ^ operator when left operand is not a C{L{ParserElement}}"""
        if isinstance( other, str ):
            other = ParserElement.literalStringClass( other )
        if not isinstance( other, ParserElement ):
            warnings.warn("Cannot combine element of type %s with ParserElement" % type(other),
                    SyntaxWarning, stacklevel=2)
            return None
        return other ^ self

    def __and__(self, other ):
        """Implementation of & operator - returns C{L{Each}}"""
        if isinstance( other, str ):
            other = ParserElement.literalStringClass( other )
        if not isinstance( other, ParserElement ):
            warnings.warn("Cannot combine element of type %s with ParserElement" % type(other),
                    SyntaxWarning, stacklevel=2)
            return None
        return Each( [ self, other ] )

    def __rand__(self, other ):
        """Implementation of & operator when left operand is not a C{L{ParserElement}}"""
        if isinstance( other, str ):
            other = ParserElement.literalStringClass( other )
        if not isinstance( other, ParserElement ):
            warnings.warn("Cannot combine element of type %s with ParserElement" % type(other),
                    SyntaxWarning, stacklevel=2)
            return None
        return other & self

    def __invert__( self ):
        """Implementation of ~ operator - returns C{L{NotAny}}"""
        return NotAny( self )

    def __call__(self, name):
        """Shortcut for C{L{setResultsName}}, with C{listAllMatches=default}::
             userdata = Word(alphas).setResultsName("name") + Word(nums+"-").setResultsName("socsecno")
           could be written as::
             userdata = Word(alphas)("name") + Word(nums+"-")("socsecno")
             
           If C{name} is given with a trailing C{'*'} character, then C{listAllMatches} will be
           passed as C{True}.
           """
        return self.setResultsName(name)

    def suppress( self ):
        """Suppresses the output of this C{ParserElement}; useful to keep punctuation from
           cluttering up returned output.
        """
        return Suppress( self )

    def leaveWhitespace( self ):
        """Disables the skipping of whitespace before matching the characters in the
           C{ParserElement}'s defined pattern.  This is normally only used internally by
           the pyparsing module, but may be needed in some whitespace-sensitive grammars.
        """
        self.skipWhitespace = False
        return self

    def setWhitespaceChars( self, chars ):
        """Overrides the default whitespace chars
        """
        self.skipWhitespace = True
        self.whiteChars = chars
        self.copyDefaultWhiteChars = False
        return self

    def parseWithTabs( self ):
        """Overrides default behavior to expand C{<TAB>}s to spaces before parsing the input string.
           Must be called before C{parseString} when the input grammar contains elements that
           match C{<TAB>} characters."""
        self.keepTabs = True
        return self

    def ignore( self, other ):
        """Define expression to be ignored (e.g., comments) while doing pattern
           matching; may be called repeatedly, to define multiple comment or other
           ignorable patterns.
        """
        if isinstance( other, Suppress ):
            if other not in self.ignoreExprs:
                self.ignoreExprs.append( other.copy() )
        else:
            self.ignoreExprs.append( Suppress( other.copy() ) )
        return self

    def setDebugActions( self, startAction, successAction, exceptionAction ):
        """Enable display of debugging messages while doing pattern matching."""
        self.debugActions = (startAction or _defaultStartDebugAction,
                             successAction or _defaultSuccessDebugAction,
                             exceptionAction or _defaultExceptionDebugAction)
        self.debug = True
        return self

    def setDebug( self, flag=True ):
        """Enable display of debugging messages while doing pattern matching.
           Set C{flag} to True to enable, False to disable."""
        if flag:
            self.setDebugActions( _defaultStartDebugAction, _defaultSuccessDebugAction, _defaultExceptionDebugAction )
        else:
            self.debug = False
        return self

    def __str__( self ):
        return self.name

    def __repr__( self ):
        return _ustr(self)

    def streamline( self ):
        self.streamlined = True
        self.strRepr = None
        return self

    def checkRecursion( self, parseElementList ):
        pass

    def validate( self, validateTrace=[] ):
        """Check defined expressions for valid structure, check for infinite recursive definitions."""
        self.checkRecursion( [] )

    def parseFile( self, file_or_filename, parseAll=False ):
        """Execute the parse expression on the given file or filename.
           If a filename is specified (instead of a file object),
           the entire file is opened, read, and closed before parsing.
        """
        try:
            file_contents = file_or_filename.read()
        except AttributeError:
            f = open(file_or_filename, "r")
            file_contents = f.read()
            f.close()
        try:
            return self.parseString(file_contents, parseAll)
        except ParseBaseException as exc:
            if ParserElement.verbose_stacktrace:
                raise
            else:
                # catch and re-raise exception from here, clears out pyparsing internal stack trace
                raise exc

    def getException(self):
        return ParseException("",0,self.errmsg,self)

    def __getattr__(self,aname):
        if aname == "myException":
            self.myException = ret = self.getException()
            return ret
        else:
            raise AttributeError("no such attribute " + aname)

    def __eq__(self,other):
        if isinstance(other, ParserElement):
            return self is other or self.__dict__ == other.__dict__
        elif isinstance(other, str):
            try:
                self.parseString(_ustr(other), parseAll=True)
                return True
            except ParseBaseException:
                return False
        else:
            return super(ParserElement,self)==other

    def __ne__(self,other):
        return not (self == other)

    def __hash__(self):
        return hash(id(self))

    def __req__(self,other):
        return self == other

    def __rne__(self,other):
        return not (self == other)


class Token(ParserElement):
    """Abstract C{ParserElement} subclass, for defining atomic matching patterns."""
    def __init__( self ):
        super(Token,self).__init__( savelist=False )

    def setName(self, name):
        s = super(Token,self).setName(name)
        self.errmsg = "Expected " + self.name
        return s


class Empty(Token):
    """An empty token, will always match."""
    def __init__( self ):
        super(Empty,self).__init__()
        self.name = "Empty"
        self.mayReturnEmpty = True
        self.mayIndexError = False


class NoMatch(Token):
    """A token that will never match."""
    def __init__( self ):
        super(NoMatch,self).__init__()
        self.name = "NoMatch"
        self.mayReturnEmpty = True
        self.mayIndexError = False
        self.errmsg = "Unmatchable token"

    def parseImpl( self, instring, loc, doActions=True ):
        exc = self.myException
        exc.loc = loc
        exc.pstr = instring
        raise exc


class Literal(Token):
    """Token to exactly match a specified string."""
    def __init__( self, matchString ):
        super(Literal,self).__init__()
        self.match = matchString
        self.matchLen = len(matchString)
        try:
            self.firstMatchChar = matchString[0]
        except IndexError:
            warnings.warn("null string passed to Literal; use Empty() instead",
                            SyntaxWarning, stacklevel=2)
            self.__class__ = Empty
        self.name = '"%s"' % _ustr(self.match)
        self.errmsg = "Expected " + self.name
        self.mayReturnEmpty = False
        self.mayIndexError = False

    # Performance tuning: this routine gets called a *lot*
    # if this is a single character match string  and the first character matches,
    # short-circuit as quickly as possible, and avoid calling startswith
    #~ @profile
    def parseImpl( self, instring, loc, doActions=True ):
        if (instring[loc] == self.firstMatchChar and
            (self.matchLen==1 or instring.startswith(self.match,loc)) ):
            return loc+self.matchLen, self.match
        #~ raise ParseException( instring, loc, self.errmsg )
        exc = self.myException
        exc.loc = loc
        exc.pstr = instring
        raise exc
_L = Literal
ParserElement.literalStringClass = Literal

class Keyword(Token):
    """Token to exactly match a specified string as a keyword, that is, it must be
       immediately followed by a non-keyword character.  Compare with C{L{Literal}}::
         Literal("if") will match the leading C{'if'} in C{'ifAndOnlyIf'}.
         Keyword("if") will not; it will only match the leading C{'if'} in C{'if x=1'}, or C{'if(y==2)'}
       Accepts two optional constructor arguments in addition to the keyword string:
       C{identChars} is a string of characters that would be valid identifier characters,
       defaulting to all alphanumerics + "_" and "$"; C{caseless} allows case-insensitive
       matching, default is C{False}.
    """
    DEFAULT_KEYWORD_CHARS = alphanums+"_$"

    def __init__( self, matchString, identChars=DEFAULT_KEYWORD_CHARS, caseless=False ):
        super(Keyword,self).__init__()
        self.match = matchString
        self.matchLen = len(matchString)
        try:
            self.firstMatchChar = matchString[0]
        except IndexError:
            warnings.warn("null string passed to Keyword; use Empty() instead",
                            SyntaxWarning, stacklevel=2)
        self.name = '"%s"' % self.match
        self.errmsg = "Expected " + self.name
        self.mayReturnEmpty = False
        self.mayIndexError = False
        self.caseless = caseless
        if caseless:
            self.caselessmatch = matchString.upper()
            identChars = identChars.upper()
        self.identChars = set(identChars)

    def parseImpl( self, instring, loc, doActions=True ):
        if self.caseless:
            if ( (instring[ loc:loc+self.matchLen ].upper() == self.caselessmatch) and
                 (loc >= len(instring)-self.matchLen or instring[loc+self.matchLen].upper() not in self.identChars) and
                 (loc == 0 or instring[loc-1].upper() not in self.identChars) ):
                return loc+self.matchLen, self.match
        else:
            if (instring[loc] == self.firstMatchChar and
                (self.matchLen==1 or instring.startswith(self.match,loc)) and
                (loc >= len(instring)-self.matchLen or instring[loc+self.matchLen] not in self.identChars) and
                (loc == 0 or instring[loc-1] not in self.identChars) ):
                return loc+self.matchLen, self.match
        #~ raise ParseException( instring, loc, self.errmsg )
        exc = self.myException
        exc.loc = loc
        exc.pstr = instring
        raise exc

    def copy(self):
        c = super(Keyword,self).copy()
        c.identChars = Keyword.DEFAULT_KEYWORD_CHARS
        return c

    def setDefaultKeywordChars( chars ):
        """Overrides the default Keyword chars
        """
        Keyword.DEFAULT_KEYWORD_CHARS = chars
    setDefaultKeywordChars = staticmethod(setDefaultKeywordChars)

class CaselessLiteral(Literal):
    """Token to match a specified string, ignoring case of letters.
       Note: the matched results will always be in the case of the given
       match string, NOT the case of the input text.
    """
    def __init__( self, matchString ):
        super(CaselessLiteral,self).__init__( matchString.upper() )
        # Preserve the defining literal.
        self.returnString = matchString
        self.name = "'%s'" % self.returnString
        self.errmsg = "Expected " + self.name

    def parseImpl( self, instring, loc, doActions=True ):
        if instring[ loc:loc+self.matchLen ].upper() == self.match:
            return loc+self.matchLen, self.returnString
        #~ raise ParseException( instring, loc, self.errmsg )
        exc = self.myException
        exc.loc = loc
        exc.pstr = instring
        raise exc

class CaselessKeyword(Keyword):
    def __init__( self, matchString, identChars=Keyword.DEFAULT_KEYWORD_CHARS ):
        super(CaselessKeyword,self).__init__( matchString, identChars, caseless=True )

    def parseImpl( self, instring, loc, doActions=True ):
        if ( (instring[ loc:loc+self.matchLen ].upper() == self.caselessmatch) and
             (loc >= len(instring)-self.matchLen or instring[loc+self.matchLen].upper() not in self.identChars) ):
            return loc+self.matchLen, self.match
        #~ raise ParseException( instring, loc, self.errmsg )
        exc = self.myException
        exc.loc = loc
        exc.pstr = instring
        raise exc

class Word(Token):
    """Token for matching words composed of allowed character sets.
       Defined with string containing all allowed initial characters,
       an optional string containing allowed body characters (if omitted,
       defaults to the initial character set), and an optional minimum,
       maximum, and/or exact length.  The default value for C{min} is 1 (a
       minimum value < 1 is not valid); the default values for C{max} and C{exact}
       are 0, meaning no maximum or exact length restriction. An optional
       C{exclude} parameter can list characters that might be found in 
       the input C{bodyChars} string; useful to define a word of all printables
       except for one or two characters, for instance.
    """
    def __init__( self, initChars, bodyChars=None, min=1, max=0, exact=0, asKeyword=False, excludeChars=None ):
        super(Word,self).__init__()
        if excludeChars:
            initChars = ''.join([c for c in initChars if c not in excludeChars])
            if bodyChars:
                bodyChars = ''.join([c for c in bodyChars if c not in excludeChars])
        self.initCharsOrig = initChars
        self.initChars = set(initChars)
        if bodyChars :
            self.bodyCharsOrig = bodyChars
            self.bodyChars = set(bodyChars)
        else:
            self.bodyCharsOrig = initChars
            self.bodyChars = set(initChars)

        self.maxSpecified = max > 0

        if min < 1:
            raise ValueError("cannot specify a minimum length < 1; use Optional(Word()) if zero-length word is permitted")

        self.minLen = min

        if max > 0:
            self.maxLen = max
        else:
            self.maxLen = _MAX_INT

        if exact > 0:
            self.maxLen = exact
            self.minLen = exact

        self.name = _ustr(self)
        self.errmsg = "Expected " + self.name
        self.mayIndexError = False
        self.asKeyword = asKeyword

        if ' ' not in self.initCharsOrig+self.bodyCharsOrig and (min==1 and max==0 and exact==0):
            if self.bodyCharsOrig == self.initCharsOrig:
                self.reString = "[%s]+" % _escapeRegexRangeChars(self.initCharsOrig)
            elif len(self.bodyCharsOrig) == 1:
                self.reString = "%s[%s]*" % \
                                      (re.escape(self.initCharsOrig),
                                      _escapeRegexRangeChars(self.bodyCharsOrig),)
            else:
                self.reString = "[%s][%s]*" % \
                                      (_escapeRegexRangeChars(self.initCharsOrig),
                                      _escapeRegexRangeChars(self.bodyCharsOrig),)
            if self.asKeyword:
                self.reString = r"\b"+self.reString+r"\b"
            try:
                self.re = re.compile( self.reString )
            except:
                self.re = None

    def parseImpl( self, instring, loc, doActions=True ):
        if self.re:
            result = self.re.match(instring,loc)
            if not result:
                exc = self.myException
                exc.loc = loc
                exc.pstr = instring
                raise exc

            loc = result.end()
            return loc, result.group()

        if not(instring[ loc ] in self.initChars):
            #~ raise ParseException( instring, loc, self.errmsg )
            exc = self.myException
            exc.loc = loc
            exc.pstr = instring
            raise exc
        start = loc
        loc += 1
        instrlen = len(instring)
        bodychars = self.bodyChars
        maxloc = start + self.maxLen
        maxloc = min( maxloc, instrlen )
        while loc < maxloc and instring[loc] in bodychars:
            loc += 1

        throwException = False
        if loc - start < self.minLen:
            throwException = True
        if self.maxSpecified and loc < instrlen and instring[loc] in bodychars:
            throwException = True
        if self.asKeyword:
            if (start>0 and instring[start-1] in bodychars) or (loc<instrlen and instring[loc] in bodychars):
                throwException = True

        if throwException:
            #~ raise ParseException( instring, loc, self.errmsg )
            exc = self.myException
            exc.loc = loc
            exc.pstr = instring
            raise exc

        return loc, instring[start:loc]

    def __str__( self ):
        try:
            return super(Word,self).__str__()
        except:
            pass


        if self.strRepr is None:

            def charsAsStr(s):
                if len(s)>4:
                    return s[:4]+"..."
                else:
                    return s

            if ( self.initCharsOrig != self.bodyCharsOrig ):
                self.strRepr = "W:(%s,%s)" % ( charsAsStr(self.initCharsOrig), charsAsStr(self.bodyCharsOrig) )
            else:
                self.strRepr = "W:(%s)" % charsAsStr(self.initCharsOrig)

        return self.strRepr


class Regex(Token):
    """Token for matching strings that match a given regular expression.
       Defined with string specifying the regular expression in a form recognized by the inbuilt Python re module.
    """
    compiledREtype = type(re.compile("[A-Z]"))
    def __init__( self, pattern, flags=0):
        """The parameters C{pattern} and C{flags} are passed to the C{re.compile()} function as-is. See the Python C{re} module for an explanation of the acceptable patterns and flags."""
        super(Regex,self).__init__()

        if isinstance(pattern, str):
            if len(pattern) == 0:
                warnings.warn("null string passed to Regex; use Empty() instead",
                        SyntaxWarning, stacklevel=2)

            self.pattern = pattern
            self.flags = flags

            try:
                self.re = re.compile(self.pattern, self.flags)
                self.reString = self.pattern
            except sre_constants.error:
                warnings.warn("invalid pattern (%s) passed to Regex" % pattern,
                    SyntaxWarning, stacklevel=2)
                raise

        elif isinstance(pattern, Regex.compiledREtype):
            self.re = pattern
            self.pattern = \
            self.reString = str(pattern)
            self.flags = flags
            
        else:
            raise ValueError("Regex may only be constructed with a string or a compiled RE object")

        self.name = _ustr(self)
        self.errmsg = "Expected " + self.name
        self.mayIndexError = False
        self.mayReturnEmpty = True

    def parseImpl( self, instring, loc, doActions=True ):
        result = self.re.match(instring,loc)
        if not result:
            exc = self.myException
            exc.loc = loc
            exc.pstr = instring
            raise exc

        loc = result.end()
        d = result.groupdict()
        ret = ParseResults(result.group())
        if d:
            for k in d:
                ret[k] = d[k]
        return loc,ret

    def __str__( self ):
        try:
            return super(Regex,self).__str__()
        except:
            pass

        if self.strRepr is None:
            self.strRepr = "Re:(%s)" % repr(self.pattern)

        return self.strRepr


class QuotedString(Token):
    """Token for matching strings that are delimited by quoting characters.
    """
    def __init__( self, quoteChar, escChar=None, escQuote=None, multiline=False, unquoteResults=True, endQuoteChar=None):
        """
           Defined with the following parameters:
            - quoteChar - string of one or more characters defining the quote delimiting string
            - escChar - character to escape quotes, typically backslash (default=None)
            - escQuote - special quote sequence to escape an embedded quote string (such as SQL's "" to escape an embedded ") (default=None)
            - multiline - boolean indicating whether quotes can span multiple lines (default=C{False})
            - unquoteResults - boolean indicating whether the matched text should be unquoted (default=C{True})
            - endQuoteChar - string of one or more characters defining the end of the quote delimited string (default=C{None} => same as quoteChar)
        """
        super(QuotedString,self).__init__()

        # remove white space from quote chars - wont work anyway
        quoteChar = quoteChar.strip()
        if len(quoteChar) == 0:
            warnings.warn("quoteChar cannot be the empty string",SyntaxWarning,stacklevel=2)
            raise SyntaxError()

        if endQuoteChar is None:
            endQuoteChar = quoteChar
        else:
            endQuoteChar = endQuoteChar.strip()
            if len(endQuoteChar) == 0:
                warnings.warn("endQuoteChar cannot be the empty string",SyntaxWarning,stacklevel=2)
                raise SyntaxError()

        self.quoteChar = quoteChar
        self.quoteCharLen = len(quoteChar)
        self.firstQuoteChar = quoteChar[0]
        self.endQuoteChar = endQuoteChar
        self.endQuoteCharLen = len(endQuoteChar)
        self.escChar = escChar
        self.escQuote = escQuote
        self.unquoteResults = unquoteResults

        if multiline:
            self.flags = re.MULTILINE | re.DOTALL
            self.pattern = r'%s(?:[^%s%s]' % \
                ( re.escape(self.quoteChar),
                  _escapeRegexRangeChars(self.endQuoteChar[0]),
                  (escChar is not None and _escapeRegexRangeChars(escChar) or '') )
        else:
            self.flags = 0
            self.pattern = r'%s(?:[^%s\n\r%s]' % \
                ( re.escape(self.quoteChar),
                  _escapeRegexRangeChars(self.endQuoteChar[0]),
                  (escChar is not None and _escapeRegexRangeChars(escChar) or '') )
        if len(self.endQuoteChar) > 1:
            self.pattern += (
                '|(?:' + ')|(?:'.join(["%s[^%s]" % (re.escape(self.endQuoteChar[:i]),
                                               _escapeRegexRangeChars(self.endQuoteChar[i]))
                                    for i in range(len(self.endQuoteChar)-1,0,-1)]) + ')'
                )
        if escQuote:
            self.pattern += (r'|(?:%s)' % re.escape(escQuote))
        if escChar:
            self.pattern += (r'|(?:%s.)' % re.escape(escChar))
            charset = ''.join(set(self.quoteChar[0]+self.endQuoteChar[0])).replace('^',r'\^').replace('-',r'\-')
            self.escCharReplacePattern = re.escape(self.escChar)+("([%s])" % charset)
        self.pattern += (r')*%s' % re.escape(self.endQuoteChar))

        try:
            self.re = re.compile(self.pattern, self.flags)
            self.reString = self.pattern
        except sre_constants.error:
            warnings.warn("invalid pattern (%s) passed to Regex" % self.pattern,
                SyntaxWarning, stacklevel=2)
            raise

        self.name = _ustr(self)
        self.errmsg = "Expected " + self.name
        self.mayIndexError = False
        self.mayReturnEmpty = True

    def parseImpl( self, instring, loc, doActions=True ):
        result = instring[loc] == self.firstQuoteChar and self.re.match(instring,loc) or None
        if not result:
            exc = self.myException
            exc.loc = loc
            exc.pstr = instring
            raise exc

        loc = result.end()
        ret = result.group()

        if self.unquoteResults:

            # strip off quotes
            ret = ret[self.quoteCharLen:-self.endQuoteCharLen]

            if isinstance(ret,str):
                # replace escaped characters
                if self.escChar:
                    ret = re.sub(self.escCharReplacePattern,"\g<1>",ret)

                # replace escaped quotes
                if self.escQuote:
                    ret = ret.replace(self.escQuote, self.endQuoteChar)

        return loc, ret

    def __str__( self ):
        try:
            return super(QuotedString,self).__str__()
        except:
            pass

        if self.strRepr is None:
            self.strRepr = "quoted string, starting with %s ending with %s" % (self.quoteChar, self.endQuoteChar)

        return self.strRepr


class CharsNotIn(Token):
    """Token for matching words composed of characters *not* in a given set.
       Defined with string containing all disallowed characters, and an optional
       minimum, maximum, and/or exact length.  The default value for C{min} is 1 (a
       minimum value < 1 is not valid); the default values for C{max} and C{exact}
       are 0, meaning no maximum or exact length restriction.
    """
    def __init__( self, notChars, min=1, max=0, exact=0 ):
        super(CharsNotIn,self).__init__()
        self.skipWhitespace = False
        self.notChars = notChars

        if min < 1:
            raise ValueError("cannot specify a minimum length < 1; use Optional(CharsNotIn()) if zero-length char group is permitted")

        self.minLen = min

        if max > 0:
            self.maxLen = max
        else:
            self.maxLen = _MAX_INT

        if exact > 0:
            self.maxLen = exact
            self.minLen = exact

        self.name = _ustr(self)
        self.errmsg = "Expected " + self.name
        self.mayReturnEmpty = ( self.minLen == 0 )
        self.mayIndexError = False

    def parseImpl( self, instring, loc, doActions=True ):
        if instring[loc] in self.notChars:
            #~ raise ParseException( instring, loc, self.errmsg )
            exc = self.myException
            exc.loc = loc
            exc.pstr = instring
            raise exc

        start = loc
        loc += 1
        notchars = self.notChars
        maxlen = min( start+self.maxLen, len(instring) )
        while loc < maxlen and \
              (instring[loc] not in notchars):
            loc += 1

        if loc - start < self.minLen:
            #~ raise ParseException( instring, loc, self.errmsg )
            exc = self.myException
            exc.loc = loc
            exc.pstr = instring
            raise exc

        return loc, instring[start:loc]

    def __str__( self ):
        try:
            return super(CharsNotIn, self).__str__()
        except:
            pass

        if self.strRepr is None:
            if len(self.notChars) > 4:
                self.strRepr = "!W:(%s...)" % self.notChars[:4]
            else:
                self.strRepr = "!W:(%s)" % self.notChars

        return self.strRepr

class White(Token):
    """Special matching class for matching whitespace.  Normally, whitespace is ignored
       by pyparsing grammars.  This class is included when some whitespace structures
       are significant.  Define with a string containing the whitespace characters to be
       matched; default is C{" \\t\\r\\n"}.  Also takes optional C{min}, C{max}, and C{exact} arguments,
       as defined for the C{L{Word}} class."""
    whiteStrs = {
        " " : "<SPC>",
        "\t": "<TAB>",
        "\n": "<LF>",
        "\r": "<CR>",
        "\f": "<FF>",
        }
    def __init__(self, ws=" \t\r\n", min=1, max=0, exact=0):
        super(White,self).__init__()
        self.matchWhite = ws
        self.setWhitespaceChars( "".join([c for c in self.whiteChars if c not in self.matchWhite]) )
        #~ self.leaveWhitespace()
        self.name = ("".join([White.whiteStrs[c] for c in self.matchWhite]))
        self.mayReturnEmpty = True
        self.errmsg = "Expected " + self.name

        self.minLen = min

        if max > 0:
            self.maxLen = max
        else:
            self.maxLen = _MAX_INT

        if exact > 0:
            self.maxLen = exact
            self.minLen = exact

    def parseImpl( self, instring, loc, doActions=True ):
        if not(instring[ loc ] in self.matchWhite):
            #~ raise ParseException( instring, loc, self.errmsg )
            exc = self.myException
            exc.loc = loc
            exc.pstr = instring
            raise exc
        start = loc
        loc += 1
        maxloc = start + self.maxLen
        maxloc = min( maxloc, len(instring) )
        while loc < maxloc and instring[loc] in self.matchWhite:
            loc += 1

        if loc - start < self.minLen:
            #~ raise ParseException( instring, loc, self.errmsg )
            exc = self.myException
            exc.loc = loc
            exc.pstr = instring
            raise exc

        return loc, instring[start:loc]


class _PositionToken(Token):
    def __init__( self ):
        super(_PositionToken,self).__init__()
        self.name=self.__class__.__name__
        self.mayReturnEmpty = True
        self.mayIndexError = False

class GoToColumn(_PositionToken):
    """Token to advance to a specific column of input text; useful for tabular report scraping."""
    def __init__( self, colno ):
        super(GoToColumn,self).__init__()
        self.col = colno

    def preParse( self, instring, loc ):
        if col(loc,instring) != self.col:
            instrlen = len(instring)
            if self.ignoreExprs:
                loc = self._skipIgnorables( instring, loc )
            while loc < instrlen and instring[loc].isspace() and col( loc, instring ) != self.col :
                loc += 1
        return loc

    def parseImpl( self, instring, loc, doActions=True ):
        thiscol = col( loc, instring )
        if thiscol > self.col:
            raise ParseException( instring, loc, "Text not in expected column", self )
        newloc = loc + self.col - thiscol
        ret = instring[ loc: newloc ]
        return newloc, ret

class LineStart(_PositionToken):
    """Matches if current position is at the beginning of a line within the parse string"""
    def __init__( self ):
        super(LineStart,self).__init__()
        self.setWhitespaceChars( ParserElement.DEFAULT_WHITE_CHARS.replace("\n","") )
        self.errmsg = "Expected start of line"

    def preParse( self, instring, loc ):
        preloc = super(LineStart,self).preParse(instring,loc)
        if instring[preloc] == "\n":
            loc += 1
        return loc

    def parseImpl( self, instring, loc, doActions=True ):
        if not( loc==0 or
            (loc == self.preParse( instring, 0 )) or
            (instring[loc-1] == "\n") ): #col(loc, instring) != 1:
            #~ raise ParseException( instring, loc, "Expected start of line" )
            exc = self.myException
            exc.loc = loc
            exc.pstr = instring
            raise exc
        return loc, []

class LineEnd(_PositionToken):
    """Matches if current position is at the end of a line within the parse string"""
    def __init__( self ):
        super(LineEnd,self).__init__()
        self.setWhitespaceChars( ParserElement.DEFAULT_WHITE_CHARS.replace("\n","") )
        self.errmsg = "Expected end of line"

    def parseImpl( self, instring, loc, doActions=True ):
        if loc<len(instring):
            if instring[loc] == "\n":
                return loc+1, "\n"
            else:
                #~ raise ParseException( instring, loc, "Expected end of line" )
                exc = self.myException
                exc.loc = loc
                exc.pstr = instring
                raise exc
        elif loc == len(instring):
            return loc+1, []
        else:
            exc = self.myException
            exc.loc = loc
            exc.pstr = instring
            raise exc

class StringStart(_PositionToken):
    """Matches if current position is at the beginning of the parse string"""
    def __init__( self ):
        super(StringStart,self).__init__()
        self.errmsg = "Expected start of text"

    def parseImpl( self, instring, loc, doActions=True ):
        if loc != 0:
            # see if entire string up to here is just whitespace and ignoreables
            if loc != self.preParse( instring, 0 ):
                #~ raise ParseException( instring, loc, "Expected start of text" )
                exc = self.myException
                exc.loc = loc
                exc.pstr = instring
                raise exc
        return loc, []

class StringEnd(_PositionToken):
    """Matches if current position is at the end of the parse string"""
    def __init__( self ):
        super(StringEnd,self).__init__()
        self.errmsg = "Expected end of text"

    def parseImpl( self, instring, loc, doActions=True ):
        if loc < len(instring):
            #~ raise ParseException( instring, loc, "Expected end of text" )
            exc = self.myException
            exc.loc = loc
            exc.pstr = instring
            raise exc
        elif loc == len(instring):
            return loc+1, []
        elif loc > len(instring):
            return loc, []
        else:
            exc = self.myException
            exc.loc = loc
            exc.pstr = instring
            raise exc

class WordStart(_PositionToken):
    """Matches if the current position is at the beginning of a Word, and
       is not preceded by any character in a given set of C{wordChars}
       (default=C{printables}). To emulate the C{\b} behavior of regular expressions,
       use C{WordStart(alphanums)}. C{WordStart} will also match at the beginning of
       the string being parsed, or at the beginning of a line.
    """
    def __init__(self, wordChars = printables):
        super(WordStart,self).__init__()
        self.wordChars = set(wordChars)
        self.errmsg = "Not at the start of a word"

    def parseImpl(self, instring, loc, doActions=True ):
        if loc != 0:
            if (instring[loc-1] in self.wordChars or
                instring[loc] not in self.wordChars):
                exc = self.myException
                exc.loc = loc
                exc.pstr = instring
                raise exc
        return loc, []

class WordEnd(_PositionToken):
    """Matches if the current position is at the end of a Word, and
       is not followed by any character in a given set of C{wordChars}
       (default=C{printables}). To emulate the C{\b} behavior of regular expressions,
       use C{WordEnd(alphanums)}. C{WordEnd} will also match at the end of
       the string being parsed, or at the end of a line.
    """
    def __init__(self, wordChars = printables):
        super(WordEnd,self).__init__()
        self.wordChars = set(wordChars)
        self.skipWhitespace = False
        self.errmsg = "Not at the end of a word"

    def parseImpl(self, instring, loc, doActions=True ):
        instrlen = len(instring)
        if instrlen>0 and loc<instrlen:
            if (instring[loc] in self.wordChars or
                instring[loc-1] not in self.wordChars):
                #~ raise ParseException( instring, loc, "Expected end of word" )
                exc = self.myException
                exc.loc = loc
                exc.pstr = instring
                raise exc
        return loc, []


class ParseExpression(ParserElement):
    """Abstract subclass of ParserElement, for combining and post-processing parsed tokens."""
    def __init__( self, exprs, savelist = False ):
        super(ParseExpression,self).__init__(savelist)
        if isinstance( exprs, list ):
            self.exprs = exprs
        elif isinstance( exprs, str ):
            self.exprs = [ Literal( exprs ) ]
        else:
            try:
                self.exprs = list( exprs )
            except TypeError:
                self.exprs = [ exprs ]
        self.callPreparse = False

    def __getitem__( self, i ):
        return self.exprs[i]

    def append( self, other ):
        self.exprs.append( other )
        self.strRepr = None
        return self

    def leaveWhitespace( self ):
        """Extends C{leaveWhitespace} defined in base class, and also invokes C{leaveWhitespace} on
           all contained expressions."""
        self.skipWhitespace = False
        self.exprs = [ e.copy() for e in self.exprs ]
        for e in self.exprs:
            e.leaveWhitespace()
        return self

    def ignore( self, other ):
        if isinstance( other, Suppress ):
            if other not in self.ignoreExprs:
                super( ParseExpression, self).ignore( other )
                for e in self.exprs:
                    e.ignore( self.ignoreExprs[-1] )
        else:
            super( ParseExpression, self).ignore( other )
            for e in self.exprs:
                e.ignore( self.ignoreExprs[-1] )
        return self

    def __str__( self ):
        try:
            return super(ParseExpression,self).__str__()
        except:
            pass

        if self.strRepr is None:
            self.strRepr = "%s:(%s)" % ( self.__class__.__name__, _ustr(self.exprs) )
        return self.strRepr

    def streamline( self ):
        super(ParseExpression,self).streamline()

        for e in self.exprs:
            e.streamline()

        # collapse nested And's of the form And( And( And( a,b), c), d) to And( a,b,c,d )
        # but only if there are no parse actions or resultsNames on the nested And's
        # (likewise for Or's and MatchFirst's)
        if ( len(self.exprs) == 2 ):
            other = self.exprs[0]
            if ( isinstance( other, self.__class__ ) and
                  not(other.parseAction) and
                  other.resultsName is None and
                  not other.debug ):
                self.exprs = other.exprs[:] + [ self.exprs[1] ]
                self.strRepr = None
                self.mayReturnEmpty |= other.mayReturnEmpty
                self.mayIndexError  |= other.mayIndexError

            other = self.exprs[-1]
            if ( isinstance( other, self.__class__ ) and
                  not(other.parseAction) and
                  other.resultsName is None and
                  not other.debug ):
                self.exprs = self.exprs[:-1] + other.exprs[:]
                self.strRepr = None
                self.mayReturnEmpty |= other.mayReturnEmpty
                self.mayIndexError  |= other.mayIndexError

        return self

    def setResultsName( self, name, listAllMatches=False ):
        ret = super(ParseExpression,self).setResultsName(name,listAllMatches)
        return ret

    def validate( self, validateTrace=[] ):
        tmp = validateTrace[:]+[self]
        for e in self.exprs:
            e.validate(tmp)
        self.checkRecursion( [] )
        
    def copy(self):
        ret = super(ParseExpression,self).copy()
        ret.exprs = [e.copy() for e in self.exprs]
        return ret

class And(ParseExpression):
    """Requires all given C{ParseExpression}s to be found in the given order.
       Expressions may be separated by whitespace.
       May be constructed using the C{'+'} operator.
    """

    class _ErrorStop(Empty):
        def __init__(self, *args, **kwargs):
            super(And._ErrorStop,self).__init__(*args, **kwargs)
            self.name = '-'
            self.leaveWhitespace()

    def __init__( self, exprs, savelist = True ):
        super(And,self).__init__(exprs, savelist)
        self.mayReturnEmpty = True
        for e in self.exprs:
            if not e.mayReturnEmpty:
                self.mayReturnEmpty = False
                break
        self.setWhitespaceChars( exprs[0].whiteChars )
        self.skipWhitespace = exprs[0].skipWhitespace
        self.callPreparse = True

    def parseImpl( self, instring, loc, doActions=True ):
        # pass False as last arg to _parse for first element, since we already
        # pre-parsed the string as part of our And pre-parsing
        loc, resultlist = self.exprs[0]._parse( instring, loc, doActions, callPreParse=False )
        errorStop = False
        for e in self.exprs[1:]:
            if isinstance(e, And._ErrorStop):
                errorStop = True
                continue
            if errorStop:
                try:
                    loc, exprtokens = e._parse( instring, loc, doActions )
                except ParseSyntaxException:
                    raise
                except ParseBaseException as pe:
                    raise ParseSyntaxException(pe)
                except IndexError:
                    raise ParseSyntaxException( ParseException(instring, len(instring), self.errmsg, self) )
            else:
                loc, exprtokens = e._parse( instring, loc, doActions )
            if exprtokens or list(exprtokens.keys()):
                resultlist += exprtokens
        return loc, resultlist

    def __iadd__(self, other ):
        if isinstance( other, str ):
            other = Literal( other )
        return self.append( other ) #And( [ self, other ] )

    def checkRecursion( self, parseElementList ):
        subRecCheckList = parseElementList[:] + [ self ]
        for e in self.exprs:
            e.checkRecursion( subRecCheckList )
            if not e.mayReturnEmpty:
                break

    def __str__( self ):
        if hasattr(self,"name"):
            return self.name

        if self.strRepr is None:
            self.strRepr = "{" + " ".join( [ _ustr(e) for e in self.exprs ] ) + "}"

        return self.strRepr


class Or(ParseExpression):
    """Requires that at least one C{ParseExpression} is found.
       If two expressions match, the expression that matches the longest string will be used.
       May be constructed using the C{'^'} operator.
    """
    def __init__( self, exprs, savelist = False ):
        super(Or,self).__init__(exprs, savelist)
        self.mayReturnEmpty = False
        for e in self.exprs:
            if e.mayReturnEmpty:
                self.mayReturnEmpty = True
                break

    def parseImpl( self, instring, loc, doActions=True ):
        maxExcLoc = -1
        maxMatchLoc = -1
        maxException = None
        for e in self.exprs:
            try:
                loc2 = e.tryParse( instring, loc )
            except ParseException as err:
                if err.loc > maxExcLoc:
                    maxException = err
                    maxExcLoc = err.loc
            except IndexError:
                if len(instring) > maxExcLoc:
                    maxException = ParseException(instring,len(instring),e.errmsg,self)
                    maxExcLoc = len(instring)
            else:
                if loc2 > maxMatchLoc:
                    maxMatchLoc = loc2
                    maxMatchExp = e

        if maxMatchLoc < 0:
            if maxException is not None:
                raise maxException
            else:
                raise ParseException(instring, loc, "no defined alternatives to match", self)

        return maxMatchExp._parse( instring, loc, doActions )

    def __ixor__(self, other ):
        if isinstance( other, str ):
            other = ParserElement.literalStringClass( other )
        return self.append( other ) #Or( [ self, other ] )

    def __str__( self ):
        if hasattr(self,"name"):
            return self.name

        if self.strRepr is None:
            self.strRepr = "{" + " ^ ".join( [ _ustr(e) for e in self.exprs ] ) + "}"

        return self.strRepr

    def checkRecursion( self, parseElementList ):
        subRecCheckList = parseElementList[:] + [ self ]
        for e in self.exprs:
            e.checkRecursion( subRecCheckList )


class MatchFirst(ParseExpression):
    """Requires that at least one C{ParseExpression} is found.
       If two expressions match, the first one listed is the one that will match.
       May be constructed using the C{'|'} operator.
    """
    def __init__( self, exprs, savelist = False ):
        super(MatchFirst,self).__init__(exprs, savelist)
        if exprs:
            self.mayReturnEmpty = False
            for e in self.exprs:
                if e.mayReturnEmpty:
                    self.mayReturnEmpty = True
                    break
        else:
            self.mayReturnEmpty = True

    def parseImpl( self, instring, loc, doActions=True ):
        maxExcLoc = -1
        maxException = None
        for e in self.exprs:
            try:
                ret = e._parse( instring, loc, doActions )
                return ret
            except ParseException as err:
                if err.loc > maxExcLoc:
                    maxException = err
                    maxExcLoc = err.loc
            except IndexError:
                if len(instring) > maxExcLoc:
                    maxException = ParseException(instring,len(instring),e.errmsg,self)
                    maxExcLoc = len(instring)

        # only got here if no expression matched, raise exception for match that made it the furthest
        else:
            if maxException is not None:
                raise maxException
            else:
                raise ParseException(instring, loc, "no defined alternatives to match", self)

    def __ior__(self, other ):
        if isinstance( other, str ):
            other = ParserElement.literalStringClass( other )
        return self.append( other ) #MatchFirst( [ self, other ] )

    def __str__( self ):
        if hasattr(self,"name"):
            return self.name

        if self.strRepr is None:
            self.strRepr = "{" + " | ".join( [ _ustr(e) for e in self.exprs ] ) + "}"

        return self.strRepr

    def checkRecursion( self, parseElementList ):
        subRecCheckList = parseElementList[:] + [ self ]
        for e in self.exprs:
            e.checkRecursion( subRecCheckList )


class Each(ParseExpression):
    """Requires all given C{ParseExpression}s to be found, but in any order.
       Expressions may be separated by whitespace.
       May be constructed using the C{'&'} operator.
    """
    def __init__( self, exprs, savelist = True ):
        super(Each,self).__init__(exprs, savelist)
        self.mayReturnEmpty = True
        for e in self.exprs:
            if not e.mayReturnEmpty:
                self.mayReturnEmpty = False
                break
        self.skipWhitespace = True
        self.initExprGroups = True

    def parseImpl( self, instring, loc, doActions=True ):
        if self.initExprGroups:
            opt1 = [ e.expr for e in self.exprs if isinstance(e,Optional) ]
            opt2 = [ e for e in self.exprs if e.mayReturnEmpty and e not in opt1 ]
            self.optionals = opt1 + opt2
            self.multioptionals = [ e.expr for e in self.exprs if isinstance(e,ZeroOrMore) ]
            self.multirequired = [ e.expr for e in self.exprs if isinstance(e,OneOrMore) ]
            self.required = [ e for e in self.exprs if not isinstance(e,(Optional,ZeroOrMore,OneOrMore)) ]
            self.required += self.multirequired
            self.initExprGroups = False
        tmpLoc = loc
        tmpReqd = self.required[:]
        tmpOpt  = self.optionals[:]
        matchOrder = []

        keepMatching = True
        while keepMatching:
            tmpExprs = tmpReqd + tmpOpt + self.multioptionals + self.multirequired
            failed = []
            for e in tmpExprs:
                try:
                    tmpLoc = e.tryParse( instring, tmpLoc )
                except ParseException:
                    failed.append(e)
                else:
                    matchOrder.append(e)
                    if e in tmpReqd:
                        tmpReqd.remove(e)
                    elif e in tmpOpt:
                        tmpOpt.remove(e)
            if len(failed) == len(tmpExprs):
                keepMatching = False

        if tmpReqd:
            missing = ", ".join( [ _ustr(e) for e in tmpReqd ] )
            raise ParseException(instring,loc,"Missing one or more required elements (%s)" % missing )

        # add any unmatched Optionals, in case they have default values defined
        matchOrder += [e for e in self.exprs if isinstance(e,Optional) and e.expr in tmpOpt]

        resultlist = []
        for e in matchOrder:
            loc,results = e._parse(instring,loc,doActions)
            resultlist.append(results)

        finalResults = ParseResults([])
        for r in resultlist:
            dups = {}
            for k in list(r.keys()):
                if k in list(finalResults.keys()):
                    tmp = ParseResults(finalResults[k])
                    tmp += ParseResults(r[k])
                    dups[k] = tmp
            finalResults += ParseResults(r)
            for k,v in list(dups.items()):
                finalResults[k] = v
        return loc, finalResults

    def __str__( self ):
        if hasattr(self,"name"):
            return self.name

        if self.strRepr is None:
            self.strRepr = "{" + " & ".join( [ _ustr(e) for e in self.exprs ] ) + "}"

        return self.strRepr

    def checkRecursion( self, parseElementList ):
        subRecCheckList = parseElementList[:] + [ self ]
        for e in self.exprs:
            e.checkRecursion( subRecCheckList )


class ParseElementEnhance(ParserElement):
    """Abstract subclass of C{ParserElement}, for combining and post-processing parsed tokens."""
    def __init__( self, expr, savelist=False ):
        super(ParseElementEnhance,self).__init__(savelist)
        if isinstance( expr, str ):
            expr = Literal(expr)
        self.expr = expr
        self.strRepr = None
        if expr is not None:
            self.mayIndexError = expr.mayIndexError
            self.mayReturnEmpty = expr.mayReturnEmpty
            self.setWhitespaceChars( expr.whiteChars )
            self.skipWhitespace = expr.skipWhitespace
            self.saveAsList = expr.saveAsList
            self.callPreparse = expr.callPreparse
            self.ignoreExprs.extend(expr.ignoreExprs)

    def parseImpl( self, instring, loc, doActions=True ):
        if self.expr is not None:
            return self.expr._parse( instring, loc, doActions, callPreParse=False )
        else:
            raise ParseException("",loc,self.errmsg,self)

    def leaveWhitespace( self ):
        self.skipWhitespace = False
        self.expr = self.expr.copy()
        if self.expr is not None:
            self.expr.leaveWhitespace()
        return self

    def ignore( self, other ):
        if isinstance( other, Suppress ):
            if other not in self.ignoreExprs:
                super( ParseElementEnhance, self).ignore( other )
                if self.expr is not None:
                    self.expr.ignore( self.ignoreExprs[-1] )
        else:
            super( ParseElementEnhance, self).ignore( other )
            if self.expr is not None:
                self.expr.ignore( self.ignoreExprs[-1] )
        return self

    def streamline( self ):
        super(ParseElementEnhance,self).streamline()
        if self.expr is not None:
            self.expr.streamline()
        return self

    def checkRecursion( self, parseElementList ):
        if self in parseElementList:
            raise RecursiveGrammarException( parseElementList+[self] )
        subRecCheckList = parseElementList[:] + [ self ]
        if self.expr is not None:
            self.expr.checkRecursion( subRecCheckList )

    def validate( self, validateTrace=[] ):
        tmp = validateTrace[:]+[self]
        if self.expr is not None:
            self.expr.validate(tmp)
        self.checkRecursion( [] )

    def __str__( self ):
        try:
            return super(ParseElementEnhance,self).__str__()
        except:
            pass

        if self.strRepr is None and self.expr is not None:
            self.strRepr = "%s:(%s)" % ( self.__class__.__name__, _ustr(self.expr) )
        return self.strRepr


class FollowedBy(ParseElementEnhance):
    """Lookahead matching of the given parse expression.  C{FollowedBy}
    does *not* advance the parsing position within the input string, it only
    verifies that the specified parse expression matches at the current
    position.  C{FollowedBy} always returns a null token list."""
    def __init__( self, expr ):
        super(FollowedBy,self).__init__(expr)
        self.mayReturnEmpty = True

    def parseImpl( self, instring, loc, doActions=True ):
        self.expr.tryParse( instring, loc )
        return loc, []


class NotAny(ParseElementEnhance):
    """Lookahead to disallow matching with the given parse expression.  C{NotAny}
    does *not* advance the parsing position within the input string, it only
    verifies that the specified parse expression does *not* match at the current
    position.  Also, C{NotAny} does *not* skip over leading whitespace. C{NotAny}
    always returns a null token list.  May be constructed using the '~' operator."""
    def __init__( self, expr ):
        super(NotAny,self).__init__(expr)
        #~ self.leaveWhitespace()
        self.skipWhitespace = False  # do NOT use self.leaveWhitespace(), don't want to propagate to exprs
        self.mayReturnEmpty = True
        self.errmsg = "Found unwanted token, "+_ustr(self.expr)

    def parseImpl( self, instring, loc, doActions=True ):
        try:
            self.expr.tryParse( instring, loc )
        except (ParseException,IndexError):
            pass
        else:
            #~ raise ParseException(instring, loc, self.errmsg )
            exc = self.myException
            exc.loc = loc
            exc.pstr = instring
            raise exc
        return loc, []

    def __str__( self ):
        if hasattr(self,"name"):
            return self.name

        if self.strRepr is None:
            self.strRepr = "~{" + _ustr(self.expr) + "}"

        return self.strRepr


class ZeroOrMore(ParseElementEnhance):
    """Optional repetition of zero or more of the given expression."""
    def __init__( self, expr ):
        super(ZeroOrMore,self).__init__(expr)
        self.mayReturnEmpty = True

    def parseImpl( self, instring, loc, doActions=True ):
        tokens = []
        try:
            loc, tokens = self.expr._parse( instring, loc, doActions, callPreParse=False )
            hasIgnoreExprs = ( len(self.ignoreExprs) > 0 )
            while 1:
                if hasIgnoreExprs:
                    preloc = self._skipIgnorables( instring, loc )
                else:
                    preloc = loc
                loc, tmptokens = self.expr._parse( instring, preloc, doActions )
                if tmptokens or list(tmptokens.keys()):
                    tokens += tmptokens
        except (ParseException,IndexError):
            pass

        return loc, tokens

    def __str__( self ):
        if hasattr(self,"name"):
            return self.name

        if self.strRepr is None:
            self.strRepr = "[" + _ustr(self.expr) + "]..."

        return self.strRepr

    def setResultsName( self, name, listAllMatches=False ):
        ret = super(ZeroOrMore,self).setResultsName(name,listAllMatches)
        ret.saveAsList = True
        return ret


class OneOrMore(ParseElementEnhance):
    """Repetition of one or more of the given expression."""
    def parseImpl( self, instring, loc, doActions=True ):
        # must be at least one
        loc, tokens = self.expr._parse( instring, loc, doActions, callPreParse=False )
        try:
            hasIgnoreExprs = ( len(self.ignoreExprs) > 0 )
            while 1:
                if hasIgnoreExprs:
                    preloc = self._skipIgnorables( instring, loc )
                else:
                    preloc = loc
                loc, tmptokens = self.expr._parse( instring, preloc, doActions )
                if tmptokens or list(tmptokens.keys()):
                    tokens += tmptokens
        except (ParseException,IndexError):
            pass

        return loc, tokens

    def __str__( self ):
        if hasattr(self,"name"):
            return self.name

        if self.strRepr is None:
            self.strRepr = "{" + _ustr(self.expr) + "}..."

        return self.strRepr

    def setResultsName( self, name, listAllMatches=False ):
        ret = super(OneOrMore,self).setResultsName(name,listAllMatches)
        ret.saveAsList = True
        return ret

class _NullToken(object):
    def __bool__(self):
        return False
    __nonzero__ = __bool__
    def __str__(self):
        return ""

_optionalNotMatched = _NullToken()
class Optional(ParseElementEnhance):
    """Optional matching of the given expression.
       A default return string can also be specified, if the optional expression
       is not found.
    """
    def __init__( self, exprs, default=_optionalNotMatched ):
        super(Optional,self).__init__( exprs, savelist=False )
        self.defaultValue = default
        self.mayReturnEmpty = True

    def parseImpl( self, instring, loc, doActions=True ):
        try:
            loc, tokens = self.expr._parse( instring, loc, doActions, callPreParse=False )
        except (ParseException,IndexError):
            if self.defaultValue is not _optionalNotMatched:
                if self.expr.resultsName:
                    tokens = ParseResults([ self.defaultValue ])
                    tokens[self.expr.resultsName] = self.defaultValue
                else:
                    tokens = [ self.defaultValue ]
            else:
                tokens = []
        return loc, tokens

    def __str__( self ):
        if hasattr(self,"name"):
            return self.name

        if self.strRepr is None:
            self.strRepr = "[" + _ustr(self.expr) + "]"

        return self.strRepr


class SkipTo(ParseElementEnhance):
    """Token for skipping over all undefined text until the matched expression is found.
       If C{include} is set to true, the matched expression is also parsed (the skipped text
       and matched expression are returned as a 2-element list).  The C{ignore}
       argument is used to define grammars (typically quoted strings and comments) that
       might contain false matches.
    """
    def __init__( self, other, include=False, ignore=None, failOn=None ):
        super( SkipTo, self ).__init__( other )
        self.ignoreExpr = ignore
        self.mayReturnEmpty = True
        self.mayIndexError = False
        self.includeMatch = include
        self.asList = False
        if failOn is not None and isinstance(failOn, str):
            self.failOn = Literal(failOn)
        else:
            self.failOn = failOn
        self.errmsg = "No match found for "+_ustr(self.expr)

    def parseImpl( self, instring, loc, doActions=True ):
        startLoc = loc
        instrlen = len(instring)
        expr = self.expr
        failParse = False
        while loc <= instrlen:
            try:
                if self.failOn:
                    try:
                        self.failOn.tryParse(instring, loc)
                    except ParseBaseException:
                        pass
                    else:
                        failParse = True
                        raise ParseException(instring, loc, "Found expression " + str(self.failOn))
                    failParse = False
                if self.ignoreExpr is not None:
                    while 1:
                        try:
                            loc = self.ignoreExpr.tryParse(instring,loc)
                            # print "found ignoreExpr, advance to", loc
                        except ParseBaseException:
                            break
                expr._parse( instring, loc, doActions=False, callPreParse=False )
                skipText = instring[startLoc:loc]
                if self.includeMatch:
                    loc,mat = expr._parse(instring,loc,doActions,callPreParse=False)
                    if mat:
                        skipRes = ParseResults( skipText )
                        skipRes += mat
                        return loc, [ skipRes ]
                    else:
                        return loc, [ skipText ]
                else:
                    return loc, [ skipText ]
            except (ParseException,IndexError):
                if failParse:
                    raise
                else:
                    loc += 1
        exc = self.myException
        exc.loc = loc
        exc.pstr = instring
        raise exc

class Forward(ParseElementEnhance):
    """Forward declaration of an expression to be defined later -
       used for recursive grammars, such as algebraic infix notation.
       When the expression is known, it is assigned to the C{Forward} variable using the '<<' operator.

       Note: take care when assigning to C{Forward} not to overlook precedence of operators.
       Specifically, '|' has a lower precedence than '<<', so that::
          fwdExpr << a | b | c
       will actually be evaluated as::
          (fwdExpr << a) | b | c
       thereby leaving b and c out as parseable alternatives.  It is recommended that you
       explicitly group the values inserted into the C{Forward}::
          fwdExpr << (a | b | c)
       Converting to use the '<<=' operator instead will avoid this problem.
    """
    def __init__( self, other=None ):
        super(Forward,self).__init__( other, savelist=False )

    def __lshift__( self, other ):
        if isinstance( other, str ):
            other = ParserElement.literalStringClass(other)
        self.expr = other
        self.mayReturnEmpty = other.mayReturnEmpty
        self.strRepr = None
        self.mayIndexError = self.expr.mayIndexError
        self.mayReturnEmpty = self.expr.mayReturnEmpty
        self.setWhitespaceChars( self.expr.whiteChars )
        self.skipWhitespace = self.expr.skipWhitespace
        self.saveAsList = self.expr.saveAsList
        self.ignoreExprs.extend(self.expr.ignoreExprs)
        return None
    __ilshift__ = __lshift__
    
    def leaveWhitespace( self ):
        self.skipWhitespace = False
        return self

    def streamline( self ):
        if not self.streamlined:
            self.streamlined = True
            if self.expr is not None:
                self.expr.streamline()
        return self

    def validate( self, validateTrace=[] ):
        if self not in validateTrace:
            tmp = validateTrace[:]+[self]
            if self.expr is not None:
                self.expr.validate(tmp)
        self.checkRecursion([])

    def __str__( self ):
        if hasattr(self,"name"):
            return self.name

        self._revertClass = self.__class__
        self.__class__ = _ForwardNoRecurse
        try:
            if self.expr is not None:
                retString = _ustr(self.expr)
            else:
                retString = "None"
        finally:
            self.__class__ = self._revertClass
        return self.__class__.__name__ + ": " + retString

    def copy(self):
        if self.expr is not None:
            return super(Forward,self).copy()
        else:
            ret = Forward()
            ret << self
            return ret

class _ForwardNoRecurse(Forward):
    def __str__( self ):
        return "..."

class TokenConverter(ParseElementEnhance):
    """Abstract subclass of C{ParseExpression}, for converting parsed results."""
    def __init__( self, expr, savelist=False ):
        super(TokenConverter,self).__init__( expr )#, savelist )
        self.saveAsList = False

class Upcase(TokenConverter):
    """Converter to upper case all matching tokens."""
    def __init__(self, *args):
        super(Upcase,self).__init__(*args)
        warnings.warn("Upcase class is deprecated, use upcaseTokens parse action instead",
                       DeprecationWarning,stacklevel=2)

    def postParse( self, instring, loc, tokenlist ):
        return list(map( str.upper, tokenlist ))


class Combine(TokenConverter):
    """Converter to concatenate all matching tokens to a single string.
       By default, the matching patterns must also be contiguous in the input string;
       this can be disabled by specifying C{'adjacent=False'} in the constructor.
    """
    def __init__( self, expr, joinString="", adjacent=True ):
        super(Combine,self).__init__( expr )
        # suppress whitespace-stripping in contained parse expressions, but re-enable it on the Combine itself
        if adjacent:
            self.leaveWhitespace()
        self.adjacent = adjacent
        self.skipWhitespace = True
        self.joinString = joinString
        self.callPreparse = True

    def ignore( self, other ):
        if self.adjacent:
            ParserElement.ignore(self, other)
        else:
            super( Combine, self).ignore( other )
        return self

    def postParse( self, instring, loc, tokenlist ):
        retToks = tokenlist.copy()
        del retToks[:]
        retToks += ParseResults([ "".join(tokenlist._asStringList(self.joinString)) ], modal=self.modalResults)

        if self.resultsName and len(list(retToks.keys()))>0:
            return [ retToks ]
        else:
            return retToks

class Group(TokenConverter):
    """Converter to return the matched tokens as a list - useful for returning tokens of C{L{ZeroOrMore}} and C{L{OneOrMore}} expressions."""
    def __init__( self, expr ):
        super(Group,self).__init__( expr )
        self.saveAsList = True

    def postParse( self, instring, loc, tokenlist ):
        return [ tokenlist ]

class Dict(TokenConverter):
    """Converter to return a repetitive expression as a list, but also as a dictionary.
       Each element can also be referenced using the first token in the expression as its key.
       Useful for tabular report scraping when the first column can be used as a item key.
    """
    def __init__( self, exprs ):
        super(Dict,self).__init__( exprs )
        self.saveAsList = True

    def postParse( self, instring, loc, tokenlist ):
        for i,tok in enumerate(tokenlist):
            if len(tok) == 0:
                continue
            ikey = tok[0]
            if isinstance(ikey,int):
                ikey = _ustr(tok[0]).strip()
            if len(tok)==1:
                tokenlist[ikey] = _ParseResultsWithOffset("",i)
            elif len(tok)==2 and not isinstance(tok[1],ParseResults):
                tokenlist[ikey] = _ParseResultsWithOffset(tok[1],i)
            else:
                dictvalue = tok.copy() #ParseResults(i)
                del dictvalue[0]
                if len(dictvalue)!= 1 or (isinstance(dictvalue,ParseResults) and list(dictvalue.keys())):
                    tokenlist[ikey] = _ParseResultsWithOffset(dictvalue,i)
                else:
                    tokenlist[ikey] = _ParseResultsWithOffset(dictvalue[0],i)

        if self.resultsName:
            return [ tokenlist ]
        else:
            return tokenlist


class Suppress(TokenConverter):
    """Converter for ignoring the results of a parsed expression."""
    def postParse( self, instring, loc, tokenlist ):
        return []

    def suppress( self ):
        return self


class OnlyOnce(object):
    """Wrapper for parse actions, to ensure they are only called once."""
    def __init__(self, methodCall):
        self.callable = _trim_arity(methodCall)
        self.called = False
    def __call__(self,s,l,t):
        if not self.called:
            results = self.callable(s,l,t)
            self.called = True
            return results
        raise ParseException(s,l,"")
    def reset(self):
        self.called = False

def traceParseAction(f):
    """Decorator for debugging parse actions."""
    f = _trim_arity(f)
    def z(*paArgs):
        thisFunc = f.__name__
        s,l,t = paArgs[-3:]
        if len(paArgs)>3:
            thisFunc = paArgs[0].__class__.__name__ + '.' + thisFunc
        sys.stderr.write( ">>entering %s(line: '%s', %d, %s)\n" % (thisFunc,line(l,s),l,t) )
        try:
            ret = f(*paArgs)
        except Exception as exc:
            sys.stderr.write( "<<leaving %s (exception: %s)\n" % (thisFunc,exc) )
            raise
        sys.stderr.write( "<<leaving %s (ret: %s)\n" % (thisFunc,ret) )
        return ret
    try:
        z.__name__ = f.__name__
    except AttributeError:
        pass
    return z

#
# global helpers
#
def delimitedList( expr, delim=",", combine=False ):
    """Helper to define a delimited list of expressions - the delimiter defaults to ','.
       By default, the list elements and delimiters can have intervening whitespace, and
       comments, but this can be overridden by passing C{combine=True} in the constructor.
       If C{combine} is set to C{True}, the matching tokens are returned as a single token
       string, with the delimiters included; otherwise, the matching tokens are returned
       as a list of tokens, with the delimiters suppressed.
    """
    dlName = _ustr(expr)+" ["+_ustr(delim)+" "+_ustr(expr)+"]..."
    if combine:
        return Combine( expr + ZeroOrMore( delim + expr ) ).setName(dlName)
    else:
        return ( expr + ZeroOrMore( Suppress( delim ) + expr ) ).setName(dlName)

def countedArray( expr, intExpr=None ):
    """Helper to define a counted list of expressions.
       This helper defines a pattern of the form::
           integer expr expr expr...
       where the leading integer tells how many expr expressions follow.
       The matched tokens returns the array of expr tokens as a list - the leading count token is suppressed.
    """
    arrayExpr = Forward()
    def countFieldParseAction(s,l,t):
        n = t[0]
        arrayExpr << (n and Group(And([expr]*n)) or Group(empty))
        return []
    if intExpr is None:
        intExpr = Word(nums).setParseAction(lambda t:int(t[0]))
    else:
        intExpr = intExpr.copy()
    intExpr.setName("arrayLen")
    intExpr.addParseAction(countFieldParseAction, callDuringTry=True)
    return ( intExpr + arrayExpr )

def _flatten(L):
    ret = []
    for i in L:
        if isinstance(i,list):
            ret.extend(_flatten(i))
        else:
            ret.append(i)
    return ret

def matchPreviousLiteral(expr):
    """Helper to define an expression that is indirectly defined from
       the tokens matched in a previous expression, that is, it looks
       for a 'repeat' of a previous expression.  For example::
           first = Word(nums)
           second = matchPreviousLiteral(first)
           matchExpr = first + ":" + second
       will match C{"1:1"}, but not C{"1:2"}.  Because this matches a
       previous literal, will also match the leading C{"1:1"} in C{"1:10"}.
       If this is not desired, use C{matchPreviousExpr}.
       Do *not* use with packrat parsing enabled.
    """
    rep = Forward()
    def copyTokenToRepeater(s,l,t):
        if t:
            if len(t) == 1:
                rep << t[0]
            else:
                # flatten t tokens
                tflat = _flatten(t.asList())
                rep << And( [ Literal(tt) for tt in tflat ] )
        else:
            rep << Empty()
    expr.addParseAction(copyTokenToRepeater, callDuringTry=True)
    return rep

def matchPreviousExpr(expr):
    """Helper to define an expression that is indirectly defined from
       the tokens matched in a previous expression, that is, it looks
       for a 'repeat' of a previous expression.  For example::
           first = Word(nums)
           second = matchPreviousExpr(first)
           matchExpr = first + ":" + second
       will match C{"1:1"}, but not C{"1:2"}.  Because this matches by
       expressions, will *not* match the leading C{"1:1"} in C{"1:10"};
       the expressions are evaluated first, and then compared, so
       C{"1"} is compared with C{"10"}.
       Do *not* use with packrat parsing enabled.
    """
    rep = Forward()
    e2 = expr.copy()
    rep << e2
    def copyTokenToRepeater(s,l,t):
        matchTokens = _flatten(t.asList())
        def mustMatchTheseTokens(s,l,t):
            theseTokens = _flatten(t.asList())
            if  theseTokens != matchTokens:
                raise ParseException("",0,"")
        rep.setParseAction( mustMatchTheseTokens, callDuringTry=True )
    expr.addParseAction(copyTokenToRepeater, callDuringTry=True)
    return rep

def _escapeRegexRangeChars(s):
    #~  escape these chars: ^-]
    for c in r"\^-]":
        s = s.replace(c,_bslash+c)
    s = s.replace("\n",r"\n")
    s = s.replace("\t",r"\t")
    return _ustr(s)

def oneOf( strs, caseless=False, useRegex=True ):
    """Helper to quickly define a set of alternative Literals, and makes sure to do
       longest-first testing when there is a conflict, regardless of the input order,
       but returns a C{L{MatchFirst}} for best performance.

       Parameters:
        - strs - a string of space-delimited literals, or a list of string literals
        - caseless - (default=False) - treat all literals as caseless
        - useRegex - (default=True) - as an optimization, will generate a Regex
          object; otherwise, will generate a C{MatchFirst} object (if C{caseless=True}, or
          if creating a C{Regex} raises an exception)
    """
    if caseless:
        isequal = ( lambda a,b: a.upper() == b.upper() )
        masks = ( lambda a,b: b.upper().startswith(a.upper()) )
        parseElementClass = CaselessLiteral
    else:
        isequal = ( lambda a,b: a == b )
        masks = ( lambda a,b: b.startswith(a) )
        parseElementClass = Literal

    if isinstance(strs,(list,tuple)):
        symbols = list(strs[:])
    elif isinstance(strs,str):
        symbols = strs.split()
    else:
        warnings.warn("Invalid argument to oneOf, expected string or list",
                SyntaxWarning, stacklevel=2)

    i = 0
    while i < len(symbols)-1:
        cur = symbols[i]
        for j,other in enumerate(symbols[i+1:]):
            if ( isequal(other, cur) ):
                del symbols[i+j+1]
                break
            elif ( masks(cur, other) ):
                del symbols[i+j+1]
                symbols.insert(i,other)
                cur = other
                break
        else:
            i += 1

    if not caseless and useRegex:
        #~ print (strs,"->", "|".join( [ _escapeRegexChars(sym) for sym in symbols] ))
        try:
            if len(symbols)==len("".join(symbols)):
                return Regex( "[%s]" % "".join( [ _escapeRegexRangeChars(sym) for sym in symbols] ) )
            else:
                return Regex( "|".join( [ re.escape(sym) for sym in symbols] ) )
        except:
            warnings.warn("Exception creating Regex for oneOf, building MatchFirst",
                    SyntaxWarning, stacklevel=2)


    # last resort, just use MatchFirst
    return MatchFirst( [ parseElementClass(sym) for sym in symbols ] )

def dictOf( key, value ):
    """Helper to easily and clearly define a dictionary by specifying the respective patterns
       for the key and value.  Takes care of defining the C{L{Dict}}, C{L{ZeroOrMore}}, and C{L{Group}} tokens
       in the proper order.  The key pattern can include delimiting markers or punctuation,
       as long as they are suppressed, thereby leaving the significant key text.  The value
       pattern can include named results, so that the C{Dict} results can include named token
       fields.
    """
    return Dict( ZeroOrMore( Group ( key + value ) ) )

def originalTextFor(expr, asString=True):
    """Helper to return the original, untokenized text for a given expression.  Useful to
       restore the parsed fields of an HTML start tag into the raw tag text itself, or to
       revert separate tokens with intervening whitespace back to the original matching
       input text. Simpler to use than the parse action C{L{keepOriginalText}}, and does not
       require the inspect module to chase up the call stack.  By default, returns a 
       string containing the original parsed text.  
       
       If the optional C{asString} argument is passed as C{False}, then the return value is a 
       C{L{ParseResults}} containing any results names that were originally matched, and a 
       single token containing the original matched text from the input string.  So if 
       the expression passed to C{L{originalTextFor}} contains expressions with defined
       results names, you must set C{asString} to C{False} if you want to preserve those
       results name values."""
    locMarker = Empty().setParseAction(lambda s,loc,t: loc)
    endlocMarker = locMarker.copy()
    endlocMarker.callPreparse = False
    matchExpr = locMarker("_original_start") + expr + endlocMarker("_original_end")
    if asString:
        extractText = lambda s,l,t: s[t._original_start:t._original_end]
    else:
        def extractText(s,l,t):
            del t[:]
            t.insert(0, s[t._original_start:t._original_end])
            del t["_original_start"]
            del t["_original_end"]
    matchExpr.setParseAction(extractText)
    return matchExpr

def ungroup(expr): 
    """Helper to undo pyparsing's default grouping of And expressions, even
       if all but one are non-empty."""
    return TokenConverter(expr).setParseAction(lambda t:t[0])

# convenience constants for positional expressions
empty       = Empty().setName("empty")
lineStart   = LineStart().setName("lineStart")
lineEnd     = LineEnd().setName("lineEnd")
stringStart = StringStart().setName("stringStart")
stringEnd   = StringEnd().setName("stringEnd")

_escapedPunc = Word( _bslash, r"\[]-*.$+^?()~ ", exact=2 ).setParseAction(lambda s,l,t:t[0][1])
_printables_less_backslash = "".join([ c for c in printables if c not in  r"\]" ])
_escapedHexChar = Regex(r"\\0?[xX][0-9a-fA-F]+").setParseAction(lambda s,l,t:chr(int(t[0].lstrip(r'\0x'),16)))
_escapedOctChar = Regex(r"\\0[0-7]+").setParseAction(lambda s,l,t:chr(int(t[0][1:],8)))
_singleChar = _escapedPunc | _escapedHexChar | _escapedOctChar | Word(_printables_less_backslash,exact=1)
_charRange = Group(_singleChar + Suppress("-") + _singleChar)
_reBracketExpr = Literal("[") + Optional("^").setResultsName("negate") + Group( OneOrMore( _charRange | _singleChar ) ).setResultsName("body") + "]"

_expanded = lambda p: (isinstance(p,ParseResults) and ''.join([ chr(c) for c in range(ord(p[0]),ord(p[1])+1) ]) or p)

def srange(s):
    r"""Helper to easily define string ranges for use in Word construction.  Borrows
       syntax from regexp '[]' string range definitions::
          srange("[0-9]")   -> "0123456789"
          srange("[a-z]")   -> "abcdefghijklmnopqrstuvwxyz"
          srange("[a-z$_]") -> "abcdefghijklmnopqrstuvwxyz$_"
       The input string must be enclosed in []'s, and the returned string is the expanded
       character set joined into a single string.
       The values enclosed in the []'s may be::
          a single character
          an escaped character with a leading backslash (such as \- or \])
          an escaped hex character with a leading '\x' (\x21, which is a '!' character) 
            (\0x## is also supported for backwards compatibility) 
          an escaped octal character with a leading '\0' (\041, which is a '!' character)
          a range of any of the above, separated by a dash ('a-z', etc.)
          any combination of the above ('aeiouy', 'a-zA-Z0-9_$', etc.)
    """
    try:
        return "".join([_expanded(part) for part in _reBracketExpr.parseString(s).body])
    except:
        return ""

def matchOnlyAtCol(n):
    """Helper method for defining parse actions that require matching at a specific
       column in the input text.
    """
    def verifyCol(strg,locn,toks):
        if col(locn,strg) != n:
            raise ParseException(strg,locn,"matched token not at column %d" % n)
    return verifyCol

def replaceWith(replStr):
    """Helper method for common parse actions that simply return a literal value.  Especially
       useful when used with C{L{transformString<ParserElement.transformString>}()}.
    """
    def _replFunc(*args):
        return [replStr]
    return _replFunc

def removeQuotes(s,l,t):
    """Helper parse action for removing quotation marks from parsed quoted strings.
       To use, add this parse action to quoted string using::
         quotedString.setParseAction( removeQuotes )
    """
    return t[0][1:-1]

def upcaseTokens(s,l,t):
    """Helper parse action to convert tokens to upper case."""
    return [ tt.upper() for tt in map(_ustr,t) ]

def downcaseTokens(s,l,t):
    """Helper parse action to convert tokens to lower case."""
    return [ tt.lower() for tt in map(_ustr,t) ]

def keepOriginalText(s,startLoc,t):
    """DEPRECATED - use new helper method C{L{originalTextFor}}.
       Helper parse action to preserve original parsed text,
       overriding any nested parse actions."""
    try:
        endloc = getTokensEndLoc()
    except ParseException:
        raise ParseFatalException("incorrect usage of keepOriginalText - may only be called as a parse action")
    del t[:]
    t += ParseResults(s[startLoc:endloc])
    return t

def getTokensEndLoc():
    """Method to be called from within a parse action to determine the end
       location of the parsed tokens."""
    import inspect
    fstack = inspect.stack()
    try:
        # search up the stack (through intervening argument normalizers) for correct calling routine
        for f in fstack[2:]:
            if f[3] == "_parseNoCache":
                endloc = f[0].f_locals["loc"]
                return endloc
        else:
            raise ParseFatalException("incorrect usage of getTokensEndLoc - may only be called from within a parse action")
    finally:
        del fstack

def _makeTags(tagStr, xml):
    """Internal helper to construct opening and closing tag expressions, given a tag name"""
    if isinstance(tagStr,str):
        resname = tagStr
        tagStr = Keyword(tagStr, caseless=not xml)
    else:
        resname = tagStr.name

    tagAttrName = Word(alphas,alphanums+"_-:")
    if (xml):
        tagAttrValue = dblQuotedString.copy().setParseAction( removeQuotes )
        openTag = Suppress("<") + tagStr("tag") + \
                Dict(ZeroOrMore(Group( tagAttrName + Suppress("=") + tagAttrValue ))) + \
                Optional("/",default=[False]).setResultsName("empty").setParseAction(lambda s,l,t:t[0]=='/') + Suppress(">")
    else:
        printablesLessRAbrack = "".join( [ c for c in printables if c not in ">" ] )
        tagAttrValue = quotedString.copy().setParseAction( removeQuotes ) | Word(printablesLessRAbrack)
        openTag = Suppress("<") + tagStr("tag") + \
                Dict(ZeroOrMore(Group( tagAttrName.setParseAction(downcaseTokens) + \
                Optional( Suppress("=") + tagAttrValue ) ))) + \
                Optional("/",default=[False]).setResultsName("empty").setParseAction(lambda s,l,t:t[0]=='/') + Suppress(">")
    closeTag = Combine(_L("</") + tagStr + ">")

    openTag = openTag.setResultsName("start"+"".join(resname.replace(":"," ").title().split())).setName("<%s>" % tagStr)
    closeTag = closeTag.setResultsName("end"+"".join(resname.replace(":"," ").title().split())).setName("</%s>" % tagStr)
    openTag.tag = resname
    closeTag.tag = resname
    return openTag, closeTag

def makeHTMLTags(tagStr):
    """Helper to construct opening and closing tag expressions for HTML, given a tag name"""
    return _makeTags( tagStr, False )

def makeXMLTags(tagStr):
    """Helper to construct opening and closing tag expressions for XML, given a tag name"""
    return _makeTags( tagStr, True )

def withAttribute(*args,**attrDict):
    """Helper to create a validating parse action to be used with start tags created
       with C{L{makeXMLTags}} or C{L{makeHTMLTags}}. Use C{withAttribute} to qualify a starting tag
       with a required attribute value, to avoid false matches on common tags such as
       C{<TD>} or C{<DIV>}.

       Call C{withAttribute} with a series of attribute names and values. Specify the list
       of filter attributes names and values as:
        - keyword arguments, as in C{(align="right")}, or
        - as an explicit dict with C{**} operator, when an attribute name is also a Python
          reserved word, as in C{**{"class":"Customer", "align":"right"}}
        - a list of name-value tuples, as in ( ("ns1:class", "Customer"), ("ns2:align","right") )
       For attribute names with a namespace prefix, you must use the second form.  Attribute
       names are matched insensitive to upper/lower case.

       To verify that the attribute exists, but without specifying a value, pass
       C{withAttribute.ANY_VALUE} as the value.
       """
    if args:
        attrs = args[:]
    else:
        attrs = list(attrDict.items())
    attrs = [(k,v) for k,v in attrs]
    def pa(s,l,tokens):
        for attrName,attrValue in attrs:
            if attrName not in tokens:
                raise ParseException(s,l,"no matching attribute " + attrName)
            if attrValue != withAttribute.ANY_VALUE and tokens[attrName] != attrValue:
                raise ParseException(s,l,"attribute '%s' has value '%s', must be '%s'" %
                                            (attrName, tokens[attrName], attrValue))
    return pa
withAttribute.ANY_VALUE = object()

opAssoc = _Constants()
opAssoc.LEFT = object()
opAssoc.RIGHT = object()

def infixNotation( baseExpr, opList, lpar=Suppress('('), rpar=Suppress(')') ):
    """Helper method for constructing grammars of expressions made up of
       operators working in a precedence hierarchy.  Operators may be unary or
       binary, left- or right-associative.  Parse actions can also be attached
       to operator expressions.

       Parameters:
        - baseExpr - expression representing the most basic element for the nested
        - opList - list of tuples, one for each operator precedence level in the
          expression grammar; each tuple is of the form
          (opExpr, numTerms, rightLeftAssoc, parseAction), where:
           - opExpr is the pyparsing expression for the operator;
              may also be a string, which will be converted to a Literal;
              if numTerms is 3, opExpr is a tuple of two expressions, for the
              two operators separating the 3 terms
           - numTerms is the number of terms for this operator (must
              be 1, 2, or 3)
           - rightLeftAssoc is the indicator whether the operator is
              right or left associative, using the pyparsing-defined
              constants C{opAssoc.RIGHT} and C{opAssoc.LEFT}.
           - parseAction is the parse action to be associated with
              expressions matching this operator expression (the
              parse action tuple member may be omitted)
        - lpar - expression for matching left-parentheses (default=Suppress('('))
        - rpar - expression for matching right-parentheses (default=Suppress(')'))
    """
    ret = Forward()
    lastExpr = baseExpr | ( lpar + ret + rpar )
    for i,operDef in enumerate(opList):
        opExpr,arity,rightLeftAssoc,pa = (operDef + (None,))[:4]
        if arity == 3:
            if opExpr is None or len(opExpr) != 2:
                raise ValueError("if numterms=3, opExpr must be a tuple or list of two expressions")
            opExpr1, opExpr2 = opExpr
        thisExpr = Forward()#.setName("expr%d" % i)
        if rightLeftAssoc == opAssoc.LEFT:
            if arity == 1:
                matchExpr = FollowedBy(lastExpr + opExpr) + Group( lastExpr + OneOrMore( opExpr ) )
            elif arity == 2:
                if opExpr is not None:
                    matchExpr = FollowedBy(lastExpr + opExpr + lastExpr) + Group( lastExpr + OneOrMore( opExpr + lastExpr ) )
                else:
                    matchExpr = FollowedBy(lastExpr+lastExpr) + Group( lastExpr + OneOrMore(lastExpr) )
            elif arity == 3:
                matchExpr = FollowedBy(lastExpr + opExpr1 + lastExpr + opExpr2 + lastExpr) + \
                            Group( lastExpr + opExpr1 + lastExpr + opExpr2 + lastExpr )
            else:
                raise ValueError("operator must be unary (1), binary (2), or ternary (3)")
        elif rightLeftAssoc == opAssoc.RIGHT:
            if arity == 1:
                # try to avoid LR with this extra test
                if not isinstance(opExpr, Optional):
                    opExpr = Optional(opExpr)
                matchExpr = FollowedBy(opExpr.expr + thisExpr) + Group( opExpr + thisExpr )
            elif arity == 2:
                if opExpr is not None:
                    matchExpr = FollowedBy(lastExpr + opExpr + thisExpr) + Group( lastExpr + OneOrMore( opExpr + thisExpr ) )
                else:
                    matchExpr = FollowedBy(lastExpr + thisExpr) + Group( lastExpr + OneOrMore( thisExpr ) )
            elif arity == 3:
                matchExpr = FollowedBy(lastExpr + opExpr1 + thisExpr + opExpr2 + thisExpr) + \
                            Group( lastExpr + opExpr1 + thisExpr + opExpr2 + thisExpr )
            else:
                raise ValueError("operator must be unary (1), binary (2), or ternary (3)")
        else:
            raise ValueError("operator must indicate right or left associativity")
        if pa:
            matchExpr.setParseAction( pa )
        thisExpr << ( matchExpr | lastExpr )
        lastExpr = thisExpr
    ret << lastExpr
    return ret
operatorPrecedence = infixNotation

dblQuotedString = Regex(r'"(?:[^"\n\r\\]|(?:"")|(?:\\x[0-9a-fA-F]+)|(?:\\.))*"').setName("string enclosed in double quotes")
sglQuotedString = Regex(r"'(?:[^'\n\r\\]|(?:'')|(?:\\x[0-9a-fA-F]+)|(?:\\.))*'").setName("string enclosed in single quotes")
quotedString = Regex(r'''(?:"(?:[^"\n\r\\]|(?:"")|(?:\\x[0-9a-fA-F]+)|(?:\\.))*")|(?:'(?:[^'\n\r\\]|(?:'')|(?:\\x[0-9a-fA-F]+)|(?:\\.))*')''').setName("quotedString using single or double quotes")
unicodeString = Combine(_L('u') + quotedString.copy())

def nestedExpr(opener="(", closer=")", content=None, ignoreExpr=quotedString.copy()):
    """Helper method for defining nested lists enclosed in opening and closing
       delimiters ("(" and ")" are the default).

       Parameters:
        - opener - opening character for a nested list (default="("); can also be a pyparsing expression
        - closer - closing character for a nested list (default=")"); can also be a pyparsing expression
        - content - expression for items within the nested lists (default=None)
        - ignoreExpr - expression for ignoring opening and closing delimiters (default=quotedString)

       If an expression is not provided for the content argument, the nested
       expression will capture all whitespace-delimited content between delimiters
       as a list of separate values.

       Use the C{ignoreExpr} argument to define expressions that may contain
       opening or closing characters that should not be treated as opening
       or closing characters for nesting, such as quotedString or a comment
       expression.  Specify multiple expressions using an C{L{Or}} or C{L{MatchFirst}}.
       The default is L{quotedString}, but if no expressions are to be ignored,
       then pass C{None} for this argument.
    """
    if opener == closer:
        raise ValueError("opening and closing strings cannot be the same")
    if content is None:
        if isinstance(opener,str) and isinstance(closer,str):
            if len(opener) == 1 and len(closer)==1:
                if ignoreExpr is not None:
                    content = (Combine(OneOrMore(~ignoreExpr +
                                    CharsNotIn(opener+closer+ParserElement.DEFAULT_WHITE_CHARS,exact=1))
                                ).setParseAction(lambda t:t[0].strip()))
                else:
                    content = (empty.copy()+CharsNotIn(opener+closer+ParserElement.DEFAULT_WHITE_CHARS
                                ).setParseAction(lambda t:t[0].strip()))
            else:
                if ignoreExpr is not None:
                    content = (Combine(OneOrMore(~ignoreExpr + 
                                    ~Literal(opener) + ~Literal(closer) +
                                    CharsNotIn(ParserElement.DEFAULT_WHITE_CHARS,exact=1))
                                ).setParseAction(lambda t:t[0].strip()))
                else:
                    content = (Combine(OneOrMore(~Literal(opener) + ~Literal(closer) +
                                    CharsNotIn(ParserElement.DEFAULT_WHITE_CHARS,exact=1))
                                ).setParseAction(lambda t:t[0].strip()))
        else:
            raise ValueError("opening and closing arguments must be strings if no content expression is given")
    ret = Forward()
    if ignoreExpr is not None:
        ret << Group( Suppress(opener) + ZeroOrMore( ignoreExpr | ret | content ) + Suppress(closer) )
    else:
        ret << Group( Suppress(opener) + ZeroOrMore( ret | content )  + Suppress(closer) )
    return ret

def indentedBlock(blockStatementExpr, indentStack, indent=True):
    """Helper method for defining space-delimited indentation blocks, such as
       those used to define block statements in Python source code.

       Parameters:
        - blockStatementExpr - expression defining syntax of statement that
            is repeated within the indented block
        - indentStack - list created by caller to manage indentation stack
            (multiple statementWithIndentedBlock expressions within a single grammar
            should share a common indentStack)
        - indent - boolean indicating whether block must be indented beyond the
            the current level; set to False for block of left-most statements
            (default=True)

       A valid block must contain at least one C{blockStatement}.
    """
    def checkPeerIndent(s,l,t):
        if l >= len(s): return
        curCol = col(l,s)
        if curCol != indentStack[-1]:
            if curCol > indentStack[-1]:
                raise ParseFatalException(s,l,"illegal nesting")
            raise ParseException(s,l,"not a peer entry")

    def checkSubIndent(s,l,t):
        curCol = col(l,s)
        if curCol > indentStack[-1]:
            indentStack.append( curCol )
        else:
            raise ParseException(s,l,"not a subentry")

    def checkUnindent(s,l,t):
        if l >= len(s): return
        curCol = col(l,s)
        if not(indentStack and curCol < indentStack[-1] and curCol <= indentStack[-2]):
            raise ParseException(s,l,"not an unindent")
        indentStack.pop()

    NL = OneOrMore(LineEnd().setWhitespaceChars("\t ").suppress())
    INDENT = Empty() + Empty().setParseAction(checkSubIndent)
    PEER   = Empty().setParseAction(checkPeerIndent)
    UNDENT = Empty().setParseAction(checkUnindent)
    if indent:
        smExpr = Group( Optional(NL) +
            #~ FollowedBy(blockStatementExpr) +
            INDENT + (OneOrMore( PEER + Group(blockStatementExpr) + Optional(NL) )) + UNDENT)
    else:
        smExpr = Group( Optional(NL) +
            (OneOrMore( PEER + Group(blockStatementExpr) + Optional(NL) )) )
    blockStatementExpr.ignore(_bslash + LineEnd())
    return smExpr

alphas8bit = srange(r"[\0xc0-\0xd6\0xd8-\0xf6\0xf8-\0xff]")
punc8bit = srange(r"[\0xa1-\0xbf\0xd7\0xf7]")

anyOpenTag,anyCloseTag = makeHTMLTags(Word(alphas,alphanums+"_:"))
commonHTMLEntity = Combine(_L("&") + oneOf("gt lt amp nbsp quot").setResultsName("entity") +";").streamline()
_htmlEntityMap = dict(list(zip("gt lt amp nbsp quot".split(),'><& "')))
replaceHTMLEntity = lambda t : t.entity in _htmlEntityMap and _htmlEntityMap[t.entity] or None

# it's easy to get these comment structures wrong - they're very common, so may as well make them available
cStyleComment = Regex(r"/\*(?:[^*]*\*+)+?/").setName("C style comment")

htmlComment = Regex(r"<!--[\s\S]*?-->")
restOfLine = Regex(r".*").leaveWhitespace()
dblSlashComment = Regex(r"\/\/(\\\n|.)*").setName("// comment")
cppStyleComment = Regex(r"/(?:\*(?:[^*]*\*+)+?/|/[^\n]*(?:\n[^\n]*)*?(?:(?<!\\)|\Z))").setName("C++ style comment")

javaStyleComment = cppStyleComment
pythonStyleComment = Regex(r"#.*").setName("Python style comment")
_noncomma = "".join( [ c for c in printables if c != "," ] )
_commasepitem = Combine(OneOrMore(Word(_noncomma) +
                                  Optional( Word(" \t") +
                                            ~Literal(",") + ~LineEnd() ) ) ).streamline().setName("commaItem")
commaSeparatedList = delimitedList( Optional( quotedString.copy() | _commasepitem, default="") ).setName("commaSeparatedList")


if __name__ == "__main__":

    def test( teststring ):
        try:
            tokens = simpleSQL.parseString( teststring )
            tokenlist = tokens.asList()
<<<<<<< HEAD
            print (teststring + "->"   + str(tokenlist))
            print ("tokens = "         + str(tokens))
            print ("tokens.columns = " + str(tokens.columns))
            print ("tokens.tables = "  + str(tokens.tables))
            print (tokens.asXML("SQL",True))
        except ParseBaseException as err:
            print (teststring + "->")
            print (err.line)
            print (" "*(err.column-1) + "^")
=======
            print((teststring + "->"   + str(tokenlist)))
            print(("tokens = "         + str(tokens)))
            print(("tokens.columns = " + str(tokens.columns)))
            print(("tokens.tables = "  + str(tokens.tables)))
            print((tokens.asXML("SQL",True)))
        except ParseBaseException as err:
            print((teststring + "->"))
            print((err.line))
            print((" "*(err.column-1) + "^"))
>>>>>>> d64161c0
            print (err)
        print()

    selectToken    = CaselessLiteral( "select" )
    fromToken      = CaselessLiteral( "from" )

    ident          = Word( alphas, alphanums + "_$" )
    columnName     = delimitedList( ident, ".", combine=True ).setParseAction( upcaseTokens )
    columnNameList = Group( delimitedList( columnName ) )#.setName("columns")
    tableName      = delimitedList( ident, ".", combine=True ).setParseAction( upcaseTokens )
    tableNameList  = Group( delimitedList( tableName ) )#.setName("tables")
    simpleSQL      = ( selectToken + \
                     ( '*' | columnNameList ).setResultsName( "columns" ) + \
                     fromToken + \
                     tableNameList.setResultsName( "tables" ) )

    test( "SELECT * from XYZZY, ABC" )
    test( "select * from SYS.XYZZY" )
    test( "Select A from Sys.dual" )
    test( "Select AA,BB,CC from Sys.dual" )
    test( "Select A, B, C from Sys.dual" )
    test( "Select A, B, C from Sys.dual" )
    test( "Xelect A, B, C from Sys.dual" )
    test( "Select A, B, C frox Sys.dual" )
    test( "Select" )
    test( "Select ^^^ frox Sys.dual" )
    test( "Select A, B, C from Sys.dual, Table2   " )<|MERGE_RESOLUTION|>--- conflicted
+++ resolved
@@ -107,10 +107,7 @@
 ]
 
 _MAX_INT = sys.maxsize
-<<<<<<< HEAD
-=======
 range = xrange
->>>>>>> d64161c0
 set = lambda s : dict( [(c,0) for c in s] )
 
 def _ustr(obj):
@@ -142,14 +139,10 @@
 
 # build list of single arg builtins, tolerant of Python version, that can be used as parse actions
 singleArgBuiltins = []
-<<<<<<< HEAD
 try:
     import __builtin__ as builtins
 except ImportError:
     import builtins
-=======
-import builtins
->>>>>>> d64161c0
 for fname in "sum len sorted reversed list tuple set any all min max".split():
     try:
         singleArgBuiltins.append(getattr(builtins,fname))
@@ -576,11 +569,7 @@
                 return None
         elif (len(self) == 1 and
                len(self.__tokdict) == 1 and
-<<<<<<< HEAD
                self.__tokdict.values()[0][0][1] in (0,-1)):
-=======
-               list(self.__tokdict.values())[0][0][1] in (0,-1)):
->>>>>>> d64161c0
             return list(self.__tokdict.keys())[0]
         else:
             return None
@@ -3716,17 +3705,6 @@
         try:
             tokens = simpleSQL.parseString( teststring )
             tokenlist = tokens.asList()
-<<<<<<< HEAD
-            print (teststring + "->"   + str(tokenlist))
-            print ("tokens = "         + str(tokens))
-            print ("tokens.columns = " + str(tokens.columns))
-            print ("tokens.tables = "  + str(tokens.tables))
-            print (tokens.asXML("SQL",True))
-        except ParseBaseException as err:
-            print (teststring + "->")
-            print (err.line)
-            print (" "*(err.column-1) + "^")
-=======
             print((teststring + "->"   + str(tokenlist)))
             print(("tokens = "         + str(tokens)))
             print(("tokens.columns = " + str(tokens.columns)))
@@ -3736,7 +3714,6 @@
             print((teststring + "->"))
             print((err.line))
             print((" "*(err.column-1) + "^"))
->>>>>>> d64161c0
             print (err)
         print()
 
