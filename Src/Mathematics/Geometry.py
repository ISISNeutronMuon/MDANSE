# **************************************************************************
#
# MDANSE: Molecular Dynamics Analysis for Neutron Scattering Experiments
#
# @file      Src/Mathematics/Geometry.py
# @brief     Implements module/class/test Geometry
#
# @homepage  https://www.isis.stfc.ac.uk/Pages/MDANSEproject.aspx
# @license   GNU General Public License v3 or higher (see LICENSE)
# @copyright Institut Laue Langevin 2013-now
# @copyright ISIS Neutron and Muon Source, STFC, UKRI 2021-now
# @authors   Scientific Computing Group at ILL (see AUTHORS)
#
# **************************************************************************

import numpy
from numpy.linalg import det

from MDANSE.Core.Error import Error
from MDANSE.Mathematics.LinearAlgebra import Vector

class GeometryError(Error):
    pass

def get_basis_vectors_from_cell_parameters(parameters):
    """Returns the basis vectors for the simulation cell from the six crystallographic parameters.
    
    :param parameters: the a, b, c, alpha, bete and gamma of the simulation cell.
    :type: parameters: list of 6 floats
    
    :return: a list of three Scientific.Geometry.Vector objects representing respectively a, b and c basis vectors.
    :rtype: list
    """

    # The simulation cell parameters.
    a, b, c, alpha, beta, gamma = parameters
    
    # By construction the a vector is aligned with the x axis.
    e1 = Vector(a, 0.0, 0.0)

    # By construction the b vector is in the xy plane.
    e2 = b*Vector(numpy.cos(gamma), numpy.sin(gamma), 0.0)
    
    e3_x = numpy.cos(beta)
    e3_y = (numpy.cos(alpha) - numpy.cos(beta)*numpy.cos(gamma)) / numpy.sin(gamma)
    e3_z = numpy.sqrt(1.0 - e3_x**2 - e3_y**2)
    e3 = c*Vector(e3_x, e3_y, e3_z)

    return (e1, e2, e3)

        
def center_of_mass(coords, masses=None):
    """Computes the center of massfor a set of coordinates and masses 
    :param coords: the n input coordinates.
    :type coords: (n,3)-NumPy.array
    :param masses: it not None, the n input masses. If None, the center of gravity is computed.
    :type masses: (n,)-NumPy.array
    :return: the center of mass.
    :rtype: (3,)-NumPy.array
    """
        
    return numpy.average(coords,weights=masses,axis=0)

center = center_of_mass

def build_cartesian_axes(origin, p1, p2, dtype = numpy.float64):
    
    origin = numpy.array(origin, dtype = dtype)
    p1 = numpy.array(p1, dtype = dtype)
    p2 = numpy.array(p2, dtype = dtype)    
    
    v1 = p1 - origin
    v2 = p2 - origin
        
    n1 = (v1 + v2)
    n1 /= numpy.linalg.norm(n1)
        
    n3 = numpy.cross(v1,n1)
    n3 /= numpy.linalg.norm(n3)
    
    n2 = numpy.cross(n3,n1)
    n2 /= numpy.linalg.norm(n2)
    
    return n1,n2,n3
    
def generate_sphere_points(n):
    """Returns list of 3d coordinates of points on a sphere using the
    Golden Section Spiral algorithm.
    """
    
    points = []
    
    inc = numpy.pi * (3 - numpy.sqrt(5))
    
    offset = 2 / float(n)
    
    for k in range(int(n)):
        y = k * offset - 1 + (offset / 2)
        r = numpy.sqrt(1 - y*y)
        phi = k * inc
        points.append([numpy.cos(phi)*r, y, numpy.sin(phi)*r])
    
    return points    

def random_points_on_sphere(radius=1.0, nPoints=100):

    points = numpy.zeros((3,nPoints),dtype=numpy.float)
    
    theta = 2.0*numpy.pi*numpy.random.uniform(nPoints)
    u = numpy.random.uniform(-1.0,1.0,nPoints)
    points[0,:] = radius * numpy.sqrt(1 - u**2) * numpy.cos(theta)
    points[1,:] = radius * numpy.sqrt(1 - u**2) * numpy.sin(theta)
    points[2,:] = radius * u
    
    return points

def random_points_on_disk(axis, radius=1.0, nPoints=100):

    axis = Vector(axis).normal().array
    
    points = numpy.random.uniform(-radius,radius,3*nPoints)
    points = points.reshape((3,nPoints))

    proj = numpy.dot(axis,points)
    proj = numpy.dot(axis[:,numpy.newaxis],proj[numpy.newaxis,:])
    
    points -= proj
                        
    return points    

def random_points_on_circle(axis, radius=1.0, nPoints=100):

    axis = Vector(axis).normal().array
    
    points = numpy.random.uniform(-radius,radius,3*nPoints)
    points = points.reshape((3,nPoints))

    proj = numpy.dot(axis,points)
    proj = numpy.dot(axis[:,numpy.newaxis],proj[numpy.newaxis,:])
    
    points -= proj
    
    points *= (radius/numpy.sqrt(numpy.sum(points**2,axis=0)))
                        
    return points    

def almost(a, b, tolerance=1e-7):
    return (abs(a-b)<tolerance) 

def get_euler_angles(rotation,tolerance=1e-5):
    """
    R must be an indexable of shape (3,3) and represent and ORTHOGONAL POSITIVE
    DEFINITE matrix.
    """
        
    fuzz=1e-3
    rotation=numpy.asarray(rotation,float)

    if det(rotation) < 0. :
        raise GeometryError("determinant is negative\n"+str(rotation))

    if not numpy.allclose(numpy.mat(rotation)*rotation.T,numpy.identity(3),atol=tolerance):
<<<<<<< HEAD
        raise GeometryError("not an orthogonal matrix\n"+str(rotation))
=======
        raise Exception("not an orthogonal matrix\n"+str(rotation))
>>>>>>> d64161c0
    cang = 2.0-numpy.sum(numpy.square([rotation[0,2],rotation[1,2],rotation[2,0],rotation[2,1],rotation[2,2] ]))
    cang = numpy.sqrt(min(max(cang,0.0),1.0))
    if (rotation[2,2]<0.0): cang=-cang
    ang= numpy.arccos(cang)
    beta=numpy.degrees(ang)
    sang=numpy.sin(ang)
    if(sang>fuzz):
        alpha=numpy.degrees(numpy.arctan2(rotation[1,2], rotation[0,2]))
        gamma=numpy.degrees(numpy.arctan2(rotation[2,1],-rotation[2,0]))
    else:
        alpha=numpy.degrees(numpy.arctan2(-rotation[0,1],rotation[0,0]*rotation[2,2]))
        gamma=0.
    if almost(beta,0.,fuzz):
        alpha,beta,gamma = alpha+gamma,  0.,0.
    elif almost(beta,180.,fuzz):
        alpha,beta,gamma = alpha-gamma,180.,0.
    alpha=numpy.mod(alpha,360.)
    gamma=numpy.mod(gamma,360.)
    if almost(alpha,360.,fuzz):
        alpha=0.
    if almost(gamma,360.,fuzz):
        gamma=0.
    return alpha,beta,gamma

def superposition_fit(confs):
    """
    :param confs: the weight, reference position, and alternate position for each atom
    :type confs: sequence of (float, Vector, Vector)
    :returns: the quaternion representing the rotation,
              the center of mass in the reference configuration,
              the center of mass in the alternate configuraton,
              and the RMS distance after the optimal superposition
    """
    w_sum = 0.
    wr_sum = numpy.zeros((3,), numpy.float)
    for w, r_ref, r in confs:
        w_sum += w
        wr_sum += w*r_ref.array
    ref_cms = wr_sum/w_sum
    pos = numpy.zeros((3,), numpy.float)
    possq = 0.
    cross = numpy.zeros((3, 3), numpy.float)
    for w, r_ref, r in confs:
        w = w/w_sum
        r_ref = r_ref.array-ref_cms
        r = r.array
        pos = pos + w*r
        possq = possq + w*numpy.add.reduce(r*r) \
                      + w*numpy.add.reduce(r_ref*r_ref)
        cross = cross + w*r[:, numpy.newaxis]*r_ref[numpy.newaxis, :]
    k = numpy.zeros((4, 4), numpy.float)
    k[0, 0] = -cross[0, 0]-cross[1, 1]-cross[2, 2]
    k[0, 1] = cross[1, 2]-cross[2, 1]
    k[0, 2] = cross[2, 0]-cross[0, 2]
    k[0, 3] = cross[0, 1]-cross[1, 0]
    k[1, 1] = -cross[0, 0]+cross[1, 1]+cross[2, 2]
    k[1, 2] = -cross[0, 1]-cross[1, 0]
    k[1, 3] = -cross[0, 2]-cross[2, 0]
    k[2, 2] = cross[0, 0]-cross[1, 1]+cross[2, 2]
    k[2, 3] = -cross[1, 2]-cross[2, 1]
    k[3, 3] = cross[0, 0]+cross[1, 1]-cross[2, 2]
    for i in range(1, 4):
        for j in range(i):
            k[i, j] = k[j, i]
    k = 2.*k
    for i in range(4):
        k[i, i] = k[i, i] + possq - numpy.add.reduce(pos*pos)
    e, v = numpy.linalg.eig(k)
    v = numpy.transpose(v)
    i = numpy.argmin(e)
    v = v[i]
    if v[0] < 0: v = -v
    if e[i] <= 0.:
        rms = 0.
    else:
        rms = numpy.sqrt(e[i])
    
    from MDANSE.Mathematics.LinearAlgebra import Quaternion, Vector
    
    return Quaternion(v), Vector(ref_cms), Vector(pos), rms
<|MERGE_RESOLUTION|>--- conflicted
+++ resolved
@@ -1,247 +1,243 @@
-# **************************************************************************
-#
-# MDANSE: Molecular Dynamics Analysis for Neutron Scattering Experiments
-#
-# @file      Src/Mathematics/Geometry.py
-# @brief     Implements module/class/test Geometry
-#
-# @homepage  https://www.isis.stfc.ac.uk/Pages/MDANSEproject.aspx
-# @license   GNU General Public License v3 or higher (see LICENSE)
-# @copyright Institut Laue Langevin 2013-now
-# @copyright ISIS Neutron and Muon Source, STFC, UKRI 2021-now
-# @authors   Scientific Computing Group at ILL (see AUTHORS)
-#
-# **************************************************************************
-
-import numpy
-from numpy.linalg import det
-
-from MDANSE.Core.Error import Error
-from MDANSE.Mathematics.LinearAlgebra import Vector
-
-class GeometryError(Error):
-    pass
-
-def get_basis_vectors_from_cell_parameters(parameters):
-    """Returns the basis vectors for the simulation cell from the six crystallographic parameters.
-    
-    :param parameters: the a, b, c, alpha, bete and gamma of the simulation cell.
-    :type: parameters: list of 6 floats
-    
-    :return: a list of three Scientific.Geometry.Vector objects representing respectively a, b and c basis vectors.
-    :rtype: list
-    """
-
-    # The simulation cell parameters.
-    a, b, c, alpha, beta, gamma = parameters
-    
-    # By construction the a vector is aligned with the x axis.
-    e1 = Vector(a, 0.0, 0.0)
-
-    # By construction the b vector is in the xy plane.
-    e2 = b*Vector(numpy.cos(gamma), numpy.sin(gamma), 0.0)
-    
-    e3_x = numpy.cos(beta)
-    e3_y = (numpy.cos(alpha) - numpy.cos(beta)*numpy.cos(gamma)) / numpy.sin(gamma)
-    e3_z = numpy.sqrt(1.0 - e3_x**2 - e3_y**2)
-    e3 = c*Vector(e3_x, e3_y, e3_z)
-
-    return (e1, e2, e3)
-
-        
-def center_of_mass(coords, masses=None):
-    """Computes the center of massfor a set of coordinates and masses 
-    :param coords: the n input coordinates.
-    :type coords: (n,3)-NumPy.array
-    :param masses: it not None, the n input masses. If None, the center of gravity is computed.
-    :type masses: (n,)-NumPy.array
-    :return: the center of mass.
-    :rtype: (3,)-NumPy.array
-    """
-        
-    return numpy.average(coords,weights=masses,axis=0)
-
-center = center_of_mass
-
-def build_cartesian_axes(origin, p1, p2, dtype = numpy.float64):
-    
-    origin = numpy.array(origin, dtype = dtype)
-    p1 = numpy.array(p1, dtype = dtype)
-    p2 = numpy.array(p2, dtype = dtype)    
-    
-    v1 = p1 - origin
-    v2 = p2 - origin
-        
-    n1 = (v1 + v2)
-    n1 /= numpy.linalg.norm(n1)
-        
-    n3 = numpy.cross(v1,n1)
-    n3 /= numpy.linalg.norm(n3)
-    
-    n2 = numpy.cross(n3,n1)
-    n2 /= numpy.linalg.norm(n2)
-    
-    return n1,n2,n3
-    
-def generate_sphere_points(n):
-    """Returns list of 3d coordinates of points on a sphere using the
-    Golden Section Spiral algorithm.
-    """
-    
-    points = []
-    
-    inc = numpy.pi * (3 - numpy.sqrt(5))
-    
-    offset = 2 / float(n)
-    
-    for k in range(int(n)):
-        y = k * offset - 1 + (offset / 2)
-        r = numpy.sqrt(1 - y*y)
-        phi = k * inc
-        points.append([numpy.cos(phi)*r, y, numpy.sin(phi)*r])
-    
-    return points    
-
-def random_points_on_sphere(radius=1.0, nPoints=100):
-
-    points = numpy.zeros((3,nPoints),dtype=numpy.float)
-    
-    theta = 2.0*numpy.pi*numpy.random.uniform(nPoints)
-    u = numpy.random.uniform(-1.0,1.0,nPoints)
-    points[0,:] = radius * numpy.sqrt(1 - u**2) * numpy.cos(theta)
-    points[1,:] = radius * numpy.sqrt(1 - u**2) * numpy.sin(theta)
-    points[2,:] = radius * u
-    
-    return points
-
-def random_points_on_disk(axis, radius=1.0, nPoints=100):
-
-    axis = Vector(axis).normal().array
-    
-    points = numpy.random.uniform(-radius,radius,3*nPoints)
-    points = points.reshape((3,nPoints))
-
-    proj = numpy.dot(axis,points)
-    proj = numpy.dot(axis[:,numpy.newaxis],proj[numpy.newaxis,:])
-    
-    points -= proj
-                        
-    return points    
-
-def random_points_on_circle(axis, radius=1.0, nPoints=100):
-
-    axis = Vector(axis).normal().array
-    
-    points = numpy.random.uniform(-radius,radius,3*nPoints)
-    points = points.reshape((3,nPoints))
-
-    proj = numpy.dot(axis,points)
-    proj = numpy.dot(axis[:,numpy.newaxis],proj[numpy.newaxis,:])
-    
-    points -= proj
-    
-    points *= (radius/numpy.sqrt(numpy.sum(points**2,axis=0)))
-                        
-    return points    
-
-def almost(a, b, tolerance=1e-7):
-    return (abs(a-b)<tolerance) 
-
-def get_euler_angles(rotation,tolerance=1e-5):
-    """
-    R must be an indexable of shape (3,3) and represent and ORTHOGONAL POSITIVE
-    DEFINITE matrix.
-    """
-        
-    fuzz=1e-3
-    rotation=numpy.asarray(rotation,float)
-
-    if det(rotation) < 0. :
-        raise GeometryError("determinant is negative\n"+str(rotation))
-
-    if not numpy.allclose(numpy.mat(rotation)*rotation.T,numpy.identity(3),atol=tolerance):
-<<<<<<< HEAD
-        raise GeometryError("not an orthogonal matrix\n"+str(rotation))
-=======
-        raise Exception("not an orthogonal matrix\n"+str(rotation))
->>>>>>> d64161c0
-    cang = 2.0-numpy.sum(numpy.square([rotation[0,2],rotation[1,2],rotation[2,0],rotation[2,1],rotation[2,2] ]))
-    cang = numpy.sqrt(min(max(cang,0.0),1.0))
-    if (rotation[2,2]<0.0): cang=-cang
-    ang= numpy.arccos(cang)
-    beta=numpy.degrees(ang)
-    sang=numpy.sin(ang)
-    if(sang>fuzz):
-        alpha=numpy.degrees(numpy.arctan2(rotation[1,2], rotation[0,2]))
-        gamma=numpy.degrees(numpy.arctan2(rotation[2,1],-rotation[2,0]))
-    else:
-        alpha=numpy.degrees(numpy.arctan2(-rotation[0,1],rotation[0,0]*rotation[2,2]))
-        gamma=0.
-    if almost(beta,0.,fuzz):
-        alpha,beta,gamma = alpha+gamma,  0.,0.
-    elif almost(beta,180.,fuzz):
-        alpha,beta,gamma = alpha-gamma,180.,0.
-    alpha=numpy.mod(alpha,360.)
-    gamma=numpy.mod(gamma,360.)
-    if almost(alpha,360.,fuzz):
-        alpha=0.
-    if almost(gamma,360.,fuzz):
-        gamma=0.
-    return alpha,beta,gamma
-
-def superposition_fit(confs):
-    """
-    :param confs: the weight, reference position, and alternate position for each atom
-    :type confs: sequence of (float, Vector, Vector)
-    :returns: the quaternion representing the rotation,
-              the center of mass in the reference configuration,
-              the center of mass in the alternate configuraton,
-              and the RMS distance after the optimal superposition
-    """
-    w_sum = 0.
-    wr_sum = numpy.zeros((3,), numpy.float)
-    for w, r_ref, r in confs:
-        w_sum += w
-        wr_sum += w*r_ref.array
-    ref_cms = wr_sum/w_sum
-    pos = numpy.zeros((3,), numpy.float)
-    possq = 0.
-    cross = numpy.zeros((3, 3), numpy.float)
-    for w, r_ref, r in confs:
-        w = w/w_sum
-        r_ref = r_ref.array-ref_cms
-        r = r.array
-        pos = pos + w*r
-        possq = possq + w*numpy.add.reduce(r*r) \
-                      + w*numpy.add.reduce(r_ref*r_ref)
-        cross = cross + w*r[:, numpy.newaxis]*r_ref[numpy.newaxis, :]
-    k = numpy.zeros((4, 4), numpy.float)
-    k[0, 0] = -cross[0, 0]-cross[1, 1]-cross[2, 2]
-    k[0, 1] = cross[1, 2]-cross[2, 1]
-    k[0, 2] = cross[2, 0]-cross[0, 2]
-    k[0, 3] = cross[0, 1]-cross[1, 0]
-    k[1, 1] = -cross[0, 0]+cross[1, 1]+cross[2, 2]
-    k[1, 2] = -cross[0, 1]-cross[1, 0]
-    k[1, 3] = -cross[0, 2]-cross[2, 0]
-    k[2, 2] = cross[0, 0]-cross[1, 1]+cross[2, 2]
-    k[2, 3] = -cross[1, 2]-cross[2, 1]
-    k[3, 3] = cross[0, 0]+cross[1, 1]-cross[2, 2]
-    for i in range(1, 4):
-        for j in range(i):
-            k[i, j] = k[j, i]
-    k = 2.*k
-    for i in range(4):
-        k[i, i] = k[i, i] + possq - numpy.add.reduce(pos*pos)
-    e, v = numpy.linalg.eig(k)
-    v = numpy.transpose(v)
-    i = numpy.argmin(e)
-    v = v[i]
-    if v[0] < 0: v = -v
-    if e[i] <= 0.:
-        rms = 0.
-    else:
-        rms = numpy.sqrt(e[i])
-    
-    from MDANSE.Mathematics.LinearAlgebra import Quaternion, Vector
-    
-    return Quaternion(v), Vector(ref_cms), Vector(pos), rms
+# **************************************************************************
+#
+# MDANSE: Molecular Dynamics Analysis for Neutron Scattering Experiments
+#
+# @file      Src/Mathematics/Geometry.py
+# @brief     Implements module/class/test Geometry
+#
+# @homepage  https://www.isis.stfc.ac.uk/Pages/MDANSEproject.aspx
+# @license   GNU General Public License v3 or higher (see LICENSE)
+# @copyright Institut Laue Langevin 2013-now
+# @copyright ISIS Neutron and Muon Source, STFC, UKRI 2021-now
+# @authors   Scientific Computing Group at ILL (see AUTHORS)
+#
+# **************************************************************************
+
+import numpy
+from numpy.linalg import det
+
+from MDANSE.Core.Error import Error
+from MDANSE.Mathematics.LinearAlgebra import Vector
+
+class GeometryError(Error):
+    pass
+
+def get_basis_vectors_from_cell_parameters(parameters):
+    """Returns the basis vectors for the simulation cell from the six crystallographic parameters.
+    
+    :param parameters: the a, b, c, alpha, bete and gamma of the simulation cell.
+    :type: parameters: list of 6 floats
+    
+    :return: a list of three Scientific.Geometry.Vector objects representing respectively a, b and c basis vectors.
+    :rtype: list
+    """
+
+    # The simulation cell parameters.
+    a, b, c, alpha, beta, gamma = parameters
+    
+    # By construction the a vector is aligned with the x axis.
+    e1 = Vector(a, 0.0, 0.0)
+
+    # By construction the b vector is in the xy plane.
+    e2 = b*Vector(numpy.cos(gamma), numpy.sin(gamma), 0.0)
+    
+    e3_x = numpy.cos(beta)
+    e3_y = (numpy.cos(alpha) - numpy.cos(beta)*numpy.cos(gamma)) / numpy.sin(gamma)
+    e3_z = numpy.sqrt(1.0 - e3_x**2 - e3_y**2)
+    e3 = c*Vector(e3_x, e3_y, e3_z)
+
+    return (e1, e2, e3)
+
+        
+def center_of_mass(coords, masses=None):
+    """Computes the center of massfor a set of coordinates and masses 
+    :param coords: the n input coordinates.
+    :type coords: (n,3)-NumPy.array
+    :param masses: it not None, the n input masses. If None, the center of gravity is computed.
+    :type masses: (n,)-NumPy.array
+    :return: the center of mass.
+    :rtype: (3,)-NumPy.array
+    """
+        
+    return numpy.average(coords,weights=masses,axis=0)
+
+center = center_of_mass
+
+def build_cartesian_axes(origin, p1, p2, dtype = numpy.float64):
+    
+    origin = numpy.array(origin, dtype = dtype)
+    p1 = numpy.array(p1, dtype = dtype)
+    p2 = numpy.array(p2, dtype = dtype)    
+    
+    v1 = p1 - origin
+    v2 = p2 - origin
+        
+    n1 = (v1 + v2)
+    n1 /= numpy.linalg.norm(n1)
+        
+    n3 = numpy.cross(v1,n1)
+    n3 /= numpy.linalg.norm(n3)
+    
+    n2 = numpy.cross(n3,n1)
+    n2 /= numpy.linalg.norm(n2)
+    
+    return n1,n2,n3
+    
+def generate_sphere_points(n):
+    """Returns list of 3d coordinates of points on a sphere using the
+    Golden Section Spiral algorithm.
+    """
+    
+    points = []
+    
+    inc = numpy.pi * (3 - numpy.sqrt(5))
+    
+    offset = 2 / float(n)
+    
+    for k in range(int(n)):
+        y = k * offset - 1 + (offset / 2)
+        r = numpy.sqrt(1 - y*y)
+        phi = k * inc
+        points.append([numpy.cos(phi)*r, y, numpy.sin(phi)*r])
+    
+    return points    
+
+def random_points_on_sphere(radius=1.0, nPoints=100):
+
+    points = numpy.zeros((3,nPoints),dtype=numpy.float)
+    
+    theta = 2.0*numpy.pi*numpy.random.uniform(nPoints)
+    u = numpy.random.uniform(-1.0,1.0,nPoints)
+    points[0,:] = radius * numpy.sqrt(1 - u**2) * numpy.cos(theta)
+    points[1,:] = radius * numpy.sqrt(1 - u**2) * numpy.sin(theta)
+    points[2,:] = radius * u
+    
+    return points
+
+def random_points_on_disk(axis, radius=1.0, nPoints=100):
+
+    axis = Vector(axis).normal().array
+    
+    points = numpy.random.uniform(-radius,radius,3*nPoints)
+    points = points.reshape((3,nPoints))
+
+    proj = numpy.dot(axis,points)
+    proj = numpy.dot(axis[:,numpy.newaxis],proj[numpy.newaxis,:])
+    
+    points -= proj
+                        
+    return points    
+
+def random_points_on_circle(axis, radius=1.0, nPoints=100):
+
+    axis = Vector(axis).normal().array
+    
+    points = numpy.random.uniform(-radius,radius,3*nPoints)
+    points = points.reshape((3,nPoints))
+
+    proj = numpy.dot(axis,points)
+    proj = numpy.dot(axis[:,numpy.newaxis],proj[numpy.newaxis,:])
+    
+    points -= proj
+    
+    points *= (radius/numpy.sqrt(numpy.sum(points**2,axis=0)))
+                        
+    return points    
+
+def almost(a, b, tolerance=1e-7):
+    return (abs(a-b)<tolerance) 
+
+def get_euler_angles(rotation,tolerance=1e-5):
+    """
+    R must be an indexable of shape (3,3) and represent and ORTHOGONAL POSITIVE
+    DEFINITE matrix.
+    """
+        
+    fuzz=1e-3
+    rotation=numpy.asarray(rotation,float)
+
+    if det(rotation) < 0. :
+        raise GeometryError("determinant is negative\n"+str(rotation))
+
+    if not numpy.allclose(numpy.mat(rotation)*rotation.T,numpy.identity(3),atol=tolerance):
+        raise GeometryError("not an orthogonal matrix\n"+str(rotation))
+    cang = 2.0-numpy.sum(numpy.square([rotation[0,2],rotation[1,2],rotation[2,0],rotation[2,1],rotation[2,2] ]))
+    cang = numpy.sqrt(min(max(cang,0.0),1.0))
+    if (rotation[2,2]<0.0): cang=-cang
+    ang= numpy.arccos(cang)
+    beta=numpy.degrees(ang)
+    sang=numpy.sin(ang)
+    if(sang>fuzz):
+        alpha=numpy.degrees(numpy.arctan2(rotation[1,2], rotation[0,2]))
+        gamma=numpy.degrees(numpy.arctan2(rotation[2,1],-rotation[2,0]))
+    else:
+        alpha=numpy.degrees(numpy.arctan2(-rotation[0,1],rotation[0,0]*rotation[2,2]))
+        gamma=0.
+    if almost(beta,0.,fuzz):
+        alpha,beta,gamma = alpha+gamma,  0.,0.
+    elif almost(beta,180.,fuzz):
+        alpha,beta,gamma = alpha-gamma,180.,0.
+    alpha=numpy.mod(alpha,360.)
+    gamma=numpy.mod(gamma,360.)
+    if almost(alpha,360.,fuzz):
+        alpha=0.
+    if almost(gamma,360.,fuzz):
+        gamma=0.
+    return alpha,beta,gamma
+
+def superposition_fit(confs):
+    """
+    :param confs: the weight, reference position, and alternate position for each atom
+    :type confs: sequence of (float, Vector, Vector)
+    :returns: the quaternion representing the rotation,
+              the center of mass in the reference configuration,
+              the center of mass in the alternate configuraton,
+              and the RMS distance after the optimal superposition
+    """
+    w_sum = 0.
+    wr_sum = numpy.zeros((3,), numpy.float)
+    for w, r_ref, r in confs:
+        w_sum += w
+        wr_sum += w*r_ref.array
+    ref_cms = wr_sum/w_sum
+    pos = numpy.zeros((3,), numpy.float)
+    possq = 0.
+    cross = numpy.zeros((3, 3), numpy.float)
+    for w, r_ref, r in confs:
+        w = w/w_sum
+        r_ref = r_ref.array-ref_cms
+        r = r.array
+        pos = pos + w*r
+        possq = possq + w*numpy.add.reduce(r*r) \
+                      + w*numpy.add.reduce(r_ref*r_ref)
+        cross = cross + w*r[:, numpy.newaxis]*r_ref[numpy.newaxis, :]
+    k = numpy.zeros((4, 4), numpy.float)
+    k[0, 0] = -cross[0, 0]-cross[1, 1]-cross[2, 2]
+    k[0, 1] = cross[1, 2]-cross[2, 1]
+    k[0, 2] = cross[2, 0]-cross[0, 2]
+    k[0, 3] = cross[0, 1]-cross[1, 0]
+    k[1, 1] = -cross[0, 0]+cross[1, 1]+cross[2, 2]
+    k[1, 2] = -cross[0, 1]-cross[1, 0]
+    k[1, 3] = -cross[0, 2]-cross[2, 0]
+    k[2, 2] = cross[0, 0]-cross[1, 1]+cross[2, 2]
+    k[2, 3] = -cross[1, 2]-cross[2, 1]
+    k[3, 3] = cross[0, 0]+cross[1, 1]-cross[2, 2]
+    for i in range(1, 4):
+        for j in range(i):
+            k[i, j] = k[j, i]
+    k = 2.*k
+    for i in range(4):
+        k[i, i] = k[i, i] + possq - numpy.add.reduce(pos*pos)
+    e, v = numpy.linalg.eig(k)
+    v = numpy.transpose(v)
+    i = numpy.argmin(e)
+    v = v[i]
+    if v[0] < 0: v = -v
+    if e[i] <= 0.:
+        rms = 0.
+    else:
+        rms = numpy.sqrt(e[i])
+    
+    from MDANSE.Mathematics.LinearAlgebra import Quaternion, Vector
+    
+    return Quaternion(v), Vector(ref_cms), Vector(pos), rms