--- conflicted
+++ resolved
@@ -41,12 +41,7 @@
 
 __license__          = "GPL 3"
 
-<<<<<<< HEAD
 __version__ = "2.0.0"
-=======
-
-__version__ = "1.5.2"
->>>>>>> d64161c0
 
 __date__ = "01-01-1970"
 
